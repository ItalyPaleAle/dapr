--- conflicted
+++ resolved
@@ -83,11 +83,7 @@
       uses: actions/checkout@v4
     - name: Set up Go
       id: setup-go
-<<<<<<< HEAD
-      uses: actions/setup-go@v4
-=======
       uses: actions/setup-go@v5
->>>>>>> e9557d48
       with:
         go-version-file: 'go.mod'
     - name: Configure KinD
