#
# Copyright 2021 The Dapr Authors
# Licensed under the Apache License, Version 2.0 (the "License");
# you may not use this file except in compliance with the License.
# You may obtain a copy of the License at
#     http://www.apache.org/licenses/LICENSE-2.0
# Unless required by applicable law or agreed to in writing, software
# distributed under the License is distributed on an "AS IS" BASIS,
# WITHOUT WARRANTIES OR CONDITIONS OF ANY KIND, either express or implied.
# See the License for the specific language governing permissions and
# limitations under the License.
#

################################################################################
# Variables                                                                    #
################################################################################

export GO111MODULE ?= on
export GOPROXY ?= https://proxy.golang.org
export GOSUMDB ?= sum.golang.org

GIT_COMMIT  = $(shell git rev-list -1 HEAD)
GIT_VERSION ?= $(shell git describe --always --abbrev=7 --dirty)
# By default, disable CGO_ENABLED. See the details on https://golang.org/cmd/cgo
CGO         ?= 0
BINARIES    ?= daprd placement operator injector sentry
HA_MODE     ?= false
# Force in-memory log for placement
FORCE_INMEM ?= true

# Add latest tag if LATEST_RELEASE is true
LATEST_RELEASE ?=

PROTOC ?=protoc

# Version of "protoc" to use
# We must also specify a protobuf "suite" version from https://github.com/protocolbuffers/protobuf/releases
PROTOC_VERSION = 3.21.12
PROTOBUF_SUITE_VERSION = 21.12

# name of protoc-gen-go when protoc-gen-go --version is run.
PROTOC_GEN_GO_NAME = "protoc-gen-go"
ifdef REL_VERSION
	DAPR_VERSION := $(REL_VERSION)
else
	DAPR_VERSION := edge
endif

LOCAL_ARCH := $(shell uname -m)
ifeq ($(LOCAL_ARCH),x86_64)
	TARGET_ARCH_LOCAL=amd64
else ifeq ($(shell echo $(LOCAL_ARCH) | head -c 5),armv8)
	TARGET_ARCH_LOCAL=arm64
else ifeq ($(shell echo $(LOCAL_ARCH) | head -c 4),armv)
	TARGET_ARCH_LOCAL=arm
else ifeq ($(shell echo $(LOCAL_ARCH) | head -c 5),arm64)
	TARGET_ARCH_LOCAL=arm64
else ifeq ($(shell echo $(LOCAL_ARCH) | head -c 7),aarch64)
	TARGET_ARCH_LOCAL=arm64
else
	TARGET_ARCH_LOCAL=amd64
endif
export GOARCH ?= $(TARGET_ARCH_LOCAL)

ifeq ($(GOARCH),amd64)
	LATEST_TAG?=latest
else
	LATEST_TAG?=latest-$(GOARCH)
endif

LOCAL_OS := $(shell uname)
ifeq ($(LOCAL_OS),Linux)
   TARGET_OS_LOCAL = linux
else ifeq ($(LOCAL_OS),Darwin)
   TARGET_OS_LOCAL = darwin
else
   TARGET_OS_LOCAL = windows
   PROTOC_GEN_GO_NAME := "protoc-gen-go.exe"
endif
export GOOS ?= $(TARGET_OS_LOCAL)

PROTOC_GEN_GO_VERSION = v1.28.1
PROTOC_GEN_GO_NAME+= $(PROTOC_GEN_GO_VERSION)

PROTOC_GEN_GO_GRPC_VERSION = 1.2.0

ifeq ($(TARGET_OS_LOCAL),windows)
	BUILD_TOOLS_BIN ?= build-tools.exe
	BUILD_TOOLS ?= ./.build-tools/$(BUILD_TOOLS_BIN)
	RUN_BUILD_TOOLS ?= cd .build-tools; go.exe run .
else
	BUILD_TOOLS_BIN ?= build-tools
	BUILD_TOOLS ?= ./.build-tools/$(BUILD_TOOLS_BIN)
	RUN_BUILD_TOOLS ?= cd .build-tools; GOOS=$(TARGET_OS_LOCAL) GOARCH=$(TARGET_ARCH_LOCAL) go run .
endif

# Default docker container and e2e test targst.
TARGET_OS ?= linux
TARGET_ARCH ?= amd64
TEST_OUTPUT_FILE_PREFIX ?= ./test_report

ifeq ($(GOOS),windows)
BINARY_EXT_LOCAL:=.exe
GOLANGCI_LINT:=golangci-lint.exe
export ARCHIVE_EXT = .zip
else
BINARY_EXT_LOCAL:=
GOLANGCI_LINT:=golangci-lint
export ARCHIVE_EXT = .tar.gz
endif

export BINARY_EXT ?= $(BINARY_EXT_LOCAL)

OUT_DIR := ./dist

# Helm template and install setting
HELM:=helm
RELEASE_NAME?=dapr
DAPR_NAMESPACE?=dapr-system
DAPR_MTLS_ENABLED?=true
HELM_CHART_ROOT:=./charts
HELM_CHART_DIR:=$(HELM_CHART_ROOT)/dapr
HELM_OUT_DIR:=$(OUT_DIR)/install
HELM_MANIFEST_FILE:=$(HELM_OUT_DIR)/$(RELEASE_NAME).yaml
HELM_REGISTRY?=daprio.azurecr.io


################################################################################
# Go build details                                                             #
################################################################################
BASE_PACKAGE_NAME := github.com/dapr/dapr
LOGGER_PACKAGE_NAME := github.com/dapr/kit/logger

DEFAULT_LDFLAGS:=-X $(BASE_PACKAGE_NAME)/pkg/version.gitcommit=$(GIT_COMMIT) \
  -X $(BASE_PACKAGE_NAME)/pkg/version.gitversion=$(GIT_VERSION) \
  -X $(BASE_PACKAGE_NAME)/pkg/version.version=$(DAPR_VERSION) \
  -X $(LOGGER_PACKAGE_NAME).DaprVersion=$(DAPR_VERSION)

ifeq ($(origin DEBUG), undefined)
  BUILDTYPE_DIR:=release
  LDFLAGS:="$(DEFAULT_LDFLAGS) -s -w"
else ifeq ($(DEBUG),0)
  BUILDTYPE_DIR:=release
  LDFLAGS:="$(DEFAULT_LDFLAGS) -s -w"
else
  BUILDTYPE_DIR:=debug
  GCFLAGS:=-gcflags="all=-N -l"
  LDFLAGS:="$(DEFAULT_LDFLAGS)"
  $(info Build with debugger information)
endif

DAPR_OUT_DIR := $(OUT_DIR)/$(GOOS)_$(GOARCH)/$(BUILDTYPE_DIR)
DAPR_LINUX_OUT_DIR := $(OUT_DIR)/linux_$(GOARCH)/$(BUILDTYPE_DIR)

################################################################################
# Target: build                                                                #
################################################################################
.PHONY: build
DAPR_BINS:=$(foreach ITEM,$(BINARIES),$(DAPR_OUT_DIR)/$(ITEM)$(BINARY_EXT))
build: $(DAPR_BINS)

# Generate builds for dapr binaries for the target
# Params:
# $(1): the binary name for the target
# $(2): the binary main directory
# $(3): the target os
# $(4): the target arch
# $(5): the output directory
define genBinariesForTarget
.PHONY: $(5)/$(1)
$(5)/$(1):
	CGO_ENABLED=$(CGO) GOOS=$(3) GOARCH=$(4) go build $(GCFLAGS) -ldflags=$(LDFLAGS) \
	-o $(5)/$(1) $(2)/;
endef

# Generate binary targets
$(foreach ITEM,$(BINARIES),$(eval $(call genBinariesForTarget,$(ITEM)$(BINARY_EXT),./cmd/$(ITEM),$(GOOS),$(GOARCH),$(DAPR_OUT_DIR))))

################################################################################
# Target: build-linux                                                          #
################################################################################
BUILD_LINUX_BINS:=$(foreach ITEM,$(BINARIES),$(DAPR_LINUX_OUT_DIR)/$(ITEM))
build-linux: $(BUILD_LINUX_BINS)

# Generate linux binaries targets to build linux docker image
ifneq ($(GOOS), linux)
$(foreach ITEM,$(BINARIES),$(eval $(call genBinariesForTarget,$(ITEM),./cmd/$(ITEM),linux,$(GOARCH),$(DAPR_LINUX_OUT_DIR))))
endif

################################################################################
# Target: archive                                                              #
################################################################################
ARCHIVE_OUT_DIR ?= $(DAPR_OUT_DIR)
ARCHIVE_FILE_EXTS:=$(foreach ITEM,$(BINARIES),archive-$(ITEM)$(ARCHIVE_EXT))

archive: $(ARCHIVE_FILE_EXTS)

# Generate archive files for each binary
# $(1): the binary name to be archived
# $(2): the archived file output directory
define genArchiveBinary
ifeq ($(GOOS),windows)
archive-$(1).zip:
	7z.exe a -tzip "$(2)\\$(1)_$(GOOS)_$(GOARCH)$(ARCHIVE_EXT)" "$(DAPR_OUT_DIR)\\$(1)$(BINARY_EXT)"
else
archive-$(1).tar.gz:
	tar czf "$(2)/$(1)_$(GOOS)_$(GOARCH)$(ARCHIVE_EXT)" -C "$(DAPR_OUT_DIR)" "$(1)$(BINARY_EXT)"
endif
endef

# Generate archive-*.[zip|tar.gz] targets
$(foreach ITEM,$(BINARIES),$(eval $(call genArchiveBinary,$(ITEM),$(ARCHIVE_OUT_DIR))))


################################################################################
# Target: manifest-gen                                                         #
################################################################################

# Generate helm chart manifest
manifest-gen: dapr.yaml

dapr.yaml: check-docker-env
	$(info Generating helm manifest $(HELM_MANIFEST_FILE)...)
	@mkdir -p $(HELM_OUT_DIR)
	$(HELM) template \
		--include-crds=true  --set global.ha.enabled=$(HA_MODE) --set dapr_config.dapr_config_chart_included=false --set-string global.tag=$(DAPR_TAG) --set-string global.registry=$(DAPR_REGISTRY) $(HELM_CHART_DIR) > $(HELM_MANIFEST_FILE)

################################################################################
# Target: upload-helmchart
################################################################################

# Upload helm charts to Helm Registry
upload-helmchart:
	export HELM_EXPERIMENTAL_OCI=1; \
	$(HELM) chart save ${HELM_CHART_ROOT}/${RELEASE_NAME} ${HELM_REGISTRY}/${HELM}/${RELEASE_NAME}:${DAPR_VERSION}; \
	$(HELM) chart push ${HELM_REGISTRY}/${HELM}/${RELEASE_NAME}:${DAPR_VERSION}

################################################################################
# Target: docker-deploy-k8s                                                    #
################################################################################

PULL_POLICY?=Always
ADDITIONAL_HELM_SET ?= ""
ifneq ($(ADDITIONAL_HELM_SET),)
	ADDITIONAL_HELM_SET := --set $(ADDITIONAL_HELM_SET)
endif
ifeq ($(ONLY_DAPR_IMAGE),true)
	ADDITIONAL_HELM_SET := $(ADDITIONAL_HELM_SET) \
		--set dapr_operator.image.name=$(RELEASE_NAME) \
		--set dapr_placement.image.name=$(RELEASE_NAME) \
		--set dapr_sentry.image.name=$(RELEASE_NAME) \
		--set dapr_sidecar_injector.image.name=$(RELEASE_NAME) \
		--set dapr_sidecar_injector.injectorImage.name=$(RELEASE_NAME)
endif
docker-deploy-k8s: check-docker-env check-arch
	$(info Deploying ${DAPR_REGISTRY}/${RELEASE_NAME}:${DAPR_TAG} to the current K8S context...)
	$(HELM) upgrade --install \
		$(RELEASE_NAME) --namespace=$(DAPR_NAMESPACE) --wait --timeout 5m0s \
		--set global.ha.enabled=$(HA_MODE) --set-string global.tag=$(DAPR_TAG)-$(TARGET_OS)-$(TARGET_ARCH) \
		--set-string global.registry=$(DAPR_REGISTRY) --set global.logAsJson=true \
		--set global.daprControlPlaneOs=$(TARGET_OS) --set global.daprControlPlaneArch=$(TARGET_ARCH) \
		--set dapr_placement.logLevel=debug --set dapr_sidecar_injector.sidecarImagePullPolicy=$(PULL_POLICY) \
		--set global.imagePullPolicy=$(PULL_POLICY) --set global.imagePullSecrets=${DAPR_TEST_REGISTRY_SECRET} \
		--set global.mtls.enabled=${DAPR_MTLS_ENABLED} \
		--set dapr_placement.cluster.forceInMemoryLog=$(FORCE_INMEM) \
		$(ADDITIONAL_HELM_SET) $(HELM_CHART_DIR)

################################################################################
# Target: archive                                                              #
################################################################################
release: build archive

################################################################################
# Target: test                                                                 #
################################################################################
.PHONY: test
test: test-deps
	CGO_ENABLED=$(CGO) \
		gotestsum \
			--jsonfile $(TEST_OUTPUT_FILE_PREFIX)_unit.json \
			--format standard-quiet \
			-- \
				./pkg/... ./utils/... ./cmd/... \
				$(COVERAGE_OPTS) --tags=unit
	CGO_ENABLED=$(CGO) \
		go test ./tests/...

################################################################################
# Target: test-race                                                            #
################################################################################
# Note that we are expliciting maintaining an allow-list of packages that should be tested
# with "-race", as many packags aren't passing those tests yet.
# Eventually, the goal is to be able to have all packages pass tests with "-race"
# Note: CGO is required for tests with "-race"
TEST_WITH_RACE=./pkg/acl/... \
./pkg/actors \
./pkg/apis/... \
./pkg/apphealth/... \
./pkg/channel/... \
./pkg/client/... \
./pkg/components/... \
./pkg/concurrency/... \
./pkg/diagnostics/... \
./pkg/encryption/... \
./pkg/expr/... \
./pkg/grpc/... \
./pkg/health/... \
./pkg/http/... \
./pkg/injector/... \
./pkg/messages/... \
./pkg/messaging/... \
./pkg/metrics/... \
./pkg/middleware/... \
./pkg/modes/... \
./pkg/operator/... \
./pkg/placement/... \
./pkg/proto/... \
./pkg/resiliency/... \
./pkg/runtime/...

.PHONY: test-race
test-race:
	echo "$(TEST_WITH_RACE)" | xargs \
		go test -tags=unit -race

################################################################################
# Target: lint                                                                 #
################################################################################
# Please use golangci-lint version v1.50.1 , otherwise you might encounter errors.
# You can download version v1.50.1 at https://github.com/golangci/golangci-lint/releases/tag/v1.50.1
.PHONY: lint
lint:
	$(GOLANGCI_LINT) run --timeout=20m

################################################################################
# Target: modtidy-all                                                          #
################################################################################
MODFILES := $(shell find . -name go.mod)

define modtidy-target
.PHONY: modtidy-$(1)
modtidy-$(1):
	cd $(shell dirname $(1)); go mod tidy -compat=1.19; cd -
endef

# Generate modtidy target action for each go.mod file
$(foreach MODFILE,$(MODFILES),$(eval $(call modtidy-target,$(MODFILE))))

# Enumerate all generated modtidy targets
TIDY_MODFILES:=$(foreach ITEM,$(MODFILES),modtidy-$(ITEM))

# Define modtidy-all action trigger to run make on all generated modtidy targets
.PHONY: modtidy-all
modtidy-all: $(TIDY_MODFILES)

################################################################################
# Target: modtidy                                                              #
################################################################################
.PHONY: modtidy
modtidy:
	go mod tidy

################################################################################
# Target: format                                                              #
################################################################################
.PHONY: format
format: modtidy-all
	gofumpt -l -w . && goimports -local github.com/dapr/ -w $(shell find ./pkg -type f -name '*.go' -not -path "./pkg/proto/*")

################################################################################
# Target: check                                                              #
################################################################################
.PHONY: check
check: format test lint
	git status && [[ -z `git status -s` ]]

################################################################################
# Target: init-proto                                                            #
################################################################################
.PHONY: init-proto
init-proto:
	go install google.golang.org/protobuf/cmd/protoc-gen-go@$(PROTOC_GEN_GO_VERSION)
	go install google.golang.org/grpc/cmd/protoc-gen-go-grpc@v$(PROTOC_GEN_GO_GRPC_VERSION)

################################################################################
# Target: gen-proto                                                            #
################################################################################
GRPC_PROTOS:=common internals operator placement runtime sentry components
PROTO_PREFIX:=github.com/dapr/dapr

# Generate archive files for each binary
# $(1): the binary name to be archived
define genProtoc
.PHONY: gen-proto-$(1)
gen-proto-$(1):
	$(PROTOC) --go_out=. --go_opt=module=$(PROTO_PREFIX) --go-grpc_out=. --go-grpc_opt=require_unimplemented_servers=false,module=$(PROTO_PREFIX) ./dapr/proto/$(1)/v1/*.proto
endef

$(foreach ITEM,$(GRPC_PROTOS),$(eval $(call genProtoc,$(ITEM))))

GEN_PROTOS:=$(foreach ITEM,$(GRPC_PROTOS),gen-proto-$(ITEM))

.PHONY: gen-proto
gen-proto: check-proto-version $(GEN_PROTOS) modtidy

################################################################################
# Target: get-components-contrib                                               #
################################################################################
.PHONY: get-components-contrib
get-components-contrib:
	go get github.com/dapr/components-contrib@master

################################################################################
# Target: check-diff                                                           #
################################################################################
.PHONY: check-diff
check-diff:
	git diff --exit-code ./go.mod # check no changes
	git diff --exit-code ./go.sum # check no changes

################################################################################
# Target: check-proto-version                                                         #
################################################################################
.PHONY: check-proto-version
check-proto-version: ## Checking the version of proto related tools
<<<<<<< HEAD
	@test "$(shell protoc --version)" = "libprotoc 3.21.12" \
	|| { echo "please use protoc 3.21.12 (protobuf 21.12) to generate proto, see https://github.com/dapr/dapr/blob/master/dapr/README.md#proto-client-generation"; exit 1; }
=======
	@test "$(shell protoc --version)" = "libprotoc $(PROTOC_VERSION)" \
	|| { echo "please use protoc $(PROTOC_VERSION) (protobuf $(PROTOBUF_SUITE_VERSION)) to generate proto, see https://github.com/dapr/dapr/blob/master/dapr/README.md#proto-client-generation"; exit 1; }
>>>>>>> a15e6b19

	@test "$(shell protoc-gen-go-grpc --version)" = "protoc-gen-go-grpc $(PROTOC_GEN_GO_GRPC_VERSION)" \
	|| { echo "please use protoc-gen-go-grpc $(PROTOC_GEN_GO_GRPC_VERSION) to generate proto, see https://github.com/dapr/dapr/blob/master/dapr/README.md#proto-client-generation"; exit 1; }

	@test "$(shell protoc-gen-go --version 2>&1)" = "$(PROTOC_GEN_GO_NAME)" \
<<<<<<< HEAD
	|| { echo "please use protoc-gen-go v1.28.1 to generate proto, see https://github.com/dapr/dapr/blob/master/dapr/README.md#proto-client-generation"; exit 1; }
=======
	|| { echo "please use protoc-gen-go $(PROTOC_GEN_GO_VERSION) to generate proto, see https://github.com/dapr/dapr/blob/master/dapr/README.md#proto-client-generation"; exit 1; }
>>>>>>> a15e6b19

################################################################################
# Target: check-proto-diff                                                           #
################################################################################
.PHONY: check-proto-diff
check-proto-diff:
	git diff --exit-code ./pkg/proto/common/v1/common.pb.go # check no changes
	git diff --exit-code ./pkg/proto/internals/v1/status.pb.go # check no changes
	git diff --exit-code ./pkg/proto/operator/v1/operator.pb.go # check no changes
	git diff --exit-code ./pkg/proto/operator/v1/operator_grpc.pb.go # check no changes
	git diff --exit-code ./pkg/proto/runtime/v1/appcallback.pb.go # check no changes
	git diff --exit-code ./pkg/proto/runtime/v1/appcallback_grpc.pb.go # check no changes
	git diff --exit-code ./pkg/proto/runtime/v1/dapr.pb.go # check no changes
	git diff --exit-code ./pkg/proto/runtime/v1/dapr_grpc.pb.go # check no changes
	git diff --exit-code ./pkg/proto/sentry/v1/sentry.pb.go # check no changes


################################################################################
# Target: compile-build-tools                                                              #
################################################################################
compile-build-tools:
ifeq (,$(wildcard $(BUILD_TOOLS)))
	cd .build-tools; CGO_ENABLED=$(CGO) GOOS=$(TARGET_OS_LOCAL) GOARCH=$(TARGET_ARCH_LOCAL) go build -o $(BUILD_TOOLS_BIN) .
endif

################################################################################
# Target: codegen                                                              #
################################################################################
include tools/codegen.mk

################################################################################
# Target: docker                                                               #
################################################################################
include docker/docker.mk

################################################################################
# Target: tests                                                                #
################################################################################
include tests/dapr_tests.mk<|MERGE_RESOLUTION|>--- conflicted
+++ resolved
@@ -423,23 +423,14 @@
 ################################################################################
 .PHONY: check-proto-version
 check-proto-version: ## Checking the version of proto related tools
-<<<<<<< HEAD
-	@test "$(shell protoc --version)" = "libprotoc 3.21.12" \
-	|| { echo "please use protoc 3.21.12 (protobuf 21.12) to generate proto, see https://github.com/dapr/dapr/blob/master/dapr/README.md#proto-client-generation"; exit 1; }
-=======
 	@test "$(shell protoc --version)" = "libprotoc $(PROTOC_VERSION)" \
 	|| { echo "please use protoc $(PROTOC_VERSION) (protobuf $(PROTOBUF_SUITE_VERSION)) to generate proto, see https://github.com/dapr/dapr/blob/master/dapr/README.md#proto-client-generation"; exit 1; }
->>>>>>> a15e6b19
 
 	@test "$(shell protoc-gen-go-grpc --version)" = "protoc-gen-go-grpc $(PROTOC_GEN_GO_GRPC_VERSION)" \
 	|| { echo "please use protoc-gen-go-grpc $(PROTOC_GEN_GO_GRPC_VERSION) to generate proto, see https://github.com/dapr/dapr/blob/master/dapr/README.md#proto-client-generation"; exit 1; }
 
 	@test "$(shell protoc-gen-go --version 2>&1)" = "$(PROTOC_GEN_GO_NAME)" \
-<<<<<<< HEAD
-	|| { echo "please use protoc-gen-go v1.28.1 to generate proto, see https://github.com/dapr/dapr/blob/master/dapr/README.md#proto-client-generation"; exit 1; }
-=======
 	|| { echo "please use protoc-gen-go $(PROTOC_GEN_GO_VERSION) to generate proto, see https://github.com/dapr/dapr/blob/master/dapr/README.md#proto-client-generation"; exit 1; }
->>>>>>> a15e6b19
 
 ################################################################################
 # Target: check-proto-diff                                                           #
