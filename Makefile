#
# Copyright 2021 The Dapr Authors
# Licensed under the Apache License, Version 2.0 (the "License");
# you may not use this file except in compliance with the License.
# You may obtain a copy of the License at
#     http://www.apache.org/licenses/LICENSE-2.0
# Unless required by applicable law or agreed to in writing, software
# distributed under the License is distributed on an "AS IS" BASIS,
# WITHOUT WARRANTIES OR CONDITIONS OF ANY KIND, either express or implied.
# See the License for the specific language governing permissions and
# limitations under the License.
#

################################################################################
# Variables                                                                    #
################################################################################

export GO111MODULE ?= on
export GOPROXY ?= https://proxy.golang.org
export GOSUMDB ?= sum.golang.org

GIT_COMMIT  = $(shell git rev-list -1 HEAD)
GIT_VERSION ?= $(shell git describe --always --abbrev=7 --dirty)
# By default, disable CGO_ENABLED. See the details on https://golang.org/cmd/cgo
CGO         ?= 0
BINARIES    ?= daprd placement operator injector sentry
HA_MODE     ?= false
# Force in-memory log for placement
FORCE_INMEM ?= true

# Add latest tag if LATEST_RELEASE is true
LATEST_RELEASE ?=

PROTOC ?=protoc

# Version of "protoc" to use
# We must also specify a protobuf "suite" version from https://github.com/protocolbuffers/protobuf/releases
PROTOC_VERSION = 3.21.12
PROTOBUF_SUITE_VERSION = 21.12

# name of protoc-gen-go when protoc-gen-go --version is run.
PROTOC_GEN_GO_NAME = "protoc-gen-go"
ifdef REL_VERSION
	DAPR_VERSION := $(REL_VERSION)
else
	DAPR_VERSION := edge
endif

LOCAL_ARCH := $(shell uname -m)
ifeq ($(LOCAL_ARCH),x86_64)
	TARGET_ARCH_LOCAL=amd64
else ifeq ($(shell echo $(LOCAL_ARCH) | head -c 5),armv8)
	TARGET_ARCH_LOCAL=arm64
else ifeq ($(shell echo $(LOCAL_ARCH) | head -c 4),armv)
	TARGET_ARCH_LOCAL=arm
else ifeq ($(shell echo $(LOCAL_ARCH) | head -c 5),arm64)
	TARGET_ARCH_LOCAL=arm64
else ifeq ($(shell echo $(LOCAL_ARCH) | head -c 7),aarch64)
	TARGET_ARCH_LOCAL=arm64
else
	TARGET_ARCH_LOCAL=amd64
endif
export GOARCH ?= $(TARGET_ARCH_LOCAL)

ifeq ($(GOARCH),amd64)
	LATEST_TAG?=latest
else
	LATEST_TAG?=latest-$(GOARCH)
endif

LOCAL_OS := $(shell uname)
ifeq ($(LOCAL_OS),Linux)
   TARGET_OS_LOCAL = linux
else ifeq ($(LOCAL_OS),Darwin)
   TARGET_OS_LOCAL = darwin
else
   TARGET_OS_LOCAL = windows
   PROTOC_GEN_GO_NAME := "protoc-gen-go.exe"
endif
export GOOS ?= $(TARGET_OS_LOCAL)

PROTOC_GEN_GO_VERSION = v1.28.1
PROTOC_GEN_GO_NAME+= $(PROTOC_GEN_GO_VERSION)

PROTOC_GEN_GO_GRPC_VERSION = 1.2.0

ifeq ($(TARGET_OS_LOCAL),windows)
	BUILD_TOOLS_BIN ?= build-tools.exe
	BUILD_TOOLS ?= ./.build-tools/$(BUILD_TOOLS_BIN)
	RUN_BUILD_TOOLS ?= cd .build-tools; go.exe run .
else
	BUILD_TOOLS_BIN ?= build-tools
	BUILD_TOOLS ?= ./.build-tools/$(BUILD_TOOLS_BIN)
	RUN_BUILD_TOOLS ?= cd .build-tools; GOOS=$(TARGET_OS_LOCAL) GOARCH=$(TARGET_ARCH_LOCAL) go run .
endif

# Default docker container and e2e test targst.
TARGET_OS ?= linux
TARGET_ARCH ?= amd64
TEST_OUTPUT_FILE_PREFIX ?= ./test_report

ifeq ($(GOOS),windows)
BINARY_EXT_LOCAL:=.exe
GOLANGCI_LINT:=golangci-lint.exe
export ARCHIVE_EXT = .zip
else
BINARY_EXT_LOCAL:=
GOLANGCI_LINT:=golangci-lint
export ARCHIVE_EXT = .tar.gz
endif

export BINARY_EXT ?= $(BINARY_EXT_LOCAL)

OUT_DIR := ./dist

# Helm template and install setting
HELM:=helm
RELEASE_NAME?=dapr
DAPR_NAMESPACE?=dapr-system
DAPR_MTLS_ENABLED?=true
HELM_CHART_ROOT:=./charts
HELM_CHART_DIR:=$(HELM_CHART_ROOT)/dapr
HELM_OUT_DIR:=$(OUT_DIR)/install
HELM_MANIFEST_FILE:=$(HELM_OUT_DIR)/$(RELEASE_NAME).yaml
HELM_REGISTRY?=daprio.azurecr.io


################################################################################
# Go build details                                                             #
################################################################################
BASE_PACKAGE_NAME := github.com/dapr/dapr
LOGGER_PACKAGE_NAME := github.com/dapr/kit/logger

# Comma-separated list of features to enable
ENABLED_FEATURES ?= 

DEFAULT_LDFLAGS:=-X $(BASE_PACKAGE_NAME)/pkg/buildinfo.gitcommit=$(GIT_COMMIT) \
  -X $(BASE_PACKAGE_NAME)/pkg/buildinfo.gitversion=$(GIT_VERSION) \
  -X $(BASE_PACKAGE_NAME)/pkg/buildinfo.version=$(DAPR_VERSION) \
  -X $(LOGGER_PACKAGE_NAME).DaprVersion=$(DAPR_VERSION)

ifneq ($(ENABLED_FEATURES),)
  DEFAULT_LDFLAGS += -X $(BASE_PACKAGE_NAME)/pkg/buildinfo.features=$(ENABLED_FEATURES)
endif

ifeq ($(origin DEBUG), undefined)
  BUILDTYPE_DIR:=release
  LDFLAGS:="$(DEFAULT_LDFLAGS) -s -w"
else ifeq ($(DEBUG),0)
  BUILDTYPE_DIR:=release
  LDFLAGS:="$(DEFAULT_LDFLAGS) -s -w"
else
  BUILDTYPE_DIR:=debug
  GCFLAGS:=-gcflags="all=-N -l"
  LDFLAGS:="$(DEFAULT_LDFLAGS)"
  $(info Build with debugger information)
endif

DAPR_OUT_DIR := $(OUT_DIR)/$(GOOS)_$(GOARCH)/$(BUILDTYPE_DIR)
DAPR_LINUX_OUT_DIR := $(OUT_DIR)/linux_$(GOARCH)/$(BUILDTYPE_DIR)

################################################################################
# Target: build                                                                #
################################################################################
.PHONY: build
DAPR_BINS:=$(foreach ITEM,$(BINARIES),$(DAPR_OUT_DIR)/$(ITEM)$(BINARY_EXT))
build: $(DAPR_BINS)

# Generate builds for dapr binaries for the target
# Params:
# $(1): the binary name for the target
# $(2): the binary main directory
# $(3): the target os
# $(4): the target arch
# $(5): the output directory
define genBinariesForTarget
.PHONY: $(5)/$(1)
$(5)/$(1):
	CGO_ENABLED=$(CGO) GOOS=$(3) GOARCH=$(4) go build $(GCFLAGS) -ldflags=$(LDFLAGS) \
	-o $(5)/$(1) $(2)/;
endef

# Generate binary targets
$(foreach ITEM,$(BINARIES),$(eval $(call genBinariesForTarget,$(ITEM)$(BINARY_EXT),./cmd/$(ITEM),$(GOOS),$(GOARCH),$(DAPR_OUT_DIR))))

################################################################################
# Target: build-linux                                                          #
################################################################################
BUILD_LINUX_BINS:=$(foreach ITEM,$(BINARIES),$(DAPR_LINUX_OUT_DIR)/$(ITEM))
build-linux: $(BUILD_LINUX_BINS)

# Generate linux binaries targets to build linux docker image
ifneq ($(GOOS), linux)
$(foreach ITEM,$(BINARIES),$(eval $(call genBinariesForTarget,$(ITEM),./cmd/$(ITEM),linux,$(GOARCH),$(DAPR_LINUX_OUT_DIR))))
endif

################################################################################
# Target: archive                                                              #
################################################################################
ARCHIVE_OUT_DIR ?= $(DAPR_OUT_DIR)
ARCHIVE_FILE_EXTS:=$(foreach ITEM,$(BINARIES),archive-$(ITEM)$(ARCHIVE_EXT))

archive: $(ARCHIVE_FILE_EXTS)

# Generate archive files for each binary
# $(1): the binary name to be archived
# $(2): the archived file output directory
define genArchiveBinary
ifeq ($(GOOS),windows)
archive-$(1).zip:
	7z.exe a -tzip "$(2)\\$(1)_$(GOOS)_$(GOARCH)$(ARCHIVE_EXT)" "$(DAPR_OUT_DIR)\\$(1)$(BINARY_EXT)"
else
archive-$(1).tar.gz:
	tar czf "$(2)/$(1)_$(GOOS)_$(GOARCH)$(ARCHIVE_EXT)" -C "$(DAPR_OUT_DIR)" "$(1)$(BINARY_EXT)"
endif
endef

# Generate archive-*.[zip|tar.gz] targets
$(foreach ITEM,$(BINARIES),$(eval $(call genArchiveBinary,$(ITEM),$(ARCHIVE_OUT_DIR))))


################################################################################
# Target: manifest-gen                                                         #
################################################################################

# Generate helm chart manifest
manifest-gen: dapr.yaml

dapr.yaml: check-docker-env
	$(info Generating helm manifest $(HELM_MANIFEST_FILE)...)
	@mkdir -p $(HELM_OUT_DIR)
	$(HELM) template \
		--include-crds=true  --set global.ha.enabled=$(HA_MODE) --set dapr_config.dapr_config_chart_included=false --set-string global.tag=$(DAPR_TAG) --set-string global.registry=$(DAPR_REGISTRY) $(HELM_CHART_DIR) > $(HELM_MANIFEST_FILE)

################################################################################
# Target: upload-helmchart
################################################################################

# Upload helm charts to Helm Registry
upload-helmchart:
	export HELM_EXPERIMENTAL_OCI=1; \
	$(HELM) chart save ${HELM_CHART_ROOT}/${RELEASE_NAME} ${HELM_REGISTRY}/${HELM}/${RELEASE_NAME}:${DAPR_VERSION}; \
	$(HELM) chart push ${HELM_REGISTRY}/${HELM}/${RELEASE_NAME}:${DAPR_VERSION}

################################################################################
# Target: docker-deploy-k8s                                                    #
################################################################################

PULL_POLICY?=Always
ADDITIONAL_HELM_SET ?= ""
ifneq ($(ADDITIONAL_HELM_SET),)
	ADDITIONAL_HELM_SET := --set $(ADDITIONAL_HELM_SET)
endif
ifeq ($(ONLY_DAPR_IMAGE),true)
	ADDITIONAL_HELM_SET := $(ADDITIONAL_HELM_SET) \
		--set dapr_operator.image.name=$(RELEASE_NAME) \
		--set dapr_placement.image.name=$(RELEASE_NAME) \
		--set dapr_sentry.image.name=$(RELEASE_NAME) \
		--set dapr_sidecar_injector.image.name=$(RELEASE_NAME) \
		--set dapr_sidecar_injector.injectorImage.name=$(RELEASE_NAME)
endif
docker-deploy-k8s: check-docker-env check-arch
	$(info Deploying ${DAPR_REGISTRY}/${RELEASE_NAME}:${DAPR_TAG} to the current K8S context...)
	$(HELM) upgrade --install \
		$(RELEASE_NAME) --namespace=$(DAPR_NAMESPACE) --wait --timeout 5m0s \
		--set global.ha.enabled=$(HA_MODE) --set-string global.tag=$(DAPR_TAG)-$(TARGET_OS)-$(TARGET_ARCH) \
		--set-string global.registry=$(DAPR_REGISTRY) --set global.logAsJson=true \
		--set global.daprControlPlaneOs=$(TARGET_OS) --set global.daprControlPlaneArch=$(TARGET_ARCH) \
		--set dapr_placement.logLevel=debug --set dapr_sidecar_injector.sidecarImagePullPolicy=$(PULL_POLICY) \
		--set global.imagePullPolicy=$(PULL_POLICY) --set global.imagePullSecrets=${DAPR_TEST_REGISTRY_SECRET} \
		--set global.mtls.enabled=${DAPR_MTLS_ENABLED} \
		--set dapr_placement.cluster.forceInMemoryLog=$(FORCE_INMEM) \
		$(ADDITIONAL_HELM_SET) $(HELM_CHART_DIR)

################################################################################
# Target: archive                                                              #
################################################################################
release: build archive

################################################################################
# Target: test                                                                 #
################################################################################
.PHONY: test
test: test-deps
	CGO_ENABLED=$(CGO) \
		gotestsum \
			--jsonfile $(TEST_OUTPUT_FILE_PREFIX)_unit.json \
			--format standard-quiet \
			-- \
				./pkg/... ./utils/... ./cmd/... \
				$(COVERAGE_OPTS) --tags=unit
	CGO_ENABLED=$(CGO) \
		go test ./tests/...

################################################################################
# Target: test-race                                                            #
################################################################################
# Note that we are expliciting maintaining an allow-list of packages that should be tested
# with "-race", as many packags aren't passing those tests yet.
# Eventually, the goal is to be able to have all packages pass tests with "-race"
# Note: CGO is required for tests with "-race"
TEST_WITH_RACE=./pkg/acl/... \
./pkg/actors \
./pkg/apis/... \
./pkg/apphealth/... \
./pkg/channel/... \
./pkg/client/... \
./pkg/components/... \
./pkg/concurrency/... \
./pkg/diagnostics/... \
./pkg/encryption/... \
./pkg/expr/... \
./pkg/grpc/... \
./pkg/health/... \
./pkg/http/... \
./pkg/injector/... \
./pkg/messages/... \
./pkg/messaging/... \
./pkg/metrics/... \
./pkg/middleware/... \
./pkg/modes/... \
./pkg/operator/... \
./pkg/placement/... \
./pkg/proto/... \
./pkg/resiliency/... \
./pkg/runtime/... \
./pkg/signals/...

.PHONY: test-race
test-race:
	echo "$(TEST_WITH_RACE)" | xargs \
		go test -tags=unit -race

################################################################################
# Target: lint                                                                 #
################################################################################
# Please use golangci-lint version v1.51.2 , otherwise you might encounter errors.
# You can download version v1.51.2 at https://github.com/golangci/golangci-lint/releases/tag/v1.51.2
.PHONY: lint
lint:
	$(GOLANGCI_LINT) run --timeout=20m

################################################################################
# Target: modtidy-all                                                          #
################################################################################
MODFILES := $(shell find . -name go.mod)

define modtidy-target
.PHONY: modtidy-$(1)
modtidy-$(1):
	cd $(shell dirname $(1)); CGO_ENABLED=$(CGO) go mod tidy -compat=1.20; cd -
endef

# Generate modtidy target action for each go.mod file
$(foreach MODFILE,$(MODFILES),$(eval $(call modtidy-target,$(MODFILE))))

# Enumerate all generated modtidy targets
TIDY_MODFILES:=$(foreach ITEM,$(MODFILES),modtidy-$(ITEM))

# Define modtidy-all action trigger to run make on all generated modtidy targets
.PHONY: modtidy-all
modtidy-all: $(TIDY_MODFILES)

################################################################################
# Target: modtidy                                                              #
################################################################################
.PHONY: modtidy
modtidy:
	go mod tidy

################################################################################
# Target: format                                                              #
################################################################################
.PHONY: format
format: modtidy-all
	gofumpt -l -w . && goimports -local github.com/dapr/ -w $(shell find ./pkg -type f -name '*.go' -not -path "./pkg/proto/*")

################################################################################
# Target: check                                                              #
################################################################################
.PHONY: check
check: format test lint
	git status && [[ -z `git status -s` ]]

################################################################################
# Target: init-proto                                                            #
################################################################################
.PHONY: init-proto
init-proto:
	go install google.golang.org/protobuf/cmd/protoc-gen-go@$(PROTOC_GEN_GO_VERSION)
	go install google.golang.org/grpc/cmd/protoc-gen-go-grpc@v$(PROTOC_GEN_GO_GRPC_VERSION)

################################################################################
# Target: gen-proto                                                            #
################################################################################
GRPC_PROTOS:=common internals operator placement runtime sentry components
PROTO_PREFIX:=github.com/dapr/dapr

# Generate archive files for each binary
# $(1): the binary name to be archived
define genProtoc
.PHONY: gen-proto-$(1)
gen-proto-$(1):
	$(PROTOC) --go_out=. --go_opt=module=$(PROTO_PREFIX) --go-grpc_out=. --go-grpc_opt=require_unimplemented_servers=false,module=$(PROTO_PREFIX) ./dapr/proto/$(1)/v1/*.proto
endef

$(foreach ITEM,$(GRPC_PROTOS),$(eval $(call genProtoc,$(ITEM))))

GEN_PROTOS:=$(foreach ITEM,$(GRPC_PROTOS),gen-proto-$(ITEM))

.PHONY: gen-proto
gen-proto: check-proto-version $(GEN_PROTOS) modtidy

################################################################################
# Target: get-components-contrib                                               #
################################################################################
.PHONY: get-components-contrib
get-components-contrib:
	go get github.com/dapr/components-contrib@master
	make modtidy-all

################################################################################
# Target: check-diff                                                           #
################################################################################
.PHONY: check-diff
check-diff:
	git diff --exit-code ./go.mod # check no changes
	git diff --exit-code ./go.sum # check no changes

################################################################################
# Target: check-proto-version                                                         #
################################################################################
.PHONY: check-proto-version
check-proto-version: ## Checking the version of proto related tools
	@test "$(shell protoc --version)" = "libprotoc $(PROTOC_VERSION)" \
	|| { echo "please use protoc $(PROTOC_VERSION) (protobuf $(PROTOBUF_SUITE_VERSION)) to generate proto, see https://github.com/dapr/dapr/blob/master/dapr/README.md#proto-client-generation"; exit 1; }

	@test "$(shell protoc-gen-go-grpc --version)" = "protoc-gen-go-grpc $(PROTOC_GEN_GO_GRPC_VERSION)" \
	|| { echo "please use protoc-gen-go-grpc $(PROTOC_GEN_GO_GRPC_VERSION) to generate proto, see https://github.com/dapr/dapr/blob/master/dapr/README.md#proto-client-generation"; exit 1; }

	@test "$(shell protoc-gen-go --version 2>&1)" = "$(PROTOC_GEN_GO_NAME)" \
	|| { echo "please use protoc-gen-go $(PROTOC_GEN_GO_VERSION) to generate proto, see https://github.com/dapr/dapr/blob/master/dapr/README.md#proto-client-generation"; exit 1; }

################################################################################
# Target: check-proto-diff                                                           #
################################################################################
.PHONY: check-proto-diff
check-proto-diff:
	git diff --exit-code ./pkg/proto/common/v1/common.pb.go # check no changes
	git diff --exit-code ./pkg/proto/internals/v1/status.pb.go # check no changes
	git diff --exit-code ./pkg/proto/operator/v1/operator.pb.go # check no changes
	git diff --exit-code ./pkg/proto/operator/v1/operator_grpc.pb.go # check no changes
	git diff --exit-code ./pkg/proto/runtime/v1/appcallback.pb.go # check no changes
	git diff --exit-code ./pkg/proto/runtime/v1/appcallback_grpc.pb.go # check no changes
	git diff --exit-code ./pkg/proto/runtime/v1/dapr.pb.go # check no changes
	git diff --exit-code ./pkg/proto/runtime/v1/dapr_grpc.pb.go # check no changes
	git diff --exit-code ./pkg/proto/sentry/v1/sentry.pb.go # check no changes


################################################################################
# Target: compile-build-tools                                                              #
################################################################################
compile-build-tools:
ifeq (,$(wildcard $(BUILD_TOOLS)))
	cd .build-tools; CGO_ENABLED=$(CGO) GOOS=$(TARGET_OS_LOCAL) GOARCH=$(TARGET_ARCH_LOCAL) go build -o $(BUILD_TOOLS_BIN) .
endif

################################################################################
<<<<<<< HEAD
# Prettier                                                                     #
################################################################################
.PHONY: prettier-install prettier-check prettier-format me prettier
prettier-install:
	npm install --global prettier

prettier-check:
	npx prettier --check "*/**/*.{ts,js,mjs,json}"

prettier-format:
	npx prettier --write "*/**/*.{ts,js,mjs,json}"

# "make me prettier"
me:
	@echo "🪄💄🪄💄🪄💄"

prettier:
	@npx prettier --write "*/**/*.{ts,js,mjs,json}"
=======
# Targets for components-contrib                                               #
################################################################################
.PHONY: update-components-contrib
# Branch or tag to pin
COMPONENTS_CONTRIB_BRANCH ?= master
COMPONENTS_CONTRIB_REPO ?= github.com/dapr/components-contrib
update-components-contrib:
	go get -u $(COMPONENTS_CONTRIB_REPO)@$(COMPONENTS_CONTRIB_BRANCH)
	make modtidy-all
>>>>>>> 5e680e6a

################################################################################
# Target: codegen                                                              #
################################################################################
include tools/codegen.mk

################################################################################
# Target: docker                                                               #
################################################################################
include docker/docker.mk

################################################################################
# Target: tests                                                                #
################################################################################
include tests/dapr_tests.mk<|MERGE_RESOLUTION|>--- conflicted
+++ resolved
@@ -466,7 +466,6 @@
 endif
 
 ################################################################################
-<<<<<<< HEAD
 # Prettier                                                                     #
 ################################################################################
 .PHONY: prettier-install prettier-check prettier-format me prettier
@@ -485,7 +484,8 @@
 
 prettier:
 	@npx prettier --write "*/**/*.{ts,js,mjs,json}"
-=======
+
+################################################################################
 # Targets for components-contrib                                               #
 ################################################################################
 .PHONY: update-components-contrib
@@ -495,7 +495,6 @@
 update-components-contrib:
 	go get -u $(COMPONENTS_CONTRIB_REPO)@$(COMPONENTS_CONTRIB_BRANCH)
 	make modtidy-all
->>>>>>> 5e680e6a
 
 ################################################################################
 # Target: codegen                                                              #
