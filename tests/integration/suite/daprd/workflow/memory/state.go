--- conflicted
+++ resolved
@@ -80,15 +80,9 @@
 	assert.EventuallyWithT(t, func(c *assert.CollectT) {
 		assert.InDelta(c,
 			s.workflow.Metrics(t, ctx)["process_resident_memory_bytes"]*1e-6,
-<<<<<<< HEAD
-			actorMemBaseline, 15, "workflow memory leak",
-		)
-	}, 25*time.Second, 10*time.Millisecond)
-=======
 			actorMemBaseline,
 			35,
 			"workflow memory leak",
 		)
 	}, time.Second*10, time.Millisecond*10)
->>>>>>> acb2613d
 }