/*
Copyright 2021 The Dapr Authors
Licensed under the Apache License, Version 2.0 (the "License");
you may not use this file except in compliance with the License.
You may obtain a copy of the License at
    http://www.apache.org/licenses/LICENSE-2.0
Unless required by applicable law or agreed to in writing, software
distributed under the License is distributed on an "AS IS" BASIS,
WITHOUT WARRANTIES OR CONDITIONS OF ANY KIND, either express or implied.
See the License for the specific language governing permissions and
limitations under the License.
*/

package kubernetes

import (
	"encoding/json"

	apiv1 "k8s.io/api/core/v1"
)

// AppDescription holds the deployment information of test app.
type AppDescription struct {
<<<<<<< HEAD
	AppName                string            `json:",omitempty"`
	AppPort                int               `json:",omitempty"`
	AppProtocol            string            `json:",omitempty"`
	AppEnv                 map[string]string `json:",omitempty"`
	DaprEnabled            bool              `json:",omitempty"`
	ImageName              string            `json:",omitempty"`
	ImageSecret            string            `json:",omitempty"`
	RegistryName           string            `json:",omitempty"`
	Replicas               int32             `json:",omitempty"`
	IngressEnabled         bool              `json:",omitempty"`
	IngressPort            int               `json:",omitempty"` // Defaults to AppPort if empty
	MetricsEnabled         bool              `json:",omitempty"` // This controls the setting for the dapr.io/enable-metrics annotation
	MetricsPort            string            `json:",omitempty"`
	Config                 string            `json:",omitempty"`
	AppCPULimit            string            `json:",omitempty"`
	AppCPURequest          string            `json:",omitempty"`
	AppMemoryLimit         string            `json:",omitempty"`
	AppMemoryRequest       string            `json:",omitempty"`
	DaprCPULimit           string            `json:",omitempty"`
	DaprCPURequest         string            `json:",omitempty"`
	DaprMemoryLimit        string            `json:",omitempty"`
	DaprMemoryRequest      string            `json:",omitempty"`
	Namespace              *string           `json:",omitempty"`
	IsJob                  bool              `json:",omitempty"`
	SecretStoreDisable     bool              `json:",omitempty"`
	DaprVolumeMounts       string            `json:",omitempty"`
	Labels                 map[string]string `json:",omitempty"` // Adds custom labels to pods
	PodAffinityLabels      map[string]string `json:",omitempty"` // If set, adds a podAffinity rule matching those labels
	Volumes                []apiv1.Volume    `json:",omitempty"`
	InitContainers         []apiv1.Container `json:",omitempty"`
	PlacementAddresses     []string          `json:",omitempty"`
	EnableAppHealthCheck   bool              `json:",omitempty"`
	AppHealthCheckPath     string            `json:",omitempty"`
	AppHealthProbeInterval int               `json:",omitempty"` // In seconds
	AppHealthProbeTimeout  int               `json:",omitempty"` // In milliseconds
	AppHealthThreshold     int               `json:",omitempty"`
=======
	AppName            string              `json:",omitempty"`
	AppPort            int                 `json:",omitempty"`
	AppProtocol        string              `json:",omitempty"`
	AppEnv             map[string]string   `json:",omitempty"`
	AppVolumeMounts    []apiv1.VolumeMount `json:",omitempty"`
	DaprEnabled        bool                `json:",omitempty"`
	ImageName          string              `json:",omitempty"`
	ImageSecret        string              `json:",omitempty"`
	RegistryName       string              `json:",omitempty"`
	Replicas           int32               `json:",omitempty"`
	IngressEnabled     bool                `json:",omitempty"`
	MetricsEnabled     bool                `json:",omitempty"` // This controls the setting for the dapr.io/enable-metrics annotation
	MetricsPort        string              `json:",omitempty"`
	Config             string              `json:",omitempty"`
	AppCPULimit        string              `json:",omitempty"`
	AppCPURequest      string              `json:",omitempty"`
	AppMemoryLimit     string              `json:",omitempty"`
	AppMemoryRequest   string              `json:",omitempty"`
	DaprCPULimit       string              `json:",omitempty"`
	DaprCPURequest     string              `json:",omitempty"`
	DaprMemoryLimit    string              `json:",omitempty"`
	DaprMemoryRequest  string              `json:",omitempty"`
	DaprEnv            string              `json:",omitempty"`
	Namespace          *string             `json:",omitempty"`
	IsJob              bool                `json:",omitempty"`
	SecretStoreDisable bool                `json:",omitempty"`
	DaprVolumeMounts   string              `json:",omitempty"`
	Labels             map[string]string   `json:",omitempty"` // Adds custom labels to pods
	PodAffinityLabels  map[string]string   `json:",omitempty"` // If set, adds a podAffinity rule matching those labels
	Volumes            []apiv1.Volume      `json:",omitempty"`
	InitContainers     []apiv1.Container   `json:",omitempty"`
	PlacementAddresses []string            `json:",omitempty"`
>>>>>>> 16f32dff
}

func (a AppDescription) String() string {
	// AppDescription objects can contain credentials in ImageSecret which should not be exposed in logs.
	// This method overrides the default stringifier to use the custom JSON stringifier which hides ImageSecret
	j, _ := json.Marshal(a)
	return string(j)
}

func (a AppDescription) MarshalJSON() ([]byte, error) {
	imageSecret := a.ImageSecret
	if imageSecret != "" {
		imageSecret = "***"
	}
	type Alias AppDescription
	return json.Marshal(&struct {
		ImageSecret string `json:",omitempty"`
		*Alias
	}{
		Alias:       (*Alias)(&a),
		ImageSecret: imageSecret,
	})
}<|MERGE_RESOLUTION|>--- conflicted
+++ resolved
@@ -21,77 +21,44 @@
 
 // AppDescription holds the deployment information of test app.
 type AppDescription struct {
-<<<<<<< HEAD
-	AppName                string            `json:",omitempty"`
-	AppPort                int               `json:",omitempty"`
-	AppProtocol            string            `json:",omitempty"`
-	AppEnv                 map[string]string `json:",omitempty"`
-	DaprEnabled            bool              `json:",omitempty"`
-	ImageName              string            `json:",omitempty"`
-	ImageSecret            string            `json:",omitempty"`
-	RegistryName           string            `json:",omitempty"`
-	Replicas               int32             `json:",omitempty"`
-	IngressEnabled         bool              `json:",omitempty"`
-	IngressPort            int               `json:",omitempty"` // Defaults to AppPort if empty
-	MetricsEnabled         bool              `json:",omitempty"` // This controls the setting for the dapr.io/enable-metrics annotation
-	MetricsPort            string            `json:",omitempty"`
-	Config                 string            `json:",omitempty"`
-	AppCPULimit            string            `json:",omitempty"`
-	AppCPURequest          string            `json:",omitempty"`
-	AppMemoryLimit         string            `json:",omitempty"`
-	AppMemoryRequest       string            `json:",omitempty"`
-	DaprCPULimit           string            `json:",omitempty"`
-	DaprCPURequest         string            `json:",omitempty"`
-	DaprMemoryLimit        string            `json:",omitempty"`
-	DaprMemoryRequest      string            `json:",omitempty"`
-	Namespace              *string           `json:",omitempty"`
-	IsJob                  bool              `json:",omitempty"`
-	SecretStoreDisable     bool              `json:",omitempty"`
-	DaprVolumeMounts       string            `json:",omitempty"`
-	Labels                 map[string]string `json:",omitempty"` // Adds custom labels to pods
-	PodAffinityLabels      map[string]string `json:",omitempty"` // If set, adds a podAffinity rule matching those labels
-	Volumes                []apiv1.Volume    `json:",omitempty"`
-	InitContainers         []apiv1.Container `json:",omitempty"`
-	PlacementAddresses     []string          `json:",omitempty"`
-	EnableAppHealthCheck   bool              `json:",omitempty"`
-	AppHealthCheckPath     string            `json:",omitempty"`
-	AppHealthProbeInterval int               `json:",omitempty"` // In seconds
-	AppHealthProbeTimeout  int               `json:",omitempty"` // In milliseconds
-	AppHealthThreshold     int               `json:",omitempty"`
-=======
-	AppName            string              `json:",omitempty"`
-	AppPort            int                 `json:",omitempty"`
-	AppProtocol        string              `json:",omitempty"`
-	AppEnv             map[string]string   `json:",omitempty"`
-	AppVolumeMounts    []apiv1.VolumeMount `json:",omitempty"`
-	DaprEnabled        bool                `json:",omitempty"`
-	ImageName          string              `json:",omitempty"`
-	ImageSecret        string              `json:",omitempty"`
-	RegistryName       string              `json:",omitempty"`
-	Replicas           int32               `json:",omitempty"`
-	IngressEnabled     bool                `json:",omitempty"`
-	MetricsEnabled     bool                `json:",omitempty"` // This controls the setting for the dapr.io/enable-metrics annotation
-	MetricsPort        string              `json:",omitempty"`
-	Config             string              `json:",omitempty"`
-	AppCPULimit        string              `json:",omitempty"`
-	AppCPURequest      string              `json:",omitempty"`
-	AppMemoryLimit     string              `json:",omitempty"`
-	AppMemoryRequest   string              `json:",omitempty"`
-	DaprCPULimit       string              `json:",omitempty"`
-	DaprCPURequest     string              `json:",omitempty"`
-	DaprMemoryLimit    string              `json:",omitempty"`
-	DaprMemoryRequest  string              `json:",omitempty"`
-	DaprEnv            string              `json:",omitempty"`
-	Namespace          *string             `json:",omitempty"`
-	IsJob              bool                `json:",omitempty"`
-	SecretStoreDisable bool                `json:",omitempty"`
-	DaprVolumeMounts   string              `json:",omitempty"`
-	Labels             map[string]string   `json:",omitempty"` // Adds custom labels to pods
-	PodAffinityLabels  map[string]string   `json:",omitempty"` // If set, adds a podAffinity rule matching those labels
-	Volumes            []apiv1.Volume      `json:",omitempty"`
-	InitContainers     []apiv1.Container   `json:",omitempty"`
-	PlacementAddresses []string            `json:",omitempty"`
->>>>>>> 16f32dff
+	AppName                string              `json:",omitempty"`
+	AppPort                int                 `json:",omitempty"`
+	AppProtocol            string              `json:",omitempty"`
+	AppEnv                 map[string]string   `json:",omitempty"`
+	AppVolumeMounts        []apiv1.VolumeMount `json:",omitempty"`
+	DaprEnabled            bool                `json:",omitempty"`
+	ImageName              string              `json:",omitempty"`
+	ImageSecret            string              `json:",omitempty"`
+	RegistryName           string              `json:",omitempty"`
+	Replicas               int32               `json:",omitempty"`
+	IngressEnabled         bool                `json:",omitempty"`
+	IngressPort            int                 `json:",omitempty"` // Defaults to AppPort if empty
+	MetricsEnabled         bool                `json:",omitempty"` // This controls the setting for the dapr.io/enable-metrics annotation
+	MetricsPort            string              `json:",omitempty"`
+	Config                 string              `json:",omitempty"`
+	AppCPULimit            string              `json:",omitempty"`
+	AppCPURequest          string              `json:",omitempty"`
+	AppMemoryLimit         string              `json:",omitempty"`
+	AppMemoryRequest       string              `json:",omitempty"`
+	DaprCPULimit           string              `json:",omitempty"`
+	DaprCPURequest         string              `json:",omitempty"`
+	DaprMemoryLimit        string              `json:",omitempty"`
+	DaprMemoryRequest      string              `json:",omitempty"`
+	DaprEnv                string              `json:",omitempty"`
+	Namespace              *string             `json:",omitempty"`
+	IsJob                  bool                `json:",omitempty"`
+	SecretStoreDisable     bool                `json:",omitempty"`
+	DaprVolumeMounts       string              `json:",omitempty"`
+	Labels                 map[string]string   `json:",omitempty"` // Adds custom labels to pods
+	PodAffinityLabels      map[string]string   `json:",omitempty"` // If set, adds a podAffinity rule matching those labels
+	Volumes                []apiv1.Volume      `json:",omitempty"`
+	InitContainers         []apiv1.Container   `json:",omitempty"`
+	PlacementAddresses     []string            `json:",omitempty"`
+	EnableAppHealthCheck   bool                `json:",omitempty"`
+	AppHealthCheckPath     string              `json:",omitempty"`
+	AppHealthProbeInterval int                 `json:",omitempty"` // In seconds
+	AppHealthProbeTimeout  int                 `json:",omitempty"` // In milliseconds
+	AppHealthThreshold     int                 `json:",omitempty"`
 }
 
 func (a AppDescription) String() string {
