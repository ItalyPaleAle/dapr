/*
Copyright 2021 The Dapr Authors
Licensed under the Apache License, Version 2.0 (the "License");
you may not use this file except in compliance with the License.
You may obtain a copy of the License at
    http://www.apache.org/licenses/LICENSE-2.0
Unless required by applicable law or agreed to in writing, software
distributed under the License is distributed on an "AS IS" BASIS,
WITHOUT WARRANTIES OR CONDITIONS OF ANY KIND, either express or implied.
See the License for the specific language governing permissions and
limitations under the License.
*/

package main

import (
	"bytes"
	"encoding/json"
	"fmt"
	"io"
	"log"
	"net/http"
	"os"
	"strconv"

	"github.com/gorilla/mux"

	"github.com/dapr/dapr/tests/apps/utils"
)

var (
	appPort  = 3000
	daprPort = 3500
)

func init() {
	p := os.Getenv("DAPR_HTTP_PORT")
	if p != "" && p != "0" {
		daprPort, _ = strconv.Atoi(p)
	}
	p = os.Getenv("PORT")
	if p != "" && p != "0" {
		appPort, _ = strconv.Atoi(p)
	}
}

type testResponse struct {
	Input  string `json:"input"`
	Output string `json:"output"`
}

func healthzHandler(w http.ResponseWriter, r *http.Request) {
	w.WriteHeader(http.StatusOK)
	w.Write([]byte(""))
}

// indexHandler is the handler for root path.
func indexHandler(w http.ResponseWriter, r *http.Request) {
	log.Println("indexHandler is called")

	w.WriteHeader(http.StatusOK)
}

func testLogCall(w http.ResponseWriter, r *http.Request) {
	log.Printf("testLogCall is called")

	service := mux.Vars(r)["service"]

	input := "hello"
<<<<<<< HEAD
	url := fmt.Sprintf("http://localhost:%d/v1.0/invoke/%s/method/logCall", daprPort, service)
	resp, err := http.Post(url, "application/json", bytes.NewBuffer([]byte(input))) // nolint:gosec
=======
	url := fmt.Sprintf("%s/invoke/%s/method/logCall", daprBaseURL, service)
	resp, err := http.Post(url, "application/json", bytes.NewBuffer([]byte(input))) //nolint:gosec
>>>>>>> 032581df
	if err != nil {
		log.Printf("Could not call service")
		w.WriteHeader(http.StatusInternalServerError)
		return
	}

	defer resp.Body.Close()
	body, _ := io.ReadAll(resp.Body)

	results := testResponse{
		input, string(body),
	}

	w.WriteHeader(resp.StatusCode)
	_ = json.NewEncoder(w).Encode(results)
}

func logCall(w http.ResponseWriter, r *http.Request) {
	log.Printf("logCall is called")

	defer r.Body.Close()
	body, _ := io.ReadAll(r.Body)

	log.Printf("Got: %s", string(body))
	w.Write(body)
}

// appRouter initializes restful api router.
func appRouter() *mux.Router {
	router := mux.NewRouter().StrictSlash(true)

	// Log requests and their processing time
	router.Use(utils.LoggerMiddleware)

	router.HandleFunc("/", indexHandler).Methods("GET")
	router.HandleFunc("/test/logCall/{service}", testLogCall).Methods("POST")
	router.HandleFunc("/logCall", logCall).Methods("POST")
	router.HandleFunc("/healthz", healthzHandler).Methods("GET")

	router.Use(mux.CORSMethodMiddleware(router))

	return router
}

func main() {
	log.Printf("Middleware App - listening on http://localhost:%d", appPort)
	utils.StartServer(appPort, appRouter, true, false)
}<|MERGE_RESOLUTION|>--- conflicted
+++ resolved
@@ -67,13 +67,8 @@
 	service := mux.Vars(r)["service"]
 
 	input := "hello"
-<<<<<<< HEAD
 	url := fmt.Sprintf("http://localhost:%d/v1.0/invoke/%s/method/logCall", daprPort, service)
-	resp, err := http.Post(url, "application/json", bytes.NewBuffer([]byte(input))) // nolint:gosec
-=======
-	url := fmt.Sprintf("%s/invoke/%s/method/logCall", daprBaseURL, service)
 	resp, err := http.Post(url, "application/json", bytes.NewBuffer([]byte(input))) //nolint:gosec
->>>>>>> 032581df
 	if err != nil {
 		log.Printf("Could not call service")
 		w.WriteHeader(http.StatusInternalServerError)
