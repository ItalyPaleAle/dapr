//go:build e2e
// +build e2e

/*
Copyright 2021 The Dapr Authors
Licensed under the Apache License, Version 2.0 (the "License");
you may not use this file except in compliance with the License.
You may obtain a copy of the License at
    http://www.apache.org/licenses/LICENSE-2.0
Unless required by applicable law or agreed to in writing, software
distributed under the License is distributed on an "AS IS" BASIS,
WITHOUT WARRANTIES OR CONDITIONS OF ANY KIND, either express or implied.
See the License for the specific language governing permissions and
limitations under the License.
*/

package workflows_e2e

import (
	"crypto/rand"
	"encoding/hex"
	"fmt"
	"io"
	"os"
	"testing"
	"time"

	"github.com/dapr/dapr/tests/e2e/utils"
	kube "github.com/dapr/dapr/tests/platforms/kubernetes"
	"github.com/dapr/dapr/tests/runner"
	"github.com/stretchr/testify/require"
)

var tr *runner.TestRunner

func TestMain(m *testing.M) {
	utils.SetupLogs("workflowtestdapr")
	utils.InitHTTPClient(true)

	// This test can be run outside of Kubernetes too
	// Run the workflow e2e app using, for example, the Dapr CLI:
	//   ASPNETCORE_URLS=http://*:3000 dapr run --app-id workflowsapp --resources-path ./resources -- dotnet run
	// Then run this test with the env var "WORKFLOW_APP_ENDPOINT" pointing to the address of the app. For example:
	//   WORKFLOW_APP_ENDPOINT=http://localhost:3000 DAPR_E2E_TEST="workflows" make test-clean test-e2e-all |& tee test.log
	if os.Getenv("WORKFLOW_APP_ENDPOINT") == "" {
		testApps := []kube.AppDescription{
			{
<<<<<<< HEAD
				AppName:             "workflowsapp",
				DaprEnabled:         true,
				ImageName:           "e2e-workflowsapp",
				Replicas:            1,
				IngressEnabled:      true,
				MetricsEnabled:      true,
				DaprMemoryLimit:     "200Mi",
				DaprMemoryRequest:   "100Mi",
				AppMemoryLimit:      "200Mi",
				AppMemoryRequest:    "100Mi",
				AppPort:             3000,
				DebugLoggingEnabled: true,
=======
				AppName:           "workflowsapp",
				DaprEnabled:       true,
				ImageName:         "e2e-workflowsapp",
				Replicas:          1,
				IngressEnabled:    true,
				MetricsEnabled:    true,
				DaprMemoryLimit:   "200Mi",
				DaprMemoryRequest: "100Mi",
				AppMemoryLimit:    "200Mi",
				AppMemoryRequest:  "100Mi",
				AppPort:           -1,
>>>>>>> b0277e63
			},
		}

		tr = runner.NewTestRunner("workflowsapp", testApps, nil, nil)
		os.Exit(tr.Start(m))
	} else {
		os.Exit(m.Run())
	}
}

func getAppEndpoint() string {
	if env := os.Getenv("WORKFLOW_APP_ENDPOINT"); env != "" {
		return env
	}

	return tr.Platform.AcquireAppExternalURL("workflowsapp")
}

func startTest(url string, instanceID string) error {
	postString := fmt.Sprintf("%s/StartWorkflow/dapr/placeOrder/%s", url, instanceID)
	// Start the workflow and check that it is running
	resp, err := utils.HTTPPost(postString, nil)
	if err != nil {
		return fmt.Errorf("failure starting workflow: %w", err)
	}

	getString := fmt.Sprintf("%s/dapr/%s", url, instanceID)
	resp, err = utils.HTTPGet(getString)
	if err != nil {
		return fmt.Errorf("failure getting info on workflow: %w", err)
	}
	if string(resp) != "Running" {
		return fmt.Errorf("expected workflow to be Running, actual workflow state is: %s", string(resp))
	}

	return nil
}

func pauseResumeTest(url string, instanceID string) error {
	postString := fmt.Sprintf("%s/StartWorkflow/dapr/placeOrder/%s", url, instanceID)
	// Start the workflow and check that it is running
	resp, err := utils.HTTPPost(postString, nil)
	if err != nil {
		return fmt.Errorf("failure starting workflow: %w", err)
	}

	getString := fmt.Sprintf("%s/dapr/%s", url, instanceID)
	resp, err = utils.HTTPGet(getString)
	if err != nil {
		return fmt.Errorf("failure getting info on started workflow: %w", err)
	}
	if string(resp) != "Running" {
		return fmt.Errorf("expected workflow to be Running, actual workflow state is: %s", string(resp))
	}

	postString = fmt.Sprintf("%s/PauseWorkflow/dapr/%s", url, instanceID)
	resp, err = utils.HTTPPost(postString, nil)
	if err != nil {
		return fmt.Errorf("failure pausing workflow: %w", err)
	}

	resp, err = utils.HTTPGet(getString)
	if err != nil {
		return fmt.Errorf("failure getting info on paused workflow: %w", err)
	}
	if string(resp) != "Suspended" {
		return fmt.Errorf("expected workflow to be Suspended, actual workflow state is: %s", string(resp))
	}

	// Resume the workflow
	postString = fmt.Sprintf("%s/ResumeWorkflow/dapr/%s", url, instanceID)
	resp, err = utils.HTTPPost(postString, nil)
	if err != nil {
		return fmt.Errorf("failure resuming workflow: %w", err)
	}

	resp, err = utils.HTTPGet(getString)
	if err != nil {
		return fmt.Errorf("failure getting info on resumed workflow: %w", err)
	}
	if string(resp) != "Running" {
		return fmt.Errorf("expected resumed workflow to be Running, actual workflow state is: %s", string(resp))
	}

	return nil
}

func raiseEventTest(url string, instanceID string) error {
	postString := fmt.Sprintf("%s/StartWorkflow/dapr/placeOrder/%s", url, instanceID)
	// Start the workflow and check that it is running
	resp, err := utils.HTTPPost(postString, nil)
	if err != nil {
		return fmt.Errorf("failure starting workflow: %w", err)
	}

	getString := fmt.Sprintf("%s/dapr/%s", url, instanceID)
	resp, err = utils.HTTPGet(getString)
	if err != nil {
		return fmt.Errorf("failure getting info on workflow: %w", err)
	}
	if string(resp) != "Running" {
		return fmt.Errorf("expected workflow to be Running, actual workflow state is: %s", string(resp))
	}

	// Raise an event on the workflow
	postString = fmt.Sprintf("%s/RaiseWorkflowEvent/dapr/%s/ChangePurchaseItem/1", url, instanceID)
	resp, err = utils.HTTPPost(postString, nil)

	time.Sleep(1 * time.Second)

	resp, err = utils.HTTPGet(getString)
	if err != nil {
		return fmt.Errorf("failure getting info on workflow: %w", err)
	}
	if string(resp) != "Completed" {
		return fmt.Errorf("expected workflow to be Completed, actual workflow state is: %s", string(resp))
	}

	return nil
}

// Functions for each test case
func purgeTest(url string, instanceID string) error {
	// Start the workflow and check that it is running
	postString := fmt.Sprintf("%s/StartWorkflow/dapr/placeOrder/%s", url, instanceID)
	resp, err := utils.HTTPPost(postString, nil)
	if err != nil {
		return fmt.Errorf("failure starting workflow: %w", err)
	}

	getString := fmt.Sprintf("%s/dapr/%s", url, instanceID)
	resp, err = utils.HTTPGet(getString)
	if err != nil {
		return fmt.Errorf("failure getting info on newly started workflow: %w", err)
	}
	if string(resp) != "Running" {
		return fmt.Errorf("expected workflow to be Running, actual workflow state is: %s", string(resp))
	}

	// Terminate the workflow
	postString = fmt.Sprintf("%s/TerminateWorkflow/dapr/%s", url, instanceID)
	resp, err = utils.HTTPPost(postString, nil)
	if err != nil {
		return fmt.Errorf("failure terminating workflow: %w", err)
	}
	resp, err = utils.HTTPGet(getString)
	if err != nil {
		return fmt.Errorf("failure getting info on terminated workflow: %w", err)
	}
	if string(resp) != "Terminated" {
		return fmt.Errorf("expected workflow to be Terminated, actual workflow state is: %s", string(resp))
	}

	// Purge the workflow
	postString = fmt.Sprintf("%s/PurgeWorkflow/dapr/%s", url, instanceID)
	resp, err = utils.HTTPPost(postString, nil)
	if err != nil {
		return fmt.Errorf("failure purging workflow: %w", err)
	}

	// Startup a new workflow with the same instanceID to ensure that it is available
	postString = fmt.Sprintf("%s/StartWorkflow/dapr/placeOrder/%s", url, instanceID)
	resp, err = utils.HTTPPost(postString, nil)
	if err != nil {
		return fmt.Errorf("failure starting workflow: %w", err)
	}

	instanceID = string(resp)
	resp, err = utils.HTTPGet(getString)
	if err != nil {
		return fmt.Errorf("failure getting info on newly started workflow: %w", err)
	}
	if string(resp) != "Running" {
		return fmt.Errorf("expected workflow to be Running, actual workflow state is: %s", string(resp))
	}

	return nil
}

func TestWorkflow(t *testing.T) {
	// Get the ingress external url of test app
	externalURL := getAppEndpoint()
	require.NotEmpty(t, externalURL, "external URL must not be empty")

	// Check if test app endpoint is available
	require.NoError(t, utils.HealthCheckApps(externalURL))

	// Generate a unique test suffix for this test
	suffixBytes := make([]byte, 7)
	_, err := io.ReadFull(rand.Reader, suffixBytes)
	require.NoError(t, err)
	suffix := hex.EncodeToString(suffixBytes)

	// Run tests
	t.Run("Start", func(t *testing.T) {
		require.NoError(t, startTest(externalURL, "start-"+suffix))
	})

	t.Run("Pause and Resume", func(t *testing.T) {
		require.NoError(t, pauseResumeTest(externalURL, "pause-"+suffix))
	})

	t.Run("Purge", func(t *testing.T) {
		require.NoError(t, purgeTest(externalURL, "purge-"+suffix))
	})

	t.Run("Raise event", func(t *testing.T) {
		require.NoError(t, raiseEventTest(externalURL, "raiseEvent-"+suffix))
	})
}<|MERGE_RESOLUTION|>--- conflicted
+++ resolved
@@ -45,7 +45,6 @@
 	if os.Getenv("WORKFLOW_APP_ENDPOINT") == "" {
 		testApps := []kube.AppDescription{
 			{
-<<<<<<< HEAD
 				AppName:             "workflowsapp",
 				DaprEnabled:         true,
 				ImageName:           "e2e-workflowsapp",
@@ -56,21 +55,8 @@
 				DaprMemoryRequest:   "100Mi",
 				AppMemoryLimit:      "200Mi",
 				AppMemoryRequest:    "100Mi",
-				AppPort:             3000,
+				AppPort:             -1,
 				DebugLoggingEnabled: true,
-=======
-				AppName:           "workflowsapp",
-				DaprEnabled:       true,
-				ImageName:         "e2e-workflowsapp",
-				Replicas:          1,
-				IngressEnabled:    true,
-				MetricsEnabled:    true,
-				DaprMemoryLimit:   "200Mi",
-				DaprMemoryRequest: "100Mi",
-				AppMemoryLimit:    "200Mi",
-				AppMemoryRequest:  "100Mi",
-				AppPort:           -1,
->>>>>>> b0277e63
 			},
 		}
 
