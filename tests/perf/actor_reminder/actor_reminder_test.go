//go:build perf
// +build perf

/*
Copyright 2021 The Dapr Authors
Licensed under the Apache License, Version 2.0 (the "License");
you may not use this file except in compliance with the License.
You may obtain a copy of the License at
    http://www.apache.org/licenses/LICENSE-2.0
Unless required by applicable law or agreed to in writing, software
distributed under the License is distributed on an "AS IS" BASIS,
WITHOUT WARRANTIES OR CONDITIONS OF ANY KIND, either express or implied.
See the License for the specific language governing permissions and
limitations under the License.
*/

package actor_reminder_perf

import (
	"encoding/json"
	"fmt"
	"os"
	"strings"
	"testing"
	"time"

	"github.com/dapr/dapr/tests/perf"
	"github.com/dapr/dapr/tests/perf/utils"
	kube "github.com/dapr/dapr/tests/platforms/kubernetes"
	"github.com/dapr/dapr/tests/runner"
	"github.com/dapr/dapr/tests/runner/summary"
	"github.com/stretchr/testify/assert"
	"github.com/stretchr/testify/require"
)

const (
	numHealthChecks        = 60 // Number of times to check for endpoint health per app.
	actorType              = "PerfTestActorReminder"
	serviceApplicationName = "perf-actor-reminder-service"
	clientApplicationName  = "perf-actor-reminder-client"

	// Target for the QPS
	targetQPS = 50
)

var tr *runner.TestRunner

func TestMain(m *testing.M) {
	utils.SetupLogs("actor_reminder")

	testApps := []kube.AppDescription{
		{
			AppName:           serviceApplicationName,
			DaprEnabled:       true,
			ImageName:         "perf-actorfeatures",
			Replicas:          1,
			IngressEnabled:    true,
			AppPort:           3000,
			DaprCPULimit:      "4.0",
			DaprCPURequest:    "0.1",
			DaprMemoryLimit:   "512Mi",
			DaprMemoryRequest: "250Mi",
			AppCPULimit:       "4.0",
			AppCPURequest:     "0.1",
			AppMemoryLimit:    "800Mi",
			AppMemoryRequest:  "2500Mi",
			AppEnv: map[string]string{
				"TEST_APP_ACTOR_TYPE": actorType,
			},
			Labels: map[string]string{
				"daprtest": serviceApplicationName,
			},
		},
		{
			AppName:           clientApplicationName,
			DaprEnabled:       true,
			ImageName:         "perf-tester",
			Replicas:          1,
			IngressEnabled:    true,
			AppPort:           3001,
			DaprCPULimit:      "4.0",
			DaprCPURequest:    "0.1",
			DaprMemoryLimit:   "512Mi",
			DaprMemoryRequest: "250Mi",
			AppCPULimit:       "4.0",
			AppCPURequest:     "0.1",
			AppMemoryLimit:    "800Mi",
			AppMemoryRequest:  "2500Mi",
			Labels: map[string]string{
				"daprtest": clientApplicationName,
			},
			PodAffinityLabels: map[string]string{
				"daprtest": serviceApplicationName,
			},
		},
	}

	tr = runner.NewTestRunner("actorreminder", testApps, nil, nil)
	os.Exit(tr.Start(m))
}

func TestActorReminderRegistrationPerformance(t *testing.T) {
	p := perf.Params(
		perf.WithQPS(500),
		perf.WithConnections(8),
		perf.WithDuration("1m"),
		perf.WithPayload("{}"),
	)

	// Get the ingress external url of test app
	testAppURL := tr.Platform.AcquireAppExternalURL(serviceApplicationName)
	require.NotEmpty(t, testAppURL, "test app external URL must not be empty")

	// Check if test app endpoint is available
	t.Logf("test app url: %s", testAppURL+"/health")
	_, err := utils.HTTPGetNTimes(testAppURL+"/health", numHealthChecks)
	require.NoError(t, err)

	// Get the ingress external url of tester app
	testerAppURL := tr.Platform.AcquireAppExternalURL(clientApplicationName)
	require.NotEmpty(t, testerAppURL, "tester app external URL must not be empty")

	// Check if tester app endpoint is available
	t.Logf("tester app url: %s", testerAppURL)
	_, err = utils.HTTPGetNTimes(testerAppURL, numHealthChecks)
	require.NoError(t, err)

	// Perform dapr test
	endpoint := fmt.Sprintf("http://127.0.0.1:3500/v1.0/actors/%v/{uuid}/reminders/myreminder", actorType)
	p.TargetEndpoint = endpoint
	p.Payload = `{"dueTime":"24h","period":"24h"}`
	body, err := json.Marshal(&p)
	require.NoError(t, err)

	t.Logf("running dapr test with params: %s", body)
	daprResp, err := utils.HTTPPost(fmt.Sprintf("%s/test", testerAppURL), body)
	t.Log("checking err...")
	require.NoError(t, err)
	require.NotEmpty(t, daprResp)
	// fast fail if daprResp starts with error
	require.False(t, strings.HasPrefix(string(daprResp), "error"))

	// Let test run for 90s triggering the timers and collect metrics.
	time.Sleep(90 * time.Second)

	appUsage, err := tr.Platform.GetAppUsage(serviceApplicationName)
	require.NoError(t, err)

	sidecarUsage, err := tr.Platform.GetSidecarUsage(serviceApplicationName)
	require.NoError(t, err)

	restarts, err := tr.Platform.GetTotalRestarts(serviceApplicationName)
	require.NoError(t, err)

	t.Logf("dapr test results: %s", string(daprResp))
	t.Logf("target dapr app consumed %vm CPU and %vMb of Memory", appUsage.CPUm, appUsage.MemoryMb)
	t.Logf("target dapr sidecar consumed %vm CPU and %vMb of Memory", sidecarUsage.CPUm, sidecarUsage.MemoryMb)
	t.Logf("target dapr app or sidecar restarted %v times", restarts)

	var daprResult perf.TestResult
	err = json.Unmarshal(daprResp, &daprResult)
	require.NoError(t, err)

	percentiles := map[int]string{2: "90th", 3: "99th"}

	for k, v := range percentiles {
		daprValue := daprResult.DurationHistogram.Percentiles[k].Value
		t.Logf("%s percentile: %sms", v, fmt.Sprintf("%.2f", daprValue*1000))
	}
	t.Logf("Actual QPS: %.2f, expected QPS: %d", daprResult.ActualQPS, p.QPS)

	report := perf.NewTestReport(
		[]perf.TestResult{daprResult},
		"Actor Reminder",
		sidecarUsage,
		appUsage)
	report.SetTotalRestartCount(restarts)
	err = utils.UploadAzureBlob(report)

	if err != nil {
		t.Error(err)
	}

	summary.ForTest(t).
		Service(serviceApplicationName).
		Client(clientApplicationName).
		CPU(appUsage.CPUm).
		Memory(appUsage.MemoryMb).
		SidecarCPU(sidecarUsage.CPUm).
		SidecarMemory(sidecarUsage.MemoryMb).
		Restarts(restarts).
		ActualQPS(daprResult.ActualQPS).
		Params(p).
		OutputFortio(daprResult).
		Flush()

<<<<<<< HEAD
	assert.Equal(t, 0, daprResult.RetCodes.Num400)
	assert.Equal(t, 0, daprResult.RetCodes.Num500)
	assert.Equal(t, 0, restarts)
	assert.True(t, daprResult.ActualQPS > 55)
=======
	require.Equal(t, 0, daprResult.RetCodes.Num400)
	require.Equal(t, 0, daprResult.RetCodes.Num500)
	require.Equal(t, 0, restarts)
	require.True(t, daprResult.ActualQPS > targetQPS)
>>>>>>> 9ebbaf05
}<|MERGE_RESOLUTION|>--- conflicted
+++ resolved
@@ -194,15 +194,8 @@
 		OutputFortio(daprResult).
 		Flush()
 
-<<<<<<< HEAD
 	assert.Equal(t, 0, daprResult.RetCodes.Num400)
 	assert.Equal(t, 0, daprResult.RetCodes.Num500)
 	assert.Equal(t, 0, restarts)
-	assert.True(t, daprResult.ActualQPS > 55)
-=======
-	require.Equal(t, 0, daprResult.RetCodes.Num400)
-	require.Equal(t, 0, daprResult.RetCodes.Num500)
-	require.Equal(t, 0, restarts)
-	require.True(t, daprResult.ActualQPS > targetQPS)
->>>>>>> 9ebbaf05
+	assert.True(t, daprResult.ActualQPS > targetQPS)
 }