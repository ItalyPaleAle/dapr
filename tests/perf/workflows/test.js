--- conflicted
+++ resolved
@@ -34,18 +34,6 @@
         iterations: 300,
         maxDuration: '380s',
     },
-<<<<<<< HEAD
-    t_280_1400: {
-        executor: 'shared-iterations',
-        vus: 280,
-        iterations: 1400,
-        maxDuration: '1000s',
-    },
-    t_90_450: {
-        executor: 'shared-iterations',
-        vus: 90,
-        iterations: 450,
-=======
     t_350_1400: {
         executor: 'shared-iterations',
         vus: 350,
@@ -56,7 +44,6 @@
         executor: 'shared-iterations',
         vus: 110,
         iterations: 440,
->>>>>>> 7e14aac6
         maxDuration: '450s',
     },
     t_80_800: {
