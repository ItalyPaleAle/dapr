--- conflicted
+++ resolved
@@ -146,13 +146,6 @@
           value: "{{ .Values.global.registry }}/{{ .Values.image.name }}:{{ .Values.global.tag }}"
 {{- end }}
         - name: SIDECAR_IMAGE_PULL_POLICY
-<<<<<<< HEAD
-          value: "{{ .Values.sidecarImagePullPolicy }}"
-{{- if and (eq .Values.global.actors.enabled true) (eq .Values.global.actors.v2 true) }}
-        - name: ACTORS_V2
-          value: "true"
-{{- end }}
-=======
           value: {{ .Values.sidecarImagePullPolicy | toYaml }}
         # Configuration for injected sidecars
         - name: SIDECAR_RUN_AS_NON_ROOT
@@ -162,7 +155,6 @@
         - name: SIDECAR_READ_ONLY_ROOT_FILESYSTEM
           value: {{ .Values.sidecarReadOnlyRootFilesystem | toString | toYaml }}
 
->>>>>>> f7218131
         - name: NAMESPACE
           valueFrom:
             fieldRef:
