<<<<<<< HEAD
{{- if and (eq .Values.global.actors.enabled true) (eq .Values.global.actors.v2 false) }}
=======
{{- if and (eq .Values.global.ha.enabled true) (eq .Values.global.actors.enabled true) (eq .Values.global.actors.serviceName "placement") }}
>>>>>>> f7218131
{{- if .Capabilities.APIVersions.Has "policy/v1" }}
apiVersion: policy/v1
{{- else }}
apiVersion: policy/v1beta1
{{- end }}
kind: PodDisruptionBudget
metadata:
  name: dapr-placement-server-disruption-budget
  namespace: {{ .Release.Namespace }}
  labels:
    app: dapr-placement-server
    {{- range $key, $value := .Values.global.k8sLabels }}
    {{ $key }}: {{ tpl $value $ }}
    {{- end }}
spec:
{{- if .Values.global.ha.disruption.minimumAvailable }}
  minAvailable: {{ .Values.global.ha.disruption.minimumAvailable }}
{{- end }}
{{- if .Values.global.ha.disruption.maximumUnavailable }}
  maxUnavailable: {{ .Values.global.ha.disruption.maximumUnavailable }}
{{- end }}
  selector:
    matchLabels:
      app: dapr-placement-server
      {{- range $key, $value := .Values.global.k8sLabels }}
      {{ $key }}: {{ tpl $value $ }}
      {{- end }}
      {{- with .Values.global.labels }}
        {{- toYaml . | nindent 6 }}
      {{- end }}
{{- end }}<|MERGE_RESOLUTION|>--- conflicted
+++ resolved
@@ -1,8 +1,4 @@
-<<<<<<< HEAD
-{{- if and (eq .Values.global.actors.enabled true) (eq .Values.global.actors.v2 false) }}
-=======
 {{- if and (eq .Values.global.ha.enabled true) (eq .Values.global.actors.enabled true) (eq .Values.global.actors.serviceName "placement") }}
->>>>>>> f7218131
 {{- if .Capabilities.APIVersions.Has "policy/v1" }}
 apiVersion: policy/v1
 {{- else }}
