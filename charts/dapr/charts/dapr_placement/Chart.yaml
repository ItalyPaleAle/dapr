apiVersion: v1
appVersion: "1.0"
description: A Helm chart for Dapr Kubernetes placement
name: dapr_placement
<<<<<<< HEAD
version: 1.4.0
=======
version: 1.4.0-rc.7
>>>>>>> 64ccbf12
<|MERGE_RESOLUTION|>--- conflicted
+++ resolved
@@ -2,8 +2,4 @@
 appVersion: "1.0"
 description: A Helm chart for Dapr Kubernetes placement
 name: dapr_placement
-<<<<<<< HEAD
 version: 1.4.0
-=======
-version: 1.4.0-rc.7
->>>>>>> 64ccbf12
