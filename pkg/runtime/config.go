--- conflicted
+++ resolved
@@ -135,7 +135,6 @@
 	}
 
 	return &Config{
-<<<<<<< HEAD
 		ID:                    opts.ID,
 		HTTPPort:              opts.HTTPPort,
 		PublicPort:            opts.PublicPort,
@@ -149,22 +148,7 @@
 		ApplicationProtocol:   Protocol(opts.AppProtocol),
 		Mode:                  modes.DaprMode(opts.Mode),
 		PlacementAddresses:    opts.PlacementAddresses,
-		GlobalConfig:          opts.GlobalConfig,
 		AllowedOrigins:        opts.AllowedOrigins,
-=======
-		ID:                  opts.ID,
-		HTTPPort:            opts.HTTPPort,
-		PublicPort:          opts.PublicPort,
-		InternalGRPCPort:    opts.InternalGRPCPort,
-		APIGRPCPort:         opts.APIGRPCPort,
-		ApplicationPort:     opts.AppPort,
-		ProfilePort:         opts.ProfilePort,
-		APIListenAddresses:  opts.APIListenAddresses,
-		ApplicationProtocol: Protocol(opts.AppProtocol),
-		Mode:                modes.DaprMode(opts.Mode),
-		PlacementAddresses:  opts.PlacementAddresses,
-		AllowedOrigins:      opts.AllowedOrigins,
->>>>>>> 16ab06f3
 		Standalone: config.StandaloneConfig{
 			ResourcesPath: opts.ResourcesPath,
 		},
