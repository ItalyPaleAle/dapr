/*
Copyright 2023 The Dapr Authors
Licensed under the Apache License, Version 2.0 (the "License");
you may not use this file except in compliance with the License.
You may obtain a copy of the License at

	http://www.apache.org/licenses/LICENSE-2.0

Unless required by applicable law or agreed to in writing, software
distributed under the License is distributed on an "AS IS" BASIS,
WITHOUT WARRANTIES OR CONDITIONS OF ANY KIND, either express or implied.
See the License for the specific language governing permissions and
limitations under the License.
*/
package wfengine

import (
	"context"
	"encoding/json"
	"errors"
	"fmt"
	"strings"
	"sync"
	"sync/atomic"
	"time"

	"github.com/google/uuid"
	"github.com/microsoft/durabletask-go/api"
	"github.com/microsoft/durabletask-go/backend"

	"github.com/dapr/dapr/pkg/actors"
	invokev1 "github.com/dapr/dapr/pkg/messaging/v1"
)

const (
	CallbackChannelProperty = "dapr.callback"

	CreateWorkflowInstanceMethod = "CreateWorkflowInstance"
	GetWorkflowMetadataMethod    = "GetWorkflowMetadata"
	AddWorkflowEventMethod       = "AddWorkflowEvent"
	PurgeWorkflowStateMethod     = "PurgeWorkflowState"
)

type workflowActor struct {
	actors                actors.Actors
	states                sync.Map
	scheduler             workflowScheduler
	cachingDisabled       bool
	defaultTimeout        time.Duration
	reminderInterval      time.Duration
	config                wfConfig
	activityResultAwaited atomic.Bool
}

type durableTimer struct {
	Bytes      []byte `json:"bytes"`
	Generation uint64 `json:"generation"`
}

type recoverableError struct {
	cause error
}

func NewDurableTimer(bytes []byte, generation uint64) durableTimer {
	return durableTimer{bytes, generation}
}

func newRecoverableError(err error) recoverableError {
	return recoverableError{cause: err}
}

func (err recoverableError) Error() string {
	return err.cause.Error()
}

func NewWorkflowActor(scheduler workflowScheduler, config wfConfig) *workflowActor {
	return &workflowActor{
		scheduler:        scheduler,
		defaultTimeout:   30 * time.Second,
		reminderInterval: 1 * time.Minute,
		config:           config,
	}
}

// SetActorRuntime implements actors.InternalActor
func (wf *workflowActor) SetActorRuntime(actorRuntime actors.Actors) {
	wf.actors = actorRuntime
}

// InvokeMethod implements actors.InternalActor
func (wf *workflowActor) InvokeMethod(ctx context.Context, actorID string, methodName string, request []byte) (result any, err error) {
	wfLogger.Debugf("invoking method '%s' on workflow actor '%s'", methodName, actorID)

	switch methodName {
	case CreateWorkflowInstanceMethod:
		err = wf.createWorkflowInstance(ctx, actorID, request)
	case GetWorkflowMetadataMethod:
		result, err = wf.getWorkflowMetadata(ctx, actorID)
	case AddWorkflowEventMethod:
		err = wf.addWorkflowEvent(ctx, actorID, request)
	case PurgeWorkflowStateMethod:
		err = wf.purgeWorkflowState(ctx, actorID)
	default:
		err = fmt.Errorf("no such method: %s", methodName)
	}
	return result, err
}

// InvokeReminder implements actors.InternalActor
func (wf *workflowActor) InvokeReminder(ctx context.Context, actorID string, reminderName string, data []byte, dueTime string, period string) error {
	wfLogger.Debugf("invoking reminder '%s' on workflow actor '%s'", reminderName, actorID)

	// Workflow executions should never take longer than a few seconds at the most
	timeoutCtx, cancelTimeout := context.WithTimeout(ctx, wf.defaultTimeout)
	defer cancelTimeout()
	err := wf.runWorkflow(timeoutCtx, actorID, reminderName, data)
	if err != nil {
		var re recoverableError
		if errors.Is(err, context.DeadlineExceeded) {
			wfLogger.Warnf("%s: execution timed-out and will be retried later: %v", actorID, err)

			// Returning nil signals that we want the execution to be retried in the next period interval
			return nil
		} else if errors.Is(err, context.Canceled) {
			wfLogger.Warnf("%s: execution was canceled (process shutdown?) and will be retried later: %v", actorID, err)

			// Returning nil signals that we want the execution to be retried in the next period interval
			return nil
		} else if errors.As(err, &re) {
			wfLogger.Warnf("%s: execution failed with a recoverable error and will be retried later: %v", actorID, re)

			// Returning nil signals that we want the execution to be retried in the next period interval
			return nil
		} else {
			wfLogger.Errorf("%s: execution failed with a non-recoverable error: %v", actorID, err)
		}
	}

	// We delete the reminder on success and on non-recoverable errors.
	return actors.ErrReminderCanceled
}

// InvokeTimer implements actors.InternalActor
func (wf *workflowActor) InvokeTimer(ctx context.Context, actorID string, timerName string, params []byte) error {
	return errors.New("timers are not implemented")
}

// DeactivateActor implements actors.InternalActor
func (wf *workflowActor) DeactivateActor(ctx context.Context, actorID string) error {
	wfLogger.Debugf("deactivating workflow actor '%s'", actorID)
	wf.states.Delete(actorID)
	return nil
}

func (wf *workflowActor) createWorkflowInstance(ctx context.Context, actorID string, startEventBytes []byte) error {
	// create a new state entry if one doesn't already exist
	state, err := wf.loadInternalState(ctx, actorID)
	if err != nil {
		return err
	}

	created := false
	if state == nil {
		state = NewWorkflowState(wf.config)
		created = true
	}

	// Ensure that the start event payload is a valid durabletask execution-started event
	startEvent, err := backend.UnmarshalHistoryEvent(startEventBytes)
	if err != nil {
		return err
	}
	if startEvent.GetExecutionStarted() == nil {
		return errors.New("invalid execution start event")
	}

	// We block (re)creation of existing workflows unless they are in a completed state
	// Or if they still have any pending activity result awaited.
	if !created {
		runtimeState := getRuntimeState(actorID, state)
		if !runtimeState.IsCompleted() {
			return fmt.Errorf("an active workflow with ID '%s' already exists", actorID)
		}
		if wf.activityResultAwaited.Load() {
			return fmt.Errorf("a terminated workflow with ID '%s' is already awaiting an activity result", actorID)
		}
		wfLogger.Infof("%s: workflow was previously completed and is being recreated", actorID)
		state.Reset()
	}

	// Schedule a reminder to execute immediately after this operation. The reminder will trigger the actual
	// workflow execution. This is preferable to using the current thread so that we don't block the client
	// while the workflow logic is running.
	if _, err := wf.createReliableReminder(ctx, actorID, "start", nil, 0); err != nil {
		return err
	}

	state.AddToInbox(startEvent)
	return wf.saveInternalState(ctx, actorID, state)
}

func (wf *workflowActor) getWorkflowMetadata(ctx context.Context, actorID string) (*api.OrchestrationMetadata, error) {
	state, err := wf.loadInternalState(ctx, actorID)
	if err != nil {
		return nil, err
	}
	if state == nil {
		return nil, api.ErrInstanceNotFound
	}

	runtimeState := getRuntimeState(actorID, state)

	name, _ := runtimeState.Name()
	createdAt, _ := runtimeState.CreatedTime()
	lastUpdated, _ := runtimeState.LastUpdatedTime()
	input, _ := runtimeState.Input()
	output, _ := runtimeState.Output()
	failureDetuils, _ := runtimeState.FailureDetails()

	metadata := api.NewOrchestrationMetadata(
		runtimeState.InstanceID(),
		name,
		runtimeState.RuntimeStatus(),
		createdAt,
		lastUpdated,
		input,
		output,
		state.CustomStatus,
		failureDetuils,
	)
	return metadata, nil
}

// This method purges all the completed activity data from a workflow associated with the given actorID
func (wf *workflowActor) purgeWorkflowState(ctx context.Context, actorID string) error {
	state, err := wf.loadInternalState(ctx, actorID)
	if err != nil {
		return err
	}
	if state == nil {
		return api.ErrInstanceNotFound
	}

	runtimeState := getRuntimeState(actorID, state)
	if !runtimeState.IsCompleted() {
		return api.ErrNotCompleted
	}

	err = wf.removeCompletedStateData(ctx, state, actorID)
	if err != nil {
		return err
	}

	// This will create a request to purge everything
	req, err := state.GetPurgeRequest(actorID)
	if err != nil {
		return err
	}
	// This will do the purging
	err = wf.actors.TransactionalStateOperation(ctx, req)
	if err != nil {
		return err
	}
	wf.states.Delete(actorID)
	return nil
}

func (wf *workflowActor) addWorkflowEvent(ctx context.Context, actorID string, historyEventBytes []byte) error {
	state, err := wf.loadInternalState(ctx, actorID)
	if err != nil {
		return err
	}
	if state == nil {
		return api.ErrInstanceNotFound
	}

	e, err := backend.UnmarshalHistoryEvent(historyEventBytes)
	if e.GetTaskCompleted() != nil || e.GetTaskFailed() != nil {
		wf.activityResultAwaited.CompareAndSwap(true, false)
	}
	if err != nil {
		return err
	}
	state.AddToInbox(e)

	if _, err := wf.createReliableReminder(ctx, actorID, "new-event", nil, 0); err != nil {
		return err
	}
	return wf.saveInternalState(ctx, actorID, state)
}

func (wf *workflowActor) runWorkflow(ctx context.Context, actorID string, reminderName string, reminderData []byte) error {
	state, err := wf.loadInternalState(ctx, actorID)
	if err != nil {
		return fmt.Errorf("error loading internal state: %w", err)
	}
	if state == nil {
		// The assumption is that someone manually deleted the workflow state. This is non-recoverable.
		return errors.New("no workflow state found")
	}

	if strings.HasPrefix(reminderName, "timer-") {
		var timerData durableTimer
		if err = actors.DecodeInternalActorReminderData(reminderData, &timerData); err != nil {
			// Likely the result of an incompatible durable task timer format change. This is non-recoverable.
			return err
		}
		if timerData.Generation < state.Generation {
			wfLogger.Infof("%s: ignoring durable timer from previous generation '%v'", actorID, timerData.Generation)
			return nil
		} else {
			e, eventErr := backend.UnmarshalHistoryEvent(timerData.Bytes)
			if eventErr != nil {
				// Likely the result of an incompatible durable task timer format change. This is non-recoverable.
				return fmt.Errorf("failed to unmarshal timer data %w", eventErr)
			}
			state.Inbox = append(state.Inbox, e)
		}
	}

	if len(state.Inbox) == 0 {
		// This can happen after multiple events are processed in batches; there may still be reminders around
		// for some of those already processed events.
		wfLogger.Debugf("%s: ignoring run request for reminder '%s' because the workflow inbox is empty", reminderName, actorID)
		return nil
	}

	// The logic/for loop below purges/removes any leftover state from a completed or failed activity
	transactionalRequests := make(map[string][]actors.TransactionalOperation)
	for _, e := range state.Inbox {
		var taskID int32
		if ts := e.GetTaskCompleted(); ts != nil {
			taskID = ts.TaskScheduledId
		} else if tf := e.GetTaskFailed(); tf != nil {
			taskID = tf.TaskScheduledId
		} else {
			continue
		}
		op := actors.TransactionalOperation{
			Operation: actors.Delete,
			Request: actors.TransactionalDelete{
				Key: activityStateKey,
			},
		}
		activityActorID := getActivityActorID(actorID, taskID, state.Generation)
		if transactionalRequests[activityActorID] == nil {
			transactionalRequests[activityActorID] = []actors.TransactionalOperation{op}
		} else {
			transactionalRequests[activityActorID] = append(transactionalRequests[activityActorID], op)
		}
	}
	// TODO: for optimization make multiple go routines and run them in parallel
	for activityActorID, operations := range transactionalRequests {
		err = wf.actors.TransactionalStateOperation(ctx, &actors.TransactionalRequest{
			ActorType:  wf.config.activityActorType,
			ActorID:    activityActorID,
			Operations: operations,
		})
		if err != nil {
			return fmt.Errorf("failed to delete activity state for activity actor '%s' with error: %w", activityActorID, err)
		}
	}

	runtimeState := getRuntimeState(actorID, state)
	wi := &backend.OrchestrationWorkItem{
		InstanceID: runtimeState.InstanceID(),
		NewEvents:  state.Inbox,
		RetryCount: -1, // TODO
		State:      runtimeState,
		Properties: make(map[string]any, 1),
	}

	// Executing workflow code is a one-way operation. We must wait for the app code to report its completion, which
	// will trigger this callback channel.
	callback := make(chan bool)
	wi.Properties[CallbackChannelProperty] = callback
	err = wf.scheduler.ScheduleWorkflow(ctx, wi)
	if err != nil {
		if errors.Is(err, context.DeadlineExceeded) {
			return newRecoverableError(fmt.Errorf("timed-out trying to schedule a workflow execution - this can happen if there are too many in-flight workflows or if the workflow engine isn't running: %w", err))
		}
		return newRecoverableError(fmt.Errorf("failed to schedule a workflow execution: %w", err))
	}

	select {
	case <-ctx.Done(): // caller is responsible for timeout management
		return ctx.Err()
	case completed := <-callback:
		if !completed {
			return newRecoverableError(errExecutionAborted)
		}
	}

	// Increment the generation counter if the workflow used continue-as-new. Subsequent actions below
	// will use this updated generation value for their duplication execution handling.
	if runtimeState.ContinuedAsNew() {
		state.Generation += 1
	}

	if !runtimeState.IsCompleted() {
		// Create reminders for the durable timers. We only do this if the orchestration is still running.
		for _, t := range runtimeState.PendingTimers() {
			tf := t.GetTimerFired()
			if tf == nil {
				return errors.New("invalid event in the PendingTimers list")
			}
			timerBytes, err := backend.MarshalHistoryEvent(t)
			if err != nil {
				return fmt.Errorf("failed to marshal pending timer data: %w", err)
			}
			delay := tf.FireAt.AsTime().Sub(time.Now())
			if delay < 0 {
				delay = 0
			}
			reminderPrefix := fmt.Sprintf("timer-%d", tf.TimerId)
			data := NewDurableTimer(timerBytes, state.Generation)
			if _, err := wf.createReliableReminder(ctx, actorID, reminderPrefix, data, delay); err != nil {
				return newRecoverableError(fmt.Errorf("actor %s failed to create reminder for timer: %w", actorID, err))
			}
		}
	}

	// Process the outbound orchestrator events
	reqsByName := make(map[string][]backend.OrchestratorMessage, len(runtimeState.PendingMessages()))
	for _, msg := range runtimeState.PendingMessages() {
		if es := msg.HistoryEvent.GetExecutionStarted(); es != nil {
			reqsByName[CreateWorkflowInstanceMethod] = append(reqsByName[CreateWorkflowInstanceMethod], msg)
		} else if msg.HistoryEvent.GetSubOrchestrationInstanceCompleted() != nil || msg.HistoryEvent.GetSubOrchestrationInstanceFailed() != nil {
			reqsByName[AddWorkflowEventMethod] = append(reqsByName[AddWorkflowEventMethod], msg)
		} else {
			wfLogger.Warn("don't know how to process outbound message %v", msg)
		}
	}

	// Schedule activities
	// TODO: Parallelism
	for _, e := range runtimeState.PendingTasks() {
		ts := e.GetTaskScheduled()
		if ts == nil {
			wfLogger.Warn("Unable to process task %v", e)
			continue
		}

		eventData, err := backend.MarshalHistoryEvent(e)
		if err != nil {
			return err
		}
		activityRequestBytes, err := actors.EncodeInternalActorData(ActivityRequest{
			HistoryEvent: eventData,
		})
		if err != nil {
			return err
		}
		targetActorID := getActivityActorID(actorID, e.EventId, state.Generation)

<<<<<<< HEAD
		req := invokev1.
			NewInvokeMethodRequest("Execute").
			WithActor(wf.config.activityActorType, targetActorID).
			WithRawDataBytes(activityRequestBytes).
			WithContentType(invokev1.OctetStreamContentType)
		defer req.Close()

		resp, err := wf.actors.Call(ctx, req)
		if err != nil {
			if errors.Is(err, ErrDuplicateInvocation) {
				wfLogger.Warnf("%s: activity invocation %s::%d was flagged as a duplicate and will be skipped", actorID, ts.Name, e.EventId)
				continue
=======
			wf.activityResultAwaited.Store(true)

			resp, err := wf.actors.Call(ctx, req)
			if err != nil {
				if errors.Is(err, ErrDuplicateInvocation) {
					wfLogger.Warnf("%s: activity invocation %s::%d was flagged as a duplicate and will be skipped", actorID, ts.Name, e.EventId)
					continue
				}
				return newRecoverableError(fmt.Errorf("failed to invoke activity actor '%s' to execute '%s': %w", targetActorID, ts.Name, err))
>>>>>>> ad561871
			}
			return newRecoverableError(fmt.Errorf("failed to invoke activity actor '%s' to execute '%s': %w", targetActorID, ts.Name, err))
		}
		resp.Close()
	}

	// TODO: Do these in parallel?
	for method, msgList := range reqsByName {
		for _, msg := range msgList {
			eventData, err := backend.MarshalHistoryEvent(msg.HistoryEvent)
			if err != nil {
				return err
			}

			req := invokev1.
				NewInvokeMethodRequest(method).
				WithActor(wf.config.workflowActorType, msg.TargetInstanceID).
				WithRawDataBytes(eventData).
				WithContentType(invokev1.OctetStreamContentType)
			defer req.Close()

			resp, err := wf.actors.Call(ctx, req)
			if err != nil {
				// workflow-related actor methods are never expected to return errors
				return newRecoverableError(fmt.Errorf("method %s on actor '%s' returned an error: %w", method, msg.TargetInstanceID, err))
			}
			defer resp.Close()
		}
	}

	state.ApplyRuntimeStateChanges(runtimeState)
	state.ClearInbox()

	return wf.saveInternalState(ctx, actorID, state)
}

func (wf *workflowActor) loadInternalState(ctx context.Context, actorID string) (*workflowState, error) {
	// see if the state for this actor is already cached in memory
	cachedState, ok := wf.states.Load(actorID)
	if ok {
		return cachedState.(*workflowState), nil
	}

	// state is not cached, so try to load it from the state store
	wfLogger.Debugf("%s: loading workflow state", actorID)
	state, err := LoadWorkflowState(ctx, wf.actors, actorID, wf.config)
	if err != nil {
		return nil, err
	}
	if state == nil {
		// No such state exists in the state store
		return nil, nil
	}
	return state, nil
}

func (wf *workflowActor) saveInternalState(ctx context.Context, actorID string, state *workflowState) error {
	if !wf.cachingDisabled {
		// update cached state
		wf.states.Store(actorID, state)
	}

	// generate and run a state store operation that saves all changes
	req, err := state.GetSaveRequest(actorID)
	if err != nil {
		return err
	}

	wfLogger.Debugf("%s: saving %d keys to actor state store", actorID, len(req.Operations))
	if err = wf.actors.TransactionalStateOperation(ctx, req); err != nil {
		return err
	}

	// ResetChangeTracking should always be called after a save operation succeeds
	state.ResetChangeTracking()
	return nil
}

func (wf *workflowActor) createReliableReminder(ctx context.Context, actorID string, namePrefix string, data any, delay time.Duration) (string, error) {
	// Reminders need to have unique names or else they may not fire in certain race conditions.
	reminderName := fmt.Sprintf("%s-%s", namePrefix, uuid.NewString()[:8])
	wfLogger.Debugf("%s: creating '%s' reminder with DueTime = %s", actorID, reminderName, delay)
	dataEnc, err := json.Marshal(data)
	if err != nil {
		return reminderName, fmt.Errorf("failed to encode data as JSON: %w", err)
	}

	return reminderName, wf.actors.CreateReminder(ctx, &actors.CreateReminderRequest{
		ActorType: wf.config.workflowActorType,
		ActorID:   actorID,
		Data:      dataEnc,
		DueTime:   delay.String(),
		Name:      reminderName,
		Period:    wf.reminderInterval.String(),
	})
}

func getRuntimeState(actorID string, state *workflowState) *backend.OrchestrationRuntimeState {
	// TODO: Add caching when a good invalidation policy can be determined
	return backend.NewOrchestrationRuntimeState(api.InstanceID(actorID), state.History)
}

func getActivityActorID(workflowActorID string, taskID int32, generation uint64) string {
	// An activity can be identified by its name followed by its task ID and generation. Example: SayHello::0::1, SayHello::1::1, etc.
	return fmt.Sprintf("%s::%d::%d", workflowActorID, taskID, generation)
}

func (wf *workflowActor) removeCompletedStateData(ctx context.Context, state *workflowState, actorID string) error {
	// The logic/for loop below purges/removes any leftover state from a completed or failed activity
	// TODO: for optimization make multiple go routines and run them in parallel
	var err error
	for _, e := range state.Inbox {
		var taskID int32
		if ts := e.GetTaskCompleted(); ts != nil {
			taskID = ts.TaskScheduledId
		} else if tf := e.GetTaskFailed(); tf != nil {
			taskID = tf.TaskScheduledId
		} else {
			continue
		}
		req := actors.TransactionalRequest{
			ActorType: wf.config.activityActorType,
			ActorID:   getActivityActorID(actorID, taskID, state.Generation),
			Operations: []actors.TransactionalOperation{{
				Operation: actors.Delete,
				Request: actors.TransactionalDelete{
					Key: activityStateKey,
				},
			}},
		}
		if err = wf.actors.TransactionalStateOperation(ctx, &req); err != nil {
			return fmt.Errorf("failed to delete activity state with error: %w", err)
		}
	}

	return err
}<|MERGE_RESOLUTION|>--- conflicted
+++ resolved
@@ -453,7 +453,6 @@
 		}
 		targetActorID := getActivityActorID(actorID, e.EventId, state.Generation)
 
-<<<<<<< HEAD
 		req := invokev1.
 			NewInvokeMethodRequest("Execute").
 			WithActor(wf.config.activityActorType, targetActorID).
@@ -461,22 +460,13 @@
 			WithContentType(invokev1.OctetStreamContentType)
 		defer req.Close()
 
+		wf.activityResultAwaited.Store(true)
+
 		resp, err := wf.actors.Call(ctx, req)
 		if err != nil {
 			if errors.Is(err, ErrDuplicateInvocation) {
 				wfLogger.Warnf("%s: activity invocation %s::%d was flagged as a duplicate and will be skipped", actorID, ts.Name, e.EventId)
 				continue
-=======
-			wf.activityResultAwaited.Store(true)
-
-			resp, err := wf.actors.Call(ctx, req)
-			if err != nil {
-				if errors.Is(err, ErrDuplicateInvocation) {
-					wfLogger.Warnf("%s: activity invocation %s::%d was flagged as a duplicate and will be skipped", actorID, ts.Name, e.EventId)
-					continue
-				}
-				return newRecoverableError(fmt.Errorf("failed to invoke activity actor '%s' to execute '%s': %w", targetActorID, ts.Name, err))
->>>>>>> ad561871
 			}
 			return newRecoverableError(fmt.Errorf("failed to invoke activity actor '%s' to execute '%s': %w", targetActorID, ts.Name, err))
 		}
