/*
Copyright 2021 The Dapr Authors
Licensed under the Apache License, Version 2.0 (the "License");
you may not use this file except in compliance with the License.
You may obtain a copy of the License at
    http://www.apache.org/licenses/LICENSE-2.0
Unless required by applicable law or agreed to in writing, software
distributed under the License is distributed on an "AS IS" BASIS,
WITHOUT WARRANTIES OR CONDITIONS OF ANY KIND, either express or implied.
See the License for the specific language governing permissions and
limitations under the License.
*/

//nolint:forbidigo
package runtime

import (
	"context"
	"errors"
	"flag"
	"fmt"
	"os"
	"strconv"
	"strings"
	"time"

	"github.com/dapr/dapr/pkg/acl"
	"github.com/dapr/dapr/pkg/buildinfo"
	daprGlobalConfig "github.com/dapr/dapr/pkg/config"
	env "github.com/dapr/dapr/pkg/config/env"
	"github.com/dapr/dapr/pkg/config/protocol"
	"github.com/dapr/dapr/pkg/cors"
	diag "github.com/dapr/dapr/pkg/diagnostics"
	"github.com/dapr/dapr/pkg/metrics"
	"github.com/dapr/dapr/pkg/modes"
	"github.com/dapr/dapr/pkg/operator/client"
	operatorV1 "github.com/dapr/dapr/pkg/proto/operator/v1"
	resiliencyConfig "github.com/dapr/dapr/pkg/resiliency"
	rterrors "github.com/dapr/dapr/pkg/runtime/errors"
	"github.com/dapr/dapr/pkg/runtime/security"
	"github.com/dapr/dapr/pkg/validation"
	"github.com/dapr/dapr/utils"
	"github.com/dapr/kit/logger"
	"github.com/dapr/kit/ptr"
)

// FromFlags parses command flags and returns DaprRuntime instance.
func FromFlags(args []string) (*DaprRuntime, error) {
	mode := flag.String("mode", string(modes.StandaloneMode), "Runtime mode for Dapr")
	daprHTTPPort := flag.String("dapr-http-port", strconv.Itoa(DefaultDaprHTTPPort), "HTTP port for Dapr API to listen on")
	daprAPIListenAddresses := flag.String("dapr-listen-addresses", DefaultAPIListenAddress, "One or more addresses for the Dapr API to listen on, CSV limited")
	daprPublicPort := flag.String("dapr-public-port", "", "Public port for Dapr Health and Metadata to listen on")
	daprAPIGRPCPort := flag.String("dapr-grpc-port", strconv.Itoa(DefaultDaprAPIGRPCPort), "gRPC port for the Dapr API to listen on")
	daprInternalGRPCPort := flag.String("dapr-internal-grpc-port", "", "gRPC port for the Dapr Internal API to listen on")
	appPort := flag.String("app-port", "", "The port the application is listening on")
	profilePort := flag.String("profile-port", strconv.Itoa(DefaultProfilePort), "The port for the profile server")
	appProtocolPtr := flag.String("app-protocol", string(protocol.HTTPProtocol), "Protocol for the application: grpc, grpcs, http, https, h2c")
	componentsPath := flag.String("components-path", "", "Alias for --resources-path [Deprecated, use --resources-path]")
	var resourcesPath stringSliceFlag
	flag.Var(&resourcesPath, "resources-path", "Path for resources directory. If not specified, no resources will be loaded. Can be passed multiple times")
	var config stringSliceFlag
	flag.Var(&config, "config", "Path to config file, or name of a configuration object. Can be passed multiple times")
	appID := flag.String("app-id", "", "A unique ID for Dapr. Used for Service Discovery and state")
	controlPlaneAddress := flag.String("control-plane-address", "", "Address for a Dapr control plane")
	sentryAddress := flag.String("sentry-address", "", "Address for the Sentry CA service")
	placementServiceHostAddr := flag.String("placement-host-address", "", "Addresses for Dapr Actor Placement servers")
	allowedOrigins := flag.String("allowed-origins", cors.DefaultAllowedOrigins, "Allowed HTTP origins")
	enableProfiling := flag.Bool("enable-profiling", false, "Enable profiling")
	runtimeVersion := flag.Bool("version", false, "Prints the runtime version")
	buildInfo := flag.Bool("build-info", false, "Prints the build info")
	waitCommand := flag.Bool("wait", false, "wait for Dapr outbound ready")
	appMaxConcurrency := flag.Int("app-max-concurrency", -1, "Controls the concurrency level when forwarding requests to user code; set to -1 for no limits")
	enableMTLS := flag.Bool("enable-mtls", false, "Enables automatic mTLS for daprd to daprd communication channels")
	appSSL := flag.Bool("app-ssl", false, "Sets the URI scheme of the app to https and attempts a TLS connection [Deprecated, use '--app-protocol https|grpcs']")
	daprHTTPMaxRequestSize := flag.Int("dapr-http-max-request-size", DefaultMaxRequestBodySize, "Increasing max size of request body in MB to handle uploading of big files")
	unixDomainSocket := flag.String("unix-domain-socket", "", "Path to a unix domain socket dir mount. If specified, Dapr API servers will use Unix Domain Sockets")
	daprHTTPReadBufferSize := flag.Int("dapr-http-read-buffer-size", DefaultReadBufferSize, "Increasing max size of read buffer in KB to handle sending multi-KB headers")
	daprGracefulShutdownSeconds := flag.Int("dapr-graceful-shutdown-seconds", int(DefaultGracefulShutdownDuration/time.Second), "Graceful shutdown time in seconds")
	enableAPILogging := flag.Bool("enable-api-logging", false, "Enable API logging for API calls")
	disableBuiltinK8sSecretStore := flag.Bool("disable-builtin-k8s-secret-store", false, "Disable the built-in Kubernetes Secret Store")
	enableAppHealthCheck := flag.Bool("enable-app-health-check", false, "Enable health checks for the application using the protocol defined with app-protocol")
	appHealthCheckPath := flag.String("app-health-check-path", DefaultAppHealthCheckPath, "Path used for health checks; HTTP only")
	appHealthProbeInterval := flag.Int("app-health-probe-interval", int(daprGlobalConfig.AppHealthConfigDefaultProbeInterval/time.Second), "Interval to probe for the health of the app in seconds")
	appHealthProbeTimeout := flag.Int("app-health-probe-timeout", int(daprGlobalConfig.AppHealthConfigDefaultProbeTimeout/time.Millisecond), "Timeout for app health probes in milliseconds")
	appHealthThreshold := flag.Int("app-health-threshold", int(daprGlobalConfig.AppHealthConfigDefaultThreshold), "Number of consecutive failures for the app to be considered unhealthy")

	appChannelAddress := flag.String("app-channel-address", DefaultChannelAddress, "The network address the application listens on")

	loggerOptions := logger.DefaultOptions()
	loggerOptions.AttachCmdFlags(flag.StringVar, flag.BoolVar)

	metricsExporter := metrics.NewExporter(metrics.DefaultMetricNamespace)

	metricsExporter.Options().AttachCmdFlags(flag.StringVar, flag.BoolVar)

	// Finally parse the CLI flags!
	// Ignore errors; CommandLine is set for ExitOnError.
	flag.CommandLine.Parse(args)

	// flag.Parse() will always set a value to "enableAPILogging", and it will be false whether it's explicitly set to false or unset
	// For this flag, we need the third state (unset) so we need to do a bit more work here to check if it's unset, then mark "enableAPILogging" as nil
	// It's not the prettiest approach, but…
	if !*enableAPILogging {
		enableAPILogging = nil
		for _, v := range args {
			if strings.HasPrefix(v, "--enable-api-logging") || strings.HasPrefix(v, "-enable-api-logging") {
				// This means that enable-api-logging was explicitly set to false
				enableAPILogging = ptr.Of(false)
				break
			}
		}
	}

	if len(resourcesPath) == 0 && *componentsPath != "" {
		resourcesPath = stringSliceFlag{*componentsPath}
	}

	if *runtimeVersion {
		fmt.Println(buildinfo.Version())
		os.Exit(0)
	}

	if *buildInfo {
		fmt.Printf("Version: %s\nGit Commit: %s\nGit Version: %s\n", buildinfo.Version(), buildinfo.Commit(), buildinfo.GitVersion())
		os.Exit(0)
	}

	if *waitCommand {
		waitUntilDaprOutboundReady(*daprHTTPPort)
		os.Exit(0)
	}

	if *mode == string(modes.StandaloneMode) {
		if err := validation.ValidateSelfHostedAppID(*appID); err != nil {
			return nil, err
		}
	}

	// Apply options to all loggers
	loggerOptions.SetAppID(*appID)
	if err := logger.ApplyOptionsToLoggers(&loggerOptions); err != nil {
		return nil, err
	}

	log.Infof("starting Dapr Runtime -- version %s -- commit %s", buildinfo.Version(), buildinfo.Commit())
	log.Infof("log level set to: %s", loggerOptions.OutputLevel)

	// Initialize dapr metrics exporter
	if err := metricsExporter.Init(); err != nil {
		log.Fatal(err)
	}

	daprHTTP, err := strconv.Atoi(*daprHTTPPort)
	if err != nil {
		return nil, fmt.Errorf("error parsing dapr-http-port flag: %w", err)
	}

	daprAPIGRPC, err := strconv.Atoi(*daprAPIGRPCPort)
	if err != nil {
		return nil, fmt.Errorf("error parsing dapr-grpc-port flag: %w", err)
	}

	profPort, err := strconv.Atoi(*profilePort)
	if err != nil {
		return nil, fmt.Errorf("error parsing profile-port flag: %w", err)
	}

	var daprInternalGRPC int
	if *daprInternalGRPCPort != "" && *daprInternalGRPCPort != "0" {
		daprInternalGRPC, err = strconv.Atoi(*daprInternalGRPCPort)
		if err != nil {
			return nil, fmt.Errorf("error parsing dapr-internal-grpc-port: %w", err)
		}
	} else {
		// Get a "stable random" port in the range 47300-49,347 if it can be acquired using a deterministic algorithm that returns the same value if the same app is restarted
		// Otherwise, the port will be random.
		daprInternalGRPC, err = utils.GetStablePort(47300, *appID)
		if err != nil {
			return nil, fmt.Errorf("failed to get free port for internal grpc server: %w", err)
		}
	}

	var publicPort *int
	if *daprPublicPort != "" {
		port, cerr := strconv.Atoi(*daprPublicPort)
		if cerr != nil {
			return nil, fmt.Errorf("error parsing dapr-public-port: %w", cerr)
		}
		publicPort = &port
	}

	var applicationPort int
	if *appPort != "" {
		applicationPort, err = strconv.Atoi(*appPort)
		if err != nil {
			return nil, fmt.Errorf("error parsing app-port: %w", err)
		}
	}

	if applicationPort == daprHTTP {
		return nil, fmt.Errorf("the 'dapr-http-port' argument value %d conflicts with 'app-port'", daprHTTP)
	}

	if applicationPort == daprAPIGRPC {
		return nil, fmt.Errorf("the 'dapr-grpc-port' argument value %d conflicts with 'app-port'", daprAPIGRPC)
	}

	var maxRequestBodySize int
	if *daprHTTPMaxRequestSize != -1 {
		maxRequestBodySize = *daprHTTPMaxRequestSize
	} else {
		maxRequestBodySize = DefaultMaxRequestBodySize
	}

	var readBufferSize int
	if *daprHTTPReadBufferSize != -1 {
		readBufferSize = *daprHTTPReadBufferSize
	} else {
		readBufferSize = DefaultReadBufferSize
	}

	var gracefulShutdownDuration time.Duration
	if *daprGracefulShutdownSeconds < 0 {
		gracefulShutdownDuration = DefaultGracefulShutdownDuration
	} else {
		gracefulShutdownDuration = time.Duration(*daprGracefulShutdownSeconds) * time.Second
	}

	placementAddresses := []string{}
	if *placementServiceHostAddr != "" {
		placementAddresses = parsePlacementAddr(*placementServiceHostAddr)
	}

	var concurrency int
	if *appMaxConcurrency != -1 {
		concurrency = *appMaxConcurrency
	}

	var appProtocol string
	{
		p := strings.ToLower(*appProtocolPtr)
		switch p {
		case string(protocol.GRPCSProtocol), string(protocol.HTTPSProtocol), string(protocol.H2CProtocol):
			appProtocol = p
		case string(protocol.HTTPProtocol):
			// For backwards compatibility, when protocol is HTTP and --app-ssl is set, use "https"
			// TODO: Remove in a future Dapr version
			if *appSSL {
				log.Warn("The 'app-ssl' flag is deprecated; use 'app-protocol=https' instead")
				appProtocol = string(protocol.HTTPSProtocol)
			} else {
				appProtocol = string(protocol.HTTPProtocol)
			}
		case string(protocol.GRPCProtocol):
			// For backwards compatibility, when protocol is GRPC and --app-ssl is set, use "grpcs"
			// TODO: Remove in a future Dapr version
			if *appSSL {
				log.Warn("The 'app-ssl' flag is deprecated; use 'app-protocol=grpcs' instead")
				appProtocol = string(protocol.GRPCSProtocol)
			} else {
				appProtocol = string(protocol.GRPCProtocol)
			}
		case "":
			appProtocol = string(protocol.HTTPProtocol)
		default:
			return nil, fmt.Errorf("invalid value for 'app-protocol': %v", *appProtocolPtr)
		}
	}

	daprAPIListenAddressList := strings.Split(*daprAPIListenAddresses, ",")
	if len(daprAPIListenAddressList) == 0 {
		daprAPIListenAddressList = []string{DefaultAPIListenAddress}
	}

	var healthProbeInterval time.Duration
	if *appHealthProbeInterval <= 0 {
		healthProbeInterval = daprGlobalConfig.AppHealthConfigDefaultProbeInterval
	} else {
		healthProbeInterval = time.Duration(*appHealthProbeInterval) * time.Second
	}

	var healthProbeTimeout time.Duration
	if *appHealthProbeTimeout <= 0 {
		healthProbeTimeout = daprGlobalConfig.AppHealthConfigDefaultProbeTimeout
	} else {
		healthProbeTimeout = time.Duration(*appHealthProbeTimeout) * time.Millisecond
	}

	if healthProbeTimeout > healthProbeInterval {
		return nil, errors.New("value for 'health-probe-timeout' must be smaller than 'health-probe-interval'")
	}

	// Also check to ensure no overflow with int32
	var healthThreshold int32
	if *appHealthThreshold < 1 || int32(*appHealthThreshold+1) < 0 {
		healthThreshold = daprGlobalConfig.AppHealthConfigDefaultThreshold
	} else {
		healthThreshold = int32(*appHealthThreshold)
	}

	runtimeConfig := NewRuntimeConfig(NewRuntimeConfigOpts{
		ID:                           *appID,
		PlacementAddresses:           placementAddresses,
		ControlPlaneAddress:          *controlPlaneAddress,
		AllowedOrigins:               *allowedOrigins,
		ResourcesPath:                resourcesPath,
		AppProtocol:                  appProtocol,
		Mode:                         *mode,
		HTTPPort:                     daprHTTP,
		InternalGRPCPort:             daprInternalGRPC,
		APIGRPCPort:                  daprAPIGRPC,
		APIListenAddresses:           daprAPIListenAddressList,
		PublicPort:                   publicPort,
		AppPort:                      applicationPort,
		ProfilePort:                  profPort,
		EnableProfiling:              *enableProfiling,
		MaxConcurrency:               concurrency,
		MTLSEnabled:                  *enableMTLS,
		SentryAddress:                *sentryAddress,
		MaxRequestBodySize:           maxRequestBodySize,
		UnixDomainSocket:             *unixDomainSocket,
		ReadBufferSize:               readBufferSize,
		GracefulShutdownDuration:     gracefulShutdownDuration,
		DisableBuiltinK8sSecretStore: *disableBuiltinK8sSecretStore,
		EnableAppHealthCheck:         *enableAppHealthCheck,
		AppHealthCheckPath:           *appHealthCheckPath,
		AppHealthProbeInterval:       healthProbeInterval,
		AppHealthProbeTimeout:        healthProbeTimeout,
		AppHealthThreshold:           healthThreshold,
		AppChannelAddress:            *appChannelAddress,
	})

	// set environment variables
	// TODO - consider adding host address to runtime config and/or caching result in utils package
	host, err := utils.GetHostAddress()
	if err != nil {
		log.Warnf("failed to get host address, env variable %s will not be set", env.HostAddress)
	}

	variables := map[string]string{
		env.AppID:           *appID,
		env.AppPort:         *appPort,
		env.HostAddress:     host,
		env.DaprPort:        strconv.Itoa(daprInternalGRPC),
		env.DaprGRPCPort:    *daprAPIGRPCPort,
		env.DaprHTTPPort:    *daprHTTPPort,
		env.DaprMetricsPort: metricsExporter.Options().Port, // TODO - consider adding to runtime config
		env.DaprProfilePort: *profilePort,
	}

	if err = utils.SetEnvVariables(variables); err != nil {
		return nil, err
	}

	if *enableMTLS || *mode == string(modes.KubernetesMode) {
		runtimeConfig.CertChain, err = security.GetCertChain()
		if err != nil {
			return nil, err
		}
	}

	// Config and resiliency need the operator client
	var operatorClient operatorV1.OperatorClient
	if *mode == string(modes.KubernetesMode) {
		log.Info("Initializing the operator client")
		client, conn, clientErr := client.GetOperatorClient(context.TODO(), *controlPlaneAddress, security.TLSServerName, runtimeConfig.CertChain)
		if clientErr != nil {
			return nil, clientErr
		}
		defer conn.Close()
		operatorClient = client
	}

	namespace := os.Getenv("NAMESPACE")
	podName := os.Getenv("POD_NAME")

	var (
		globalConfig *daprGlobalConfig.Configuration
		configErr    error
	)
	if len(config) > 0 {
		switch modes.DaprMode(*mode) {
		case modes.KubernetesMode:
			log.Debug("Loading Kubernetes config resource(s): " + strings.Join(config, ", "))
			globalConfig, configErr = daprGlobalConfig.LoadKubernetesConfiguration(config, namespace, podName, operatorClient)
		case modes.StandaloneMode:
			log.Debug("Loading config from file(s): " + strings.Join(config, ", "))
			globalConfig, configErr = daprGlobalConfig.LoadStandaloneConfiguration(config...)
		}
	}

	if configErr != nil {
		log.Fatalf("error loading configuration: %s", configErr)
	}
	if globalConfig == nil {
		log.Info("loading default configuration")
		globalConfig = daprGlobalConfig.LoadDefaultConfiguration()
	}
	daprGlobalConfig.SetTracingSpecFromEnv(globalConfig)

	globalConfig.LoadFeatures()
	if enabledFeatures := globalConfig.EnabledFeatures(); len(enabledFeatures) > 0 {
		log.Info("Enabled features: " + strings.Join(enabledFeatures, " "))
	}

	// Initialize metrics only if MetricSpec is enabled.
<<<<<<< HEAD
	metricsSpec := globalConfig.GetMetricsSpec()
	if metricsSpec.GetEnabled() {
		if mErr := diag.InitMetrics(runtimeConfig.ID, namespace, metricsSpec.Rules); mErr != nil {
			log.Errorf(NewInitError(InitFailure, "metrics", mErr).Error())
=======
	if globalConfig.Spec.MetricSpec.Enabled {
		if mErr := diag.InitMetrics(runtimeConfig.ID, namespace, globalConfig.Spec.MetricSpec.Rules); mErr != nil {
			log.Errorf(rterrors.NewInit(rterrors.InitFailure, "metrics", mErr).Error())
>>>>>>> b305b638
		}
	}

	// Load Resiliency
	var resiliencyProvider *resiliencyConfig.Resiliency
	switch modes.DaprMode(*mode) {
	case modes.KubernetesMode:
		resiliencyConfigs := resiliencyConfig.LoadKubernetesResiliency(log, *appID, namespace, operatorClient)
		log.Debugf("Found %d resiliency configurations from Kubernetes", len(resiliencyConfigs))
		resiliencyProvider = resiliencyConfig.FromConfigurations(log, resiliencyConfigs...)
	case modes.StandaloneMode:
		if len(resourcesPath) > 0 {
			resiliencyConfigs := resiliencyConfig.LoadLocalResiliency(log, *appID, resourcesPath...)
			log.Debugf("Found %d resiliency configurations in resources path", len(resiliencyConfigs))
			resiliencyProvider = resiliencyConfig.FromConfigurations(log, resiliencyConfigs...)
		} else {
			resiliencyProvider = resiliencyConfig.FromConfigurations(log)
		}
	}
	log.Info("Resiliency configuration loaded")

	accessControlList, err := acl.ParseAccessControlSpec(
		globalConfig.Spec.AccessControlSpec,
		runtimeConfig.AppConnectionConfig.Protocol.IsHTTP(),
	)
	if err != nil {
		log.Fatalf(err.Error())
	}

	// API logging can be enabled for this app or for every app, globally in the config
	if enableAPILogging != nil {
		runtimeConfig.EnableAPILogging = *enableAPILogging
	} else {
		runtimeConfig.EnableAPILogging = globalConfig.GetAPILoggingSpec().Enabled
	}

	return NewDaprRuntime(runtimeConfig, globalConfig, accessControlList, resiliencyProvider), nil
}

func parsePlacementAddr(val string) []string {
	parsed := []string{}
	p := strings.Split(val, ",")
	for _, addr := range p {
		parsed = append(parsed, strings.TrimSpace(addr))
	}
	return parsed
}

// Flag type. Allows passing a flag multiple times to get a slice of strings.
// It implements the flag.Value interface.
type stringSliceFlag []string

// String formats the flag value.
func (f stringSliceFlag) String() string {
	return strings.Join(f, ",")
}

// Set the flag value.
func (f *stringSliceFlag) Set(value string) error {
	if value == "" {
		return errors.New("value is empty")
	}
	*f = append(*f, value)
	return nil
}<|MERGE_RESOLUTION|>--- conflicted
+++ resolved
@@ -404,16 +404,10 @@
 	}
 
 	// Initialize metrics only if MetricSpec is enabled.
-<<<<<<< HEAD
 	metricsSpec := globalConfig.GetMetricsSpec()
 	if metricsSpec.GetEnabled() {
 		if mErr := diag.InitMetrics(runtimeConfig.ID, namespace, metricsSpec.Rules); mErr != nil {
-			log.Errorf(NewInitError(InitFailure, "metrics", mErr).Error())
-=======
-	if globalConfig.Spec.MetricSpec.Enabled {
-		if mErr := diag.InitMetrics(runtimeConfig.ID, namespace, globalConfig.Spec.MetricSpec.Rules); mErr != nil {
 			log.Errorf(rterrors.NewInit(rterrors.InitFailure, "metrics", mErr).Error())
->>>>>>> b305b638
 		}
 	}
 
