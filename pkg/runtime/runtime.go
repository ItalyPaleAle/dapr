/*
Copyright 2021 The Dapr Authors
Licensed under the Apache License, Version 2.0 (the "License");
you may not use this file except in compliance with the License.
You may obtain a copy of the License at
    http://www.apache.org/licenses/LICENSE-2.0
Unless required by applicable law or agreed to in writing, software
distributed under the License is distributed on an "AS IS" BASIS,
WITHOUT WARRANTIES OR CONDITIONS OF ANY KIND, either express or implied.
See the License for the specific language governing permissions and
limitations under the License.
*/

package runtime

import (
	"context"
	"encoding/base64"
	"encoding/json"
	"fmt"
	"io"
	"net"
	nethttp "net/http"
	"os"
	"reflect"
	"runtime"
	"strconv"
	"strings"
	"sync"
	"time"

	"github.com/cenkalti/backoff/v4"
	"github.com/google/uuid"
	"github.com/hashicorp/go-multierror"
	"github.com/pkg/errors"
	"go.opentelemetry.io/otel/exporters/otlp/otlptrace"
	otlptracegrpc "go.opentelemetry.io/otel/exporters/otlp/otlptrace/otlptracegrpc"
	otlptracehttp "go.opentelemetry.io/otel/exporters/otlp/otlptrace/otlptracehttp"
	"go.opentelemetry.io/otel/exporters/zipkin"
	"go.opentelemetry.io/otel/sdk/resource"
	sdktrace "go.opentelemetry.io/otel/sdk/trace"
	semconv "go.opentelemetry.io/otel/semconv/v1.10.0"
	"go.opentelemetry.io/otel/trace"
	"google.golang.org/grpc/codes"
	md "google.golang.org/grpc/metadata"
	"google.golang.org/grpc/status"
	"google.golang.org/protobuf/types/known/emptypb"
	v1 "k8s.io/apiextensions-apiserver/pkg/apis/apiextensions/v1"
	metav1 "k8s.io/apimachinery/pkg/apis/meta/v1"

	"github.com/dapr/dapr/pkg/actors"
	componentsV1alpha1 "github.com/dapr/dapr/pkg/apis/components/v1alpha1"
	"github.com/dapr/dapr/pkg/apphealth"
	"github.com/dapr/dapr/pkg/channel"
	httpChannel "github.com/dapr/dapr/pkg/channel/http"
	"github.com/dapr/dapr/pkg/components"
	"github.com/dapr/dapr/pkg/config"
	diag "github.com/dapr/dapr/pkg/diagnostics"
	diagUtils "github.com/dapr/dapr/pkg/diagnostics/utils"
	"github.com/dapr/dapr/pkg/encryption"
	"github.com/dapr/dapr/pkg/grpc"
	"github.com/dapr/dapr/pkg/http"
	"github.com/dapr/dapr/pkg/messaging"
	invokev1 "github.com/dapr/dapr/pkg/messaging/v1"
	httpMiddleware "github.com/dapr/dapr/pkg/middleware/http"
	"github.com/dapr/dapr/pkg/modes"
	"github.com/dapr/dapr/pkg/operator/client"
	"github.com/dapr/dapr/pkg/resiliency"
	runtimePubsub "github.com/dapr/dapr/pkg/runtime/pubsub"
	"github.com/dapr/dapr/pkg/runtime/security"
	"github.com/dapr/dapr/pkg/scopes"
	"github.com/dapr/dapr/utils"
	"github.com/dapr/kit/logger"

	operatorv1pb "github.com/dapr/dapr/pkg/proto/operator/v1"
	runtimev1pb "github.com/dapr/dapr/pkg/proto/runtime/v1"

	bindingsLoader "github.com/dapr/dapr/pkg/components/bindings"
	configurationLoader "github.com/dapr/dapr/pkg/components/configuration"
	lockLoader "github.com/dapr/dapr/pkg/components/lock"
	httpMiddlewareLoader "github.com/dapr/dapr/pkg/components/middleware/http"
	nrLoader "github.com/dapr/dapr/pkg/components/nameresolution"
	"github.com/dapr/dapr/pkg/components/pluggable"
	pubsubLoader "github.com/dapr/dapr/pkg/components/pubsub"
	secretstoresLoader "github.com/dapr/dapr/pkg/components/secretstores"
	stateLoader "github.com/dapr/dapr/pkg/components/state"

	"github.com/dapr/components-contrib/bindings"
	"github.com/dapr/components-contrib/configuration"
	"github.com/dapr/components-contrib/contenttype"
	"github.com/dapr/components-contrib/lock"
	contribMetadata "github.com/dapr/components-contrib/metadata"
	"github.com/dapr/components-contrib/middleware"
	nr "github.com/dapr/components-contrib/nameresolution"
	"github.com/dapr/components-contrib/pubsub"
	"github.com/dapr/components-contrib/secretstores"
	"github.com/dapr/components-contrib/state"
)

const (
	actorStateStore = "actorStateStore"

	// output bindings concurrency.
	bindingsConcurrencyParallel   = "parallel"
	bindingsConcurrencySequential = "sequential"
	pubsubName                    = "pubsubName"

	// hot reloading is currently unsupported, but
	// setting this environment variable restores the
	// partial hot reloading support for k8s.
	hotReloadingEnvVar = "DAPR_ENABLE_HOT_RELOADING"

	componentFormat = "%s (%s/%s)"

	defaultComponentInitTimeout = time.Second * 5
)

var componentCategoriesNeedProcess = []components.Category{
	components.CategoryBindings,
	components.CategoryPubSub,
	components.CategorySecretStore,
	components.CategoryStateStore,
	components.CategoryMiddleware,
	components.CategoryConfiguration,
	components.CategoryLock,
}

var log = logger.NewLogger("dapr.runtime")

// ErrUnexpectedEnvelopeData denotes that an unexpected data type
// was encountered when processing a cloud event's data property.
var ErrUnexpectedEnvelopeData = errors.New("unexpected data type encountered in envelope")

type TopicRoutes map[string]TopicRouteElem

type TopicRouteElem struct {
	metadata        map[string]string
	rules           []*runtimePubsub.Rule
	deadLetterTopic string
}

// Type of function that determines if a component is authorized.
// The function receives the component and must return true if the component is authorized.
type ComponentAuthorizer func(component componentsV1alpha1.Component) bool

// DaprRuntime holds all the core components of the runtime.
type DaprRuntime struct {
	ctx                    context.Context
	cancel                 context.CancelFunc
	runtimeConfig          *Config
	globalConfig           *config.Configuration
	accessControlList      *config.AccessControlList
	componentsLock         *sync.RWMutex
	components             []componentsV1alpha1.Component
	grpc                   *grpc.Manager
	appChannel             channel.AppChannel
	appConfig              config.ApplicationConfig
	directMessaging        messaging.DirectMessaging
	stateStoreRegistry     *stateLoader.Registry
	secretStoresRegistry   *secretstoresLoader.Registry
	nameResolutionRegistry *nrLoader.Registry
	stateStores            map[string]state.Store
	actor                  actors.Actors
	bindingsRegistry       *bindingsLoader.Registry
	subscribeBindingList   []string
	inputBindings          map[string]bindings.InputBinding
	outputBindings         map[string]bindings.OutputBinding
	inputBindingsCtx       context.Context
	inputBindingsCancel    context.CancelFunc
	secretStores           map[string]secretstores.SecretStore
	pubSubRegistry         *pubsubLoader.Registry
	pubSubs                map[string]pubsubItem // Key is "componentName"
	nameResolver           nr.Resolver
	httpMiddlewareRegistry *httpMiddlewareLoader.Registry
	hostAddress            string
	actorStateStoreName    string
	actorStateStoreLock    *sync.RWMutex
	authenticator          security.Authenticator
	namespace              string
	podName                string
	daprHTTPAPI            http.API
	operatorClient         operatorv1pb.OperatorClient
	pubsubCtx              context.Context
	pubsubCancel           context.CancelFunc
	topicsLock             *sync.Mutex
	topicRoutes            map[string]TopicRoutes        // Key is "componentName"
	topicCtxCancels        map[string]context.CancelFunc // Key is "componentName||topicName"
	inputBindingRoutes     map[string]string
	shutdownC              chan error
	apiClosers             []io.Closer
	componentAuthorizers   []ComponentAuthorizer
	appHealth              *apphealth.AppHealth

	secretsConfiguration map[string]config.SecretsScope

	configurationStoreRegistry *configurationLoader.Registry
	configurationStores        map[string]configuration.Store

	lockStoreRegistry *lockLoader.Registry
	lockStores        map[string]lock.Store

	pendingComponents          chan componentsV1alpha1.Component
	pendingComponentDependents map[string][]componentsV1alpha1.Component

	proxy messaging.Proxy

	resiliency resiliency.Provider

	tracerProvider *sdktrace.TracerProvider
}

type ComponentsCallback func(components ComponentRegistry) error

type ComponentRegistry struct {
	Actors          actors.Actors
	DirectMessaging messaging.DirectMessaging
	StateStores     map[string]state.Store
	InputBindings   map[string]bindings.InputBinding
	OutputBindings  map[string]bindings.OutputBinding
	SecretStores    map[string]secretstores.SecretStore
	PubSubs         map[string]pubsub.PubSub
}

type componentPreprocessRes struct {
	unreadyDependency string
}

type pubsubSubscribedMessage struct {
	cloudEvent map[string]interface{}
	data       []byte
	topic      string
	metadata   map[string]string
	path       string
	pubsub     string
}

type pubsubItem struct {
	component           pubsub.PubSub
	scopedSubscriptions []string
	scopedPublishings   []string
	allowedTopics       []string
}

// NewDaprRuntime returns a new runtime with the given runtime config and global config.
func NewDaprRuntime(runtimeConfig *Config, globalConfig *config.Configuration, accessControlList *config.AccessControlList, resiliencyProvider resiliency.Provider) *DaprRuntime {
	ctx, cancel := context.WithCancel(context.Background())
	rt := &DaprRuntime{
		ctx:                        ctx,
		cancel:                     cancel,
		runtimeConfig:              runtimeConfig,
		globalConfig:               globalConfig,
		accessControlList:          accessControlList,
		componentsLock:             &sync.RWMutex{},
		components:                 make([]componentsV1alpha1.Component, 0),
		actorStateStoreLock:        &sync.RWMutex{},
		grpc:                       grpc.NewGRPCManager(runtimeConfig.Mode),
		inputBindings:              map[string]bindings.InputBinding{},
		outputBindings:             map[string]bindings.OutputBinding{},
		secretStores:               map[string]secretstores.SecretStore{},
		stateStores:                map[string]state.Store{},
		pubSubs:                    map[string]pubsubItem{},
		topicsLock:                 &sync.Mutex{},
		inputBindingRoutes:         map[string]string{},
		secretsConfiguration:       map[string]config.SecretsScope{},
		configurationStores:        map[string]configuration.Store{},
		lockStores:                 map[string]lock.Store{},
		pendingComponents:          make(chan componentsV1alpha1.Component),
		pendingComponentDependents: map[string][]componentsV1alpha1.Component{},
		shutdownC:                  make(chan error, 1),
		tracerProvider:             nil,
		resiliency:                 resiliencyProvider,
	}

	rt.componentAuthorizers = []ComponentAuthorizer{rt.namespaceComponentAuthorizer}
	if globalConfig != nil && len(globalConfig.Spec.ComponentsSpec.Deny) > 0 {
		dl := newComponentDenyList(globalConfig.Spec.ComponentsSpec.Deny)
		rt.componentAuthorizers = append(rt.componentAuthorizers, dl.IsAllowed)
	}

	return rt
}

// Run performs initialization of the runtime with the runtime and global configurations.
func (a *DaprRuntime) Run(opts ...Option) error {
	start := time.Now()
	log.Infof("%s mode configured", a.runtimeConfig.Mode)
	log.Infof("app id: %s", a.runtimeConfig.ID)

	var o runtimeOpts
	for _, opt := range opts {
		opt(&o)
	}

	if err := a.initRuntime(&o); err != nil {
		return err
	}

	d := time.Since(start).Milliseconds()
	log.Infof("dapr initialized. Status: Running. Init Elapsed %vms", d)

	if a.daprHTTPAPI != nil {
		// gRPC server start failure is logged as Fatal in initRuntime method. Setting the status only when runtime is initialized.
		a.daprHTTPAPI.MarkStatusAsReady()
	}

	return nil
}

func (a *DaprRuntime) getNamespace() string {
	return os.Getenv("NAMESPACE")
}

func (a *DaprRuntime) getPodName() string {
	return os.Getenv("POD_NAME")
}

func (a *DaprRuntime) getOperatorClient() (operatorv1pb.OperatorClient, error) {
	if a.runtimeConfig.Mode == modes.KubernetesMode {
		client, _, err := client.GetOperatorClient(a.runtimeConfig.Kubernetes.ControlPlaneAddress, security.TLSServerName, a.runtimeConfig.CertChain)
		if err != nil {
			return nil, errors.Wrap(err, "error creating operator client")
		}
		return client, nil
	}
	return nil, nil
}

// setupTracing set up the trace exporters. Technically we don't need to pass `hostAddress` in,
// but we do so here to explicitly call out the dependency on having `hostAddress` computed.
func (a *DaprRuntime) setupTracing(hostAddress string, tpStore tracerProviderStore) error {
	// Register stdout trace exporter if user wants to debug requests or log as Info level.
	if a.globalConfig.Spec.TracingSpec.Stdout {
		tpStore.RegisterExporter(diagUtils.NewStdOutExporter())
	}

	// Register zipkin trace exporter if ZipkinSpec is specified
	if a.globalConfig.Spec.TracingSpec.Zipkin.EndpointAddress != "" {
		zipkinExporter, err := zipkin.New(a.globalConfig.Spec.TracingSpec.Zipkin.EndpointAddress)
		if err != nil {
			return err
		}
		tpStore.RegisterExporter(zipkinExporter)
	}

	// Register otel trace exporter if OtelSpec is specified
	if a.globalConfig.Spec.TracingSpec.Otel.EndpointAddress != "" && a.globalConfig.Spec.TracingSpec.Otel.Protocol != "" {
		endpoint := a.globalConfig.Spec.TracingSpec.Otel.EndpointAddress
		protocol := a.globalConfig.Spec.TracingSpec.Otel.Protocol
		if protocol != "http" && protocol != "grpc" {
			return fmt.Errorf("invalid protocol %v provided for Otel endpoint", protocol)
		}
		isSecure := a.globalConfig.Spec.TracingSpec.Otel.IsSecure

		var client otlptrace.Client
		if protocol == "http" {
			clientOptions := []otlptracehttp.Option{otlptracehttp.WithEndpoint(endpoint)}
			if !isSecure {
				clientOptions = append(clientOptions, otlptracehttp.WithInsecure())
			}
			client = otlptracehttp.NewClient(clientOptions...)
		} else {
			clientOptions := []otlptracegrpc.Option{otlptracegrpc.WithEndpoint(endpoint)}
			if !isSecure {
				clientOptions = append(clientOptions, otlptracegrpc.WithInsecure())
			}
			client = otlptracegrpc.NewClient(clientOptions...)
		}
		otelExporter, err := otlptrace.New(a.ctx, client)
		if err != nil {
			return err
		}
		tpStore.RegisterExporter(otelExporter)
	}

	// Register a resource
	r := resource.NewWithAttributes(
		semconv.SchemaURL,
		semconv.ServiceNameKey.String(a.runtimeConfig.ID),
	)

	tpStore.RegisterResource(r)

	// Register a trace sampler based on Sampling settings
	tpStore.RegisterSampler(diagUtils.TraceSampler(a.globalConfig.Spec.TracingSpec.SamplingRate))

	tpStore.RegisterTracerProvider()

	return nil
}

func (a *DaprRuntime) initRuntime(opts *runtimeOpts) error {
	a.namespace = a.getNamespace()

	// Initialize metrics only if MetricSpec is enabled.
	if a.globalConfig.Spec.MetricSpec.Enabled {
		if err := diag.InitMetrics(a.runtimeConfig.ID, a.namespace); err != nil {
			log.Errorf(NewInitError(InitFailure, "metrics", err).Error())
		}
	}

	err := a.establishSecurity(a.runtimeConfig.SentryServiceAddress)
	if err != nil {
		return err
	}
	a.podName = a.getPodName()
	a.operatorClient, err = a.getOperatorClient()
	if err != nil {
		return err
	}

	if a.hostAddress, err = utils.GetHostAddress(); err != nil {
		return errors.Wrap(err, "failed to determine host address")
	}
	if err = a.setupTracing(a.hostAddress, newOpentelemetryTracerProviderStore()); err != nil {
		return errors.Wrap(err, "failed to setup tracing")
	}
	// Register and initialize name resolution for service discovery.
	a.nameResolutionRegistry = opts.nameResolutionRegistry
	err = a.initNameResolution()
	if err != nil {
		log.Errorf(err.Error())
	}

	a.pubSubRegistry = opts.pubsubRegistry
	a.secretStoresRegistry = opts.secretStoreRegistry
	a.stateStoreRegistry = opts.stateRegistry
	a.configurationStoreRegistry = opts.configurationRegistry
	a.bindingsRegistry = opts.bindingRegistry
	a.httpMiddlewareRegistry = opts.httpMiddlewareRegistry
	a.lockStoreRegistry = opts.lockRegistry

	a.initPluggableComponents()

	go a.processComponents()

	if _, ok := os.LookupEnv(hotReloadingEnvVar); ok {
		log.Debug("starting to watch component updates")
		err = a.beginComponentsUpdates()
		if err != nil {
			log.Warnf("failed to watch component updates: %s", err)
		}
	}

	a.appendBuiltinSecretStore()
	err = a.loadComponents(opts)
	if err != nil {
		log.Warnf("failed to load components: %s", err)
	}

	a.flushOutstandingComponents()

	pipeline, err := a.buildHTTPPipeline()
	if err != nil {
		log.Warnf("failed to build HTTP pipeline: %s", err)
	}

	// Setup allow/deny list for secrets
	a.populateSecretsConfiguration()

	// Start proxy
	a.initProxy()

	// Create and start internal and external gRPC servers
	grpcAPI := a.getGRPCAPI()

	err = a.startGRPCAPIServer(grpcAPI, a.runtimeConfig.APIGRPCPort)
	if err != nil {
		log.Fatalf("failed to start API gRPC server: %s", err)
	}
	if a.runtimeConfig.UnixDomainSocket != "" {
		log.Info("API gRPC server is running on a unix domain socket")
	} else {
		log.Infof("API gRPC server is running on port %v", a.runtimeConfig.APIGRPCPort)
	}

	// Start HTTP Server
	err = a.startHTTPServer(a.runtimeConfig.HTTPPort, a.runtimeConfig.PublicPort, a.runtimeConfig.ProfilePort, a.runtimeConfig.AllowedOrigins, pipeline)
	if err != nil {
		log.Fatalf("failed to start HTTP server: %s", err)
	}
	if a.runtimeConfig.UnixDomainSocket != "" {
		log.Info("http server is running on a unix domain socket")
	} else {
		log.Infof("http server is running on port %v", a.runtimeConfig.HTTPPort)
	}
	log.Infof("The request body size parameter is: %v", a.runtimeConfig.MaxRequestBodySize)

	err = a.startGRPCInternalServer(grpcAPI, a.runtimeConfig.InternalGRPCPort)
	if err != nil {
		log.Fatalf("failed to start internal gRPC server: %s", err)
	}
	log.Infof("internal gRPC server is running on port %v", a.runtimeConfig.InternalGRPCPort)

	if a.daprHTTPAPI != nil {
		a.daprHTTPAPI.MarkStatusAsOutboundReady()
	}

	a.blockUntilAppIsReady()

	err = a.createAppChannel()
	if err != nil {
		log.Warnf("failed to open %s channel to app: %s", string(a.runtimeConfig.ApplicationProtocol), err)
	}
	a.daprHTTPAPI.SetAppChannel(a.appChannel)
	grpcAPI.SetAppChannel(a.appChannel)

	a.loadAppConfiguration()

	a.initDirectMessaging(a.nameResolver)

	a.daprHTTPAPI.SetDirectMessaging(a.directMessaging)
	grpcAPI.SetDirectMessaging(a.directMessaging)

	if len(a.runtimeConfig.PlacementAddresses) != 0 {
		err = a.initActors()
		if err != nil {
			log.Warnf(err.Error())
		} else {
			a.daprHTTPAPI.SetActorRuntime(a.actor)
			grpcAPI.SetActorRuntime(a.actor)
		}
	}

	if opts.componentsCallback != nil {
		pubsubs := make(map[string]pubsub.PubSub, len(a.pubSubs))
		for k, v := range a.pubSubs {
			pubsubs[k] = v.component
		}
		if err = opts.componentsCallback(ComponentRegistry{
			Actors:          a.actor,
			DirectMessaging: a.directMessaging,
			StateStores:     a.stateStores,
			InputBindings:   a.inputBindings,
			OutputBindings:  a.outputBindings,
			SecretStores:    a.secretStores,
			PubSubs:         pubsubs,
		}); err != nil {
			log.Fatalf("failed to register components with callback: %s", err)
		}
	}

	if a.runtimeConfig.AppHealthCheck != nil && a.appChannel != nil {
		a.appHealth = apphealth.NewAppHealth(a.runtimeConfig.AppHealthCheck, a.appChannel.HealthProbe)
		a.appHealth.OnHealthChange(a.appHealthChanged)
		a.appHealth.StartProbes(a.ctx)

		// Set the appHealth object in the channel so it's aware of the app's health status
		a.appChannel.SetAppHealth(a.appHealth)

		// Enqueue a probe right away
		// This will also start the input components once the app is healthy
		a.appHealth.Enqueue()
	} else {
		// If there's no health check, mark the app as healthy right away so subscriptions can start
		a.appHealthChanged(apphealth.AppStatusHealthy)
	}

	return nil
}

// initPluggableComponents discover pluggable components and initialize with their respective registries.
func (a *DaprRuntime) initPluggableComponents() {
	if runtime.GOOS == "windows" {
		log.Debugf("the current OS does not support pluggable components feature, skipping initialization")
		return
	}
	if err := pluggable.Discover(a.ctx); err != nil {
		log.Errorf("could not initialize pluggable components %v", err)
	}
}

// Sets the status of the app to healthy or un-healthy
// Callback for apphealth when the detected status changed
func (a *DaprRuntime) appHealthChanged(status uint8) {
	switch status {
	case apphealth.AppStatusHealthy:
		// Start subscribing to topics and reading from input bindings
		a.startSubscriptions()
		err := a.startReadingFromBindings()
		if err != nil {
			log.Warnf("failed to read from bindings: %s ", err)
		}
	case apphealth.AppStatusUnhealthy:
		// Stop topic subscriptions and input bindings
		a.stopSubscriptions()
		a.stopReadingFromBindings()
	}
}

func (a *DaprRuntime) populateSecretsConfiguration() {
	// Populate in a map for easy lookup by store name.
	for _, scope := range a.globalConfig.Spec.Secrets.Scopes {
		a.secretsConfiguration[scope.StoreName] = scope
	}
}

func (a *DaprRuntime) buildHTTPPipelineForSpec(spec config.PipelineSpec, targetPipeline string) (httpMiddleware.Pipeline, error) {
	var handlers []httpMiddleware.Middleware

	if a.globalConfig != nil {
		for i := 0; i < len(spec.Handlers); i++ {
			middlewareSpec := spec.Handlers[i]
			component, exists := a.getComponent(middlewareSpec.Type, middlewareSpec.Name)
			if !exists {
				return httpMiddleware.Pipeline{}, errors.Errorf("couldn't find middleware component with name %s and type %s/%s",
					middlewareSpec.Name,
					middlewareSpec.Type,
					middlewareSpec.Version)
			}
			handler, err := a.httpMiddlewareRegistry.Create(middlewareSpec.Type, middlewareSpec.Version,
				middleware.Metadata{Base: a.toBaseMetadata(component)})
			if err != nil {
				return httpMiddleware.Pipeline{}, err
			}
			log.Infof("enabled %s/%s %s middleware", middlewareSpec.Type, targetPipeline, middlewareSpec.Version)
			handlers = append(handlers, handler)
		}
	}
	return httpMiddleware.Pipeline{Handlers: handlers}, nil
}

func (a *DaprRuntime) buildHTTPPipeline() (httpMiddleware.Pipeline, error) {
	return a.buildHTTPPipelineForSpec(a.globalConfig.Spec.HTTPPipelineSpec, "http")
}

func (a *DaprRuntime) buildAppHTTPPipeline() (httpMiddleware.Pipeline, error) {
	return a.buildHTTPPipelineForSpec(a.globalConfig.Spec.AppHTTPPipelineSpec, "app channel")
}

func (a *DaprRuntime) initBinding(c componentsV1alpha1.Component) error {
	if a.bindingsRegistry.HasOutputBinding(c.Spec.Type, c.Spec.Version) {
		if err := a.initOutputBinding(c); err != nil {
			return err
		}
	}

	if a.bindingsRegistry.HasInputBinding(c.Spec.Type, c.Spec.Version) {
		if err := a.initInputBinding(c); err != nil {
			return err
		}
	}
	return nil
}

func (a *DaprRuntime) sendToDeadLetter(name string, msg *pubsub.NewMessage, deadLetterTopic string) (err error) {
	req := &pubsub.PublishRequest{
		Data:        msg.Data,
		PubsubName:  name,
		Topic:       deadLetterTopic,
		Metadata:    msg.Metadata,
		ContentType: msg.ContentType,
	}

	err = a.Publish(req)
	if err != nil {
		log.Errorf("error sending message to dead letter, origin topic: %s dead letter topic %s err: %w", msg.Topic, deadLetterTopic, err)
		return err
	}
	return nil
}

func (a *DaprRuntime) subscribeTopic(parentCtx context.Context, name string, topic string, route TopicRouteElem) error {
	subKey := pubsubTopicKey(name, topic)

	allowed := a.isPubSubOperationAllowed(name, topic, a.pubSubs[name].scopedSubscriptions)
	if !allowed {
		return fmt.Errorf("subscription to topic '%s' on pubsub '%s' is not allowed", topic, name)
	}

	a.topicsLock.Lock()
	defer a.topicsLock.Unlock()

	log.Debugf("subscribing to topic='%s' on pubsub='%s'", topic, name)

	if _, ok := a.topicCtxCancels[subKey]; ok {
		return fmt.Errorf("cannot subscribe to topic '%s' on pubsub '%s': the subscription already exists", topic, name)
	}

	ctx, cancel := context.WithCancel(parentCtx)
	policy := a.resiliency.ComponentInboundPolicy(ctx, name, resiliency.Pubsub)
	err := a.pubSubs[name].component.Subscribe(ctx, pubsub.SubscribeRequest{
		Topic:    topic,
		Metadata: route.metadata,
	}, func(ctx context.Context, msg *pubsub.NewMessage) error {
		if msg.Metadata == nil {
			msg.Metadata = make(map[string]string, 1)
		}

		msg.Metadata[pubsubName] = name

		rawPayload, err := contribMetadata.IsRawPayload(route.metadata)
		if err != nil {
			log.Errorf("error deserializing pubsub metadata: %s", err)
			if route.deadLetterTopic != "" {
				if dlqErr := a.sendToDeadLetter(name, msg, route.deadLetterTopic); dlqErr == nil {
					// dlq has been configured and message is successfully sent to dlq.
					diag.DefaultComponentMonitoring.PubsubIngressEvent(ctx, pubsubName, strings.ToLower(string(pubsub.Drop)), msg.Topic, 0)
					return nil
				}
			}
			diag.DefaultComponentMonitoring.PubsubIngressEvent(ctx, pubsubName, strings.ToLower(string(pubsub.Retry)), msg.Topic, 0)
			return err
		}

		var cloudEvent map[string]interface{}
		data := msg.Data
		if rawPayload {
			cloudEvent = pubsub.FromRawPayload(msg.Data, msg.Topic, name)
			data, err = json.Marshal(cloudEvent)
			if err != nil {
				log.Errorf("error serializing cloud event in pubsub %s and topic %s: %s", name, msg.Topic, err)
				if route.deadLetterTopic != "" {
					if dlqErr := a.sendToDeadLetter(name, msg, route.deadLetterTopic); dlqErr == nil {
						// dlq has been configured and message is successfully sent to dlq.
						diag.DefaultComponentMonitoring.PubsubIngressEvent(ctx, pubsubName, strings.ToLower(string(pubsub.Drop)), msg.Topic, 0)
						return nil
					}
				}
				diag.DefaultComponentMonitoring.PubsubIngressEvent(ctx, pubsubName, strings.ToLower(string(pubsub.Retry)), msg.Topic, 0)
				return err
			}
		} else {
			err = json.Unmarshal(msg.Data, &cloudEvent)
			if err != nil {
				log.Errorf("error deserializing cloud event in pubsub %s and topic %s: %s", name, msg.Topic, err)
				if route.deadLetterTopic != "" {
					if dlqErr := a.sendToDeadLetter(name, msg, route.deadLetterTopic); dlqErr == nil {
						// dlq has been configured and message is successfully sent to dlq.
						diag.DefaultComponentMonitoring.PubsubIngressEvent(ctx, pubsubName, strings.ToLower(string(pubsub.Drop)), msg.Topic, 0)
						return nil
					}
				}
				diag.DefaultComponentMonitoring.PubsubIngressEvent(ctx, pubsubName, strings.ToLower(string(pubsub.Retry)), msg.Topic, 0)
				return err
			}
		}

		if pubsub.HasExpired(cloudEvent) {
			log.Warnf("dropping expired pub/sub event %v as of %v", cloudEvent[pubsub.IDField], cloudEvent[pubsub.ExpirationField])
			diag.DefaultComponentMonitoring.PubsubIngressEvent(ctx, pubsubName, strings.ToLower(string(pubsub.Drop)), msg.Topic, 0)

			if route.deadLetterTopic != "" {
				_ = a.sendToDeadLetter(name, msg, route.deadLetterTopic)
			}
			return nil
		}

		routePath, shouldProcess, err := findMatchingRoute(route.rules, cloudEvent)
		if err != nil {
			log.Errorf("error finding matching route for event %v in pubsub %s and topic %s: %s", cloudEvent[pubsub.IDField], name, msg.Topic, err)
			if route.deadLetterTopic != "" {
				if dlqErr := a.sendToDeadLetter(name, msg, route.deadLetterTopic); dlqErr == nil {
					// dlq has been configured and message is successfully sent to dlq.
					diag.DefaultComponentMonitoring.PubsubIngressEvent(ctx, pubsubName, strings.ToLower(string(pubsub.Drop)), msg.Topic, 0)
					return nil
				}
			}
			diag.DefaultComponentMonitoring.PubsubIngressEvent(ctx, pubsubName, strings.ToLower(string(pubsub.Retry)), msg.Topic, 0)
			return err
		}
		if !shouldProcess {
			// The event does not match any route specified so ignore it.
			log.Debugf("no matching route for event %v in pubsub %s and topic %s; skipping", cloudEvent[pubsub.IDField], name, msg.Topic)
			diag.DefaultComponentMonitoring.PubsubIngressEvent(ctx, pubsubName, strings.ToLower(string(pubsub.Drop)), msg.Topic, 0)
			if route.deadLetterTopic != "" {
				_ = a.sendToDeadLetter(name, msg, route.deadLetterTopic)
			}
			return nil
		}

		err = policy(func(ctx context.Context) error {
			psm := &pubsubSubscribedMessage{
				cloudEvent: cloudEvent,
				data:       data,
				topic:      msg.Topic,
				metadata:   msg.Metadata,
				path:       routePath,
				pubsub:     name,
			}
			switch a.runtimeConfig.ApplicationProtocol {
			case HTTPProtocol:
				return a.publishMessageHTTP(ctx, psm)
			case GRPCProtocol:
				return a.publishMessageGRPC(ctx, psm)
			default:
				return backoff.Permanent(errors.New("invalid application protocol"))
			}
		})
		if err != nil && err != context.Canceled {
			// Sending msg to dead letter queue.
			// If no DLQ is configured, return error for backwards compatibility (component-level retry).
			if route.deadLetterTopic == "" {
				return err
			}
			_ = a.sendToDeadLetter(name, msg, route.deadLetterTopic)
			return nil
		}
		return err
	})
	if err != nil {
		cancel()
		return fmt.Errorf("failed to subscribe to topic %s: %w", topic, err)
	}
	a.topicCtxCancels[subKey] = cancel
	return nil
}

func (a *DaprRuntime) unsubscribeTopic(name string, topic string) error {
	a.topicsLock.Lock()
	defer a.topicsLock.Unlock()

	subKey := pubsubTopicKey(name, topic)
	cancel, ok := a.topicCtxCancels[subKey]
	if !ok {
		return fmt.Errorf("cannot unsubscribe from topic '%s' on pubsub '%s': the subscription does not exist", topic, name)
	}

	if cancel != nil {
		cancel()
	}

	delete(a.topicCtxCancels, subKey)

	return nil
}

func (a *DaprRuntime) beginPubSub(name string) error {
	topicRoutes, err := a.getTopicRoutes()
	if err != nil {
		return err
	}

	v, ok := topicRoutes[name]
	if !ok {
		return nil
	}

	for topic, route := range v {
		err = a.subscribeTopic(a.pubsubCtx, name, topic, route)
		if err != nil {
			// Log the error only
			log.Errorf("error occurred while beginning pubsub for component %s: %s", err)
		}
	}

	return nil
}

// findMatchingRoute selects the path based on routing rules. If there are
// no matching rules, the route-level path is used.
func findMatchingRoute(rules []*runtimePubsub.Rule, cloudEvent interface{}) (path string, shouldProcess bool, err error) {
	hasRules := len(rules) > 0
	if hasRules {
		data := map[string]interface{}{
			"event": cloudEvent,
		}
		rule, err := matchRoutingRule(rules, data)
		if err != nil {
			return "", false, err
		}
		if rule != nil {
			return rule.Path, true, nil
		}
	}

	return "", false, nil
}

func matchRoutingRule(rules []*runtimePubsub.Rule, data map[string]interface{}) (*runtimePubsub.Rule, error) {
	for _, rule := range rules {
		if rule.Match == nil {
			return rule, nil
		}
		iResult, err := rule.Match.Eval(data)
		if err != nil {
			return nil, err
		}
		result, ok := iResult.(bool)
		if !ok {
			return nil, errors.Errorf("the result of match expression %s was not a boolean", rule.Match)
		}

		if result {
			return rule, nil
		}
	}

	return nil, nil
}

func (a *DaprRuntime) initDirectMessaging(resolver nr.Resolver) {
	a.directMessaging = messaging.NewDirectMessaging(messaging.NewDirectMessagingOpts{
		AppID:               a.runtimeConfig.ID,
		Namespace:           a.namespace,
		Port:                a.runtimeConfig.InternalGRPCPort,
		Mode:                a.runtimeConfig.Mode,
		AppChannel:          a.appChannel,
		ClientConnFn:        a.grpc.GetGRPCConnection,
		Resolver:            resolver,
		MaxRequestBodySize:  a.runtimeConfig.MaxRequestBodySize,
		Proxy:               a.proxy,
		ReadBufferSize:      a.runtimeConfig.ReadBufferSize,
		Resiliency:          a.resiliency,
		IsResiliencyEnabled: config.IsFeatureEnabled(a.globalConfig.Spec.Features, config.Resiliency),
	})
}

func (a *DaprRuntime) initProxy() {
	a.proxy = messaging.NewProxy(a.grpc.GetGRPCConnection, a.runtimeConfig.ID,
		fmt.Sprintf("%s:%d", channel.DefaultChannelAddress, a.runtimeConfig.ApplicationPort), a.runtimeConfig.InternalGRPCPort, a.accessControlList, a.runtimeConfig.AppSSL, a.resiliency)

	log.Info("gRPC proxy enabled")
}

// begin components updates for kubernetes mode.
func (a *DaprRuntime) beginComponentsUpdates() error {
	if a.runtimeConfig.Mode != modes.KubernetesMode {
		return nil
	}

	go func() {
		parseAndUpdate := func(compRaw []byte) {
			var component componentsV1alpha1.Component
			if err := json.Unmarshal(compRaw, &component); err != nil {
				log.Warnf("error deserializing component: %s", err)
				return
			}

			if !a.isComponentAuthorized(component) {
				log.Debugf("received unauthorized component update, ignored. name: %s, type: %s/%s", component.ObjectMeta.Name, component.Spec.Type, component.Spec.Version)
				return
			}

			log.Debugf("received component update. name: %s, type: %s/%s", component.ObjectMeta.Name, component.Spec.Type, component.Spec.Version)
			updated := a.onComponentUpdated(component)
			if !updated {
				log.Info("component update skipped: .spec field unchanged")
			}
		}

		needList := false
		for {
			var stream operatorv1pb.Operator_ComponentUpdateClient //nolint:nosnakecase

			// Retry on stream error.
			backoff.Retry(func() error {
				var err error
				stream, err = a.operatorClient.ComponentUpdate(context.Background(), &operatorv1pb.ComponentUpdateRequest{
					Namespace: a.namespace,
					PodName:   a.podName,
				})
				if err != nil {
					log.Errorf("error from operator stream: %s", err)
					return err
				}
				return nil
			}, backoff.NewExponentialBackOff())

			if needList {
				// We should get all components again to avoid missing any updates during the failure time.
				backoff.Retry(func() error {
					resp, err := a.operatorClient.ListComponents(context.Background(), &operatorv1pb.ListComponentsRequest{
						Namespace: a.namespace,
					})
					if err != nil {
						log.Errorf("error listing components: %s", err)
						return err
					}

					comps := resp.GetComponents()
					for i := 0; i < len(comps); i++ {
						// avoid missing any updates during the init component time.
						go func(comp []byte) {
							parseAndUpdate(comp)
						}(comps[i])
					}

					return nil
				}, backoff.NewExponentialBackOff())
			}

			for {
				c, err := stream.Recv()
				if err != nil {
					// Retry on stream error.
					needList = true
					log.Errorf("error from operator stream: %s", err)
					break
				}

				parseAndUpdate(c.GetComponent())
			}
		}
	}()
	return nil
}

func (a *DaprRuntime) onComponentUpdated(component componentsV1alpha1.Component) bool {
	oldComp, exists := a.getComponent(component.Spec.Type, component.Name)
	newComp, _ := a.processComponentSecrets(component)

	if exists && reflect.DeepEqual(oldComp.Spec, newComp.Spec) {
		return false
	}

	a.pendingComponents <- component
	return true
}

func (a *DaprRuntime) sendBatchOutputBindingsParallel(to []string, data []byte) {
	for _, dst := range to {
		go func(name string) {
			_, err := a.sendToOutputBinding(name, &bindings.InvokeRequest{
				Data:      data,
				Operation: bindings.CreateOperation,
			})
			if err != nil {
				log.Error(err)
			}
		}(dst)
	}
}

func (a *DaprRuntime) sendBatchOutputBindingsSequential(to []string, data []byte) error {
	for _, dst := range to {
		_, err := a.sendToOutputBinding(dst, &bindings.InvokeRequest{
			Data:      data,
			Operation: bindings.CreateOperation,
		})
		if err != nil {
			return err
		}
	}
	return nil
}

func (a *DaprRuntime) sendToOutputBinding(name string, req *bindings.InvokeRequest) (*bindings.InvokeResponse, error) {
	if req.Operation == "" {
		return nil, errors.New("operation field is missing from request")
	}

	if binding, ok := a.outputBindings[name]; ok {
		ops := binding.Operations()
		for _, o := range ops {
			if o == req.Operation {
				var resp *bindings.InvokeResponse
				policy := a.resiliency.ComponentOutboundPolicy(a.ctx, name, resiliency.Binding)
				err := policy(func(ctx context.Context) (err error) {
					resp, err = binding.Invoke(ctx, req)
					return err
				})
				return resp, err
			}
		}
		supported := make([]string, 0, len(ops))
		for _, o := range ops {
			supported = append(supported, string(o))
		}
		return nil, errors.Errorf("binding %s does not support operation %s. supported operations:%s", name, req.Operation, strings.Join(supported, " "))
	}
	return nil, errors.Errorf("couldn't find output binding %s", name)
}

func (a *DaprRuntime) onAppResponse(response *bindings.AppResponse) error {
	if len(response.State) > 0 {
		go func(reqs []state.SetRequest) {
			if a.stateStores != nil {
				policy := a.resiliency.ComponentOutboundPolicy(a.ctx, response.StoreName, resiliency.Statestore)
				err := policy(func(ctx context.Context) (err error) {
					return a.stateStores[response.StoreName].BulkSet(reqs)
				})
				if err != nil {
					log.Errorf("error saving state from app response: %s", err)
				}
			}
		}(response.State)
	}

	if len(response.To) > 0 {
		b, err := json.Marshal(&response.Data)
		if err != nil {
			return err
		}

		if response.Concurrency == bindingsConcurrencyParallel {
			a.sendBatchOutputBindingsParallel(response.To, b)
		} else {
			return a.sendBatchOutputBindingsSequential(response.To, b)
		}
	}

	return nil
}

func (a *DaprRuntime) sendBindingEventToApp(bindingName string, data []byte, metadata map[string]string) ([]byte, error) {
	var response bindings.AppResponse
	spanName := fmt.Sprintf("bindings/%s", bindingName)
	spanContext := trace.SpanContext{}

	// Check the grpc-trace-bin with fallback to traceparent.
	validTraceparent := false
	if val, ok := metadata[diag.GRPCTraceContextKey]; ok {
		if sc, ok := diagUtils.SpanContextFromBinary([]byte(val)); ok {
			spanContext = sc
		}
	} else if val, ok := metadata[diag.TraceparentHeader]; ok {
		if sc, ok := diag.SpanContextFromW3CString(val); ok {
			spanContext = sc
			validTraceparent = true
			// Only parse the tracestate if we've successfully parsed the traceparent.
			if val, ok := metadata[diag.TracestateHeader]; ok {
				ts := diag.TraceStateFromW3CString(val)
				spanContext.WithTraceState(*ts)
			}
		}
	}
	ctx, span := diag.StartInternalCallbackSpan(a.ctx, spanName, spanContext, a.globalConfig.Spec.TracingSpec)

	var appResponseBody []byte
	path := a.inputBindingRoutes[bindingName]
	if path == "" {
		path = bindingName
	}

	if a.runtimeConfig.ApplicationProtocol == GRPCProtocol {
		ctx = diag.SpanContextToGRPCMetadata(ctx, span.SpanContext())

		// Add workaround to fallback on checking traceparent header.
		// As grpc-trace-bin is not yet there in OpenTelemetry unlike OpenCensus, tracking issue https://github.com/open-telemetry/opentelemetry-specification/issues/639
		// and grpc-dotnet client adheres to OpenTelemetry Spec which only supports http based traceparent header in gRPC path.
		// TODO: Remove this workaround fix once grpc-dotnet supports grpc-trace-bin header. Tracking issue https://github.com/dapr/dapr/issues/1827.
		if validTraceparent {
			spanContextHeaders := make(map[string]string, 2)
			diag.SpanContextToHTTPHeaders(span.SpanContext(), func(key string, val string) {
				spanContextHeaders[key] = val
			})
			for key, val := range spanContextHeaders {
				ctx = md.AppendToOutgoingContext(ctx, key, val)
			}
		}

		client := runtimev1pb.NewAppCallbackClient(a.grpc.AppClient)
		req := &runtimev1pb.BindingEventRequest{
			Name:     bindingName,
			Data:     data,
			Metadata: metadata,
		}
		start := time.Now()

		var resp *runtimev1pb.BindingEventResponse
		policy := a.resiliency.ComponentInboundPolicy(ctx, bindingName, resiliency.Binding)
		err := policy(func(ctx context.Context) (err error) {
			resp, err = client.OnBindingEvent(ctx, req)
			return err
		})

		if span != nil {
			m := diag.ConstructInputBindingSpanAttributes(
				bindingName,
				"/dapr.proto.runtime.v1.AppCallback/OnBindingEvent")
			diag.AddAttributesToSpan(span, m)
			diag.UpdateSpanStatusFromGRPCError(span, err)
			span.End()
		}
		if diag.DefaultGRPCMonitoring.IsEnabled() {
			diag.DefaultGRPCMonitoring.ServerRequestSent(ctx,
				"/dapr.proto.runtime.v1.AppCallback/OnBindingEvent",
				status.Code(err).String(),
				int64(len(resp.GetData())), start)
		}

		if err != nil {
			var body []byte
			if resp != nil {
				body = resp.Data
			}
			return nil, errors.Wrap(err, fmt.Sprintf("error invoking app, body: %s", string(body)))
		}
		if resp != nil {
			if resp.Concurrency == runtimev1pb.BindingEventResponse_PARALLEL { //nolint:nosnakecase
				response.Concurrency = bindingsConcurrencyParallel
			} else {
				response.Concurrency = bindingsConcurrencySequential
			}

			response.To = resp.To

			if resp.Data != nil {
				appResponseBody = resp.Data

				var d interface{}
				err := json.Unmarshal(resp.Data, &d)
				if err == nil {
					response.Data = d
				}
			}
		}
	} else if a.runtimeConfig.ApplicationProtocol == HTTPProtocol {
		req := invokev1.
			NewInvokeMethodRequest(path).
			WithHTTPExtension(nethttp.MethodPost, "").
			WithRawDataBytes(data, invokev1.JSONContentType)
		defer req.Close()

		reqMetadata := map[string][]string{}
		for k, v := range metadata {
			reqMetadata[k] = []string{v}
		}
		req.WithMetadata(reqMetadata)

		// If the request can be retried, we need to enable replaying
		pd := a.resiliency.GetPolicy(bindingName, &resiliency.ComponentInboundPolicy)
		if pd != nil && pd.HasRetries() {
			req.WithReplay(true)
		}

		var resp *invokev1.InvokeMethodResponse
		respErr := false
		policy := a.resiliency.ComponentInboundPolicy(ctx, bindingName, resiliency.Binding)
		err := policy(func(ctx context.Context) (err error) {
			if resp != nil {
				resp.Close()
			}
			respErr = false
			resp, err = a.appChannel.InvokeMethod(ctx, req)
			if err != nil {
				return err
			}

			if resp != nil && resp.Status().Code != nethttp.StatusOK {
				respErr = true
				return errors.Errorf("Error sending binding event to application, status %d", resp.Status().Code)
			}
			return nil
		})
		if err != nil && !respErr {
			return nil, errors.Wrap(err, "error invoking app")
		}
		defer resp.Close()

		if span != nil {
			m := diag.ConstructInputBindingSpanAttributes(
				bindingName,
				fmt.Sprintf("%s /%s", nethttp.MethodPost, bindingName))
			diag.AddAttributesToSpan(span, m)
			diag.UpdateSpanStatusFromHTTPStatus(span, int(resp.Status().Code))
			span.End()
		}
		// ::TODO report metrics for http, such as grpc
		if resp.Status().Code < 200 || resp.Status().Code > 299 {
			body, _ := io.ReadAll(resp.RawData())
			return nil, fmt.Errorf("fails to send binding event to http app channel, status code: %d body: %s", resp.Status().Code, string(body))
		}

		proto, err := resp.ProtoWithData()
		if err != nil {
			return nil, fmt.Errorf("error reading response from app: %v", err)
		}
		if proto.Message.Data != nil && len(proto.Message.Data.Value) > 0 {
			appResponseBody = proto.Message.Data.Value
		}
	}

	if len(response.State) > 0 || len(response.To) > 0 {
		if err := a.onAppResponse(&response); err != nil {
			log.Errorf("error executing app response: %s", err)
		}
	}

	return appResponseBody, nil
}

func (a *DaprRuntime) readFromBinding(readCtx context.Context, name string, binding bindings.InputBinding) error {
	return binding.Read(readCtx, func(_ context.Context, resp *bindings.ReadResponse) ([]byte, error) {
		if resp == nil {
			return nil, nil
		}

		start := time.Now()
		b, err := a.sendBindingEventToApp(name, resp.Data, resp.Metadata)
		elapsed := diag.ElapsedSince(start)

		diag.DefaultComponentMonitoring.InputBindingEvent(context.Background(), name, err == nil, elapsed)

		if err != nil {
			log.Debugf("error from app consumer for binding [%s]: %s", name, err)
			return nil, err
		}
		return b, nil
	})
}

func (a *DaprRuntime) startHTTPServer(port int, publicPort *int, profilePort int, allowedOrigins string, pipeline httpMiddleware.Pipeline) error {
<<<<<<< HEAD
	a.daprHTTPAPI = http.NewAPI(http.NewAPIOpts{
=======
	a.daprHTTPAPI = http.NewAPI(http.APIOpts{
>>>>>>> 7a0d5cf8
		AppID:                       a.runtimeConfig.ID,
		AppChannel:                  a.appChannel,
		DirectMessaging:             a.directMessaging,
		GetComponentsFn:             a.getComponents,
		Resiliency:                  a.resiliency,
		StateStores:                 a.stateStores,
		LockStores:                  a.lockStores,
		SecretStores:                a.secretStores,
		SecretsConfiguration:        a.secretsConfiguration,
		ConfigurationStores:         a.configurationStores,
		PubsubAdapter:               a.getPublishAdapter(),
		Actor:                       a.actor,
		SendToOutputBindingFn:       a.sendToOutputBinding,
		TracingSpec:                 a.globalConfig.Spec.TracingSpec,
		Shutdown:                    a.ShutdownWithWait,
		GetComponentsCapabilitiesFn: a.getComponentsCapabilitesMap,
		MaxRequestBodySize:          int64(a.runtimeConfig.MaxRequestBodySize) << 20, // Convert from MB to bytes
	})

	serverConf := http.ServerConfig{
		AppID:              a.runtimeConfig.ID,
		HostAddress:        a.hostAddress,
		Port:               port,
		APIListenAddresses: a.runtimeConfig.APIListenAddresses,
		PublicPort:         publicPort,
		ProfilePort:        profilePort,
		AllowedOrigins:     allowedOrigins,
		EnableProfiling:    a.runtimeConfig.EnableProfiling,
		MaxRequestBodySize: a.runtimeConfig.MaxRequestBodySize,
		UnixDomainSocket:   a.runtimeConfig.UnixDomainSocket,
		ReadBufferSize:     a.runtimeConfig.ReadBufferSize,
		EnableAPILogging:   a.runtimeConfig.EnableAPILogging,
	}

	server := http.NewServer(http.NewServerOpts{
		API:         a.daprHTTPAPI,
		Config:      serverConf,
		TracingSpec: a.globalConfig.Spec.TracingSpec,
		MetricSpec:  a.globalConfig.Spec.MetricSpec,
		Pipeline:    pipeline,
		APISpec:     a.globalConfig.Spec.APISpec,
	})
	if err := server.StartNonBlocking(); err != nil {
		return err
	}
	a.apiClosers = append(a.apiClosers, server)

	return nil
}

func (a *DaprRuntime) startGRPCInternalServer(api grpc.API, port int) error {
	// Since GRPCInteralServer is encrypted & authenticated, it is safe to listen on *
	serverConf := a.getNewServerConfig([]string{""}, port)
	server := grpc.NewInternalServer(api, serverConf, a.globalConfig.Spec.TracingSpec, a.globalConfig.Spec.MetricSpec, a.authenticator, a.proxy)
	if err := server.StartNonBlocking(); err != nil {
		return err
	}
	a.apiClosers = append(a.apiClosers, server)

	return nil
}

func (a *DaprRuntime) startGRPCAPIServer(api grpc.API, port int) error {
	serverConf := a.getNewServerConfig(a.runtimeConfig.APIListenAddresses, port)
	server := grpc.NewAPIServer(api, serverConf, a.globalConfig.Spec.TracingSpec, a.globalConfig.Spec.MetricSpec, a.globalConfig.Spec.APISpec, a.proxy)
	if err := server.StartNonBlocking(); err != nil {
		return err
	}
	a.apiClosers = append(a.apiClosers, server)

	return nil
}

func (a *DaprRuntime) getNewServerConfig(apiListenAddresses []string, port int) grpc.ServerConfig {
	// Use the trust domain value from the access control policy spec to generate the cert
	// If no access control policy has been specified, use a default value
	trustDomain := config.DefaultTrustDomain
	if a.accessControlList != nil {
		trustDomain = a.accessControlList.TrustDomain
	}
	return grpc.ServerConfig{
<<<<<<< HEAD
		AppID:              a.runtimeConfig.ID,
		HostAddress:        a.hostAddress,
		Port:               port,
		APIListenAddresses: apiListenAddresses,
		NameSpace:          a.namespace,
		TrustDomain:        trustDomain,
		MaxRequestBodySize: a.runtimeConfig.MaxRequestBodySize,
		UnixDomainSocket:   a.runtimeConfig.UnixDomainSocket,
		ReadBufferSize:     a.runtimeConfig.ReadBufferSize,
		EnableAPILogging:   a.runtimeConfig.EnableAPILogging,
=======
		AppID:                a.runtimeConfig.ID,
		HostAddress:          a.hostAddress,
		Port:                 port,
		APIListenAddresses:   apiListenAddresses,
		NameSpace:            a.namespace,
		TrustDomain:          trustDomain,
		MaxRequestBodySizeMB: a.runtimeConfig.MaxRequestBodySize,
		UnixDomainSocket:     a.runtimeConfig.UnixDomainSocket,
		ReadBufferSizeKB:     a.runtimeConfig.ReadBufferSize,
		EnableAPILogging:     a.runtimeConfig.EnableAPILogging,
>>>>>>> 7a0d5cf8
	}
}

func (a *DaprRuntime) getGRPCAPI() grpc.API {
<<<<<<< HEAD
	return grpc.NewAPI(grpc.NewAPIOpts{
=======
	return grpc.NewAPI(grpc.APIOpts{
>>>>>>> 7a0d5cf8
		AppID:                       a.runtimeConfig.ID,
		AppChannel:                  a.appChannel,
		Resiliency:                  a.resiliency,
		StateStores:                 a.stateStores,
		SecretStores:                a.secretStores,
		SecretsConfiguration:        a.secretsConfiguration,
		ConfigurationStores:         a.configurationStores,
		LockStores:                  a.lockStores,
		PubsubAdapter:               a.getPublishAdapter(),
		DirectMessaging:             a.directMessaging,
		Actor:                       a.actor,
		SendToOutputBindingFn:       a.sendToOutputBinding,
		TracingSpec:                 a.globalConfig.Spec.TracingSpec,
		AccessControlList:           a.accessControlList,
		AppProtocol:                 string(a.runtimeConfig.ApplicationProtocol),
		Shutdown:                    a.ShutdownWithWait,
		GetComponentsFn:             a.getComponents,
		GetComponentsCapabilitiesFn: a.getComponentsCapabilitesMap,
	})
}

func (a *DaprRuntime) getPublishAdapter() runtimePubsub.Adapter {
	if len(a.pubSubs) == 0 {
		return nil
	}

	return a
}

func (a *DaprRuntime) getSubscribedBindingsGRPC() []string {
	client := runtimev1pb.NewAppCallbackClient(a.grpc.AppClient)
	resp, err := client.ListInputBindings(context.Background(), &emptypb.Empty{})
	bindings := []string{}

	if err == nil && resp != nil {
		bindings = resp.Bindings
	}
	return bindings
}

func (a *DaprRuntime) isAppSubscribedToBinding(binding string) bool {
	// if gRPC, looks for the binding in the list of bindings returned from the app
	if a.runtimeConfig.ApplicationProtocol == GRPCProtocol {
		if a.subscribeBindingList == nil {
			a.subscribeBindingList = a.getSubscribedBindingsGRPC()
		}
		for _, b := range a.subscribeBindingList {
			if b == binding {
				return true
			}
		}
	} else if a.runtimeConfig.ApplicationProtocol == HTTPProtocol {
		// if HTTP, check if there's an endpoint listening for that binding
		path := a.inputBindingRoutes[binding]
		req := invokev1.
			NewInvokeMethodRequest(path).
			WithHTTPExtension(nethttp.MethodOptions, "").
			WithRawData(nil, invokev1.JSONContentType)
		defer req.Close()

		// TODO: Propagate Context
		ctx := context.Background()
		resp, err := a.appChannel.InvokeMethod(ctx, req)
		if err != nil {
			log.Fatalf("could not invoke OPTIONS method on input binding subscription endpoint %q: %w", path, err)
		}
		defer resp.Close()
		code := resp.Status().Code

		return code/100 == 2 || code == nethttp.StatusMethodNotAllowed
	}
	return false
}

func (a *DaprRuntime) initInputBinding(c componentsV1alpha1.Component) error {
	binding, err := a.bindingsRegistry.CreateInputBinding(c.Spec.Type, c.Spec.Version)
	if err != nil {
		diag.DefaultMonitoring.ComponentInitFailed(c.Spec.Type, "creation", c.ObjectMeta.Name)
		fName := fmt.Sprintf(componentFormat, c.ObjectMeta.Name, c.Spec.Type, c.Spec.Version)
		return NewInitError(CreateComponentFailure, fName, err)
	}
	err = binding.Init(bindings.Metadata{Base: a.toBaseMetadata(c)})
	if err != nil {
		diag.DefaultMonitoring.ComponentInitFailed(c.Spec.Type, "init", c.ObjectMeta.Name)
		fName := fmt.Sprintf(componentFormat, c.ObjectMeta.Name, c.Spec.Type, c.Spec.Version)
		return NewInitError(InitComponentFailure, fName, err)
	}

	log.Infof("successful init for input binding %s (%s/%s)", c.ObjectMeta.Name, c.Spec.Type, c.Spec.Version)
	a.inputBindingRoutes[c.Name] = c.Name
	for _, item := range c.Spec.Metadata {
		if item.Name == "route" {
			a.inputBindingRoutes[c.ObjectMeta.Name] = item.Value.String()
		}
	}
	a.inputBindings[c.Name] = binding
	diag.DefaultMonitoring.ComponentInitialized(c.Spec.Type)
	return nil
}

func (a *DaprRuntime) initOutputBinding(c componentsV1alpha1.Component) error {
	binding, err := a.bindingsRegistry.CreateOutputBinding(c.Spec.Type, c.Spec.Version)
	if err != nil {
		diag.DefaultMonitoring.ComponentInitFailed(c.Spec.Type, "creation", c.ObjectMeta.Name)
		fName := fmt.Sprintf(componentFormat, c.ObjectMeta.Name, c.Spec.Type, c.Spec.Version)
		return NewInitError(CreateComponentFailure, fName, err)
	}

	if binding != nil {
		err := binding.Init(bindings.Metadata{Base: a.toBaseMetadata(c)})
		if err != nil {
			diag.DefaultMonitoring.ComponentInitFailed(c.Spec.Type, "init", c.ObjectMeta.Name)
			fName := fmt.Sprintf(componentFormat, c.ObjectMeta.Name, c.Spec.Type, c.Spec.Version)
			return NewInitError(InitComponentFailure, fName, err)
		}
		log.Infof("successful init for output binding %s (%s/%s)", c.ObjectMeta.Name, c.Spec.Type, c.Spec.Version)
		a.outputBindings[c.ObjectMeta.Name] = binding
		diag.DefaultMonitoring.ComponentInitialized(c.Spec.Type)
	}
	return nil
}

func (a *DaprRuntime) initConfiguration(s componentsV1alpha1.Component) error {
	store, err := a.configurationStoreRegistry.Create(s.Spec.Type, s.Spec.Version)
	if err != nil {
		diag.DefaultMonitoring.ComponentInitFailed(s.Spec.Type, "creation", s.ObjectMeta.Name)
		fName := fmt.Sprintf(componentFormat, s.ObjectMeta.Name, s.Spec.Type, s.Spec.Version)
		return NewInitError(CreateComponentFailure, fName, err)
	}
	if store != nil {
		err := store.Init(configuration.Metadata{Base: a.toBaseMetadata(s)})
		if err != nil {
			diag.DefaultMonitoring.ComponentInitFailed(s.Spec.Type, "init", s.ObjectMeta.Name)
			fName := fmt.Sprintf(componentFormat, s.ObjectMeta.Name, s.Spec.Type, s.Spec.Version)
			return NewInitError(InitComponentFailure, fName, err)
		}

		a.configurationStores[s.ObjectMeta.Name] = store
		diag.DefaultMonitoring.ComponentInitialized(s.Spec.Type)
	}

	return nil
}

func (a *DaprRuntime) initLock(s componentsV1alpha1.Component) error {
	// create the component
	store, err := a.lockStoreRegistry.Create(s.Spec.Type, s.Spec.Version)
	if err != nil {
		diag.DefaultMonitoring.ComponentInitFailed(s.Spec.Type, "creation", s.ObjectMeta.Name)
		fName := fmt.Sprintf(componentFormat, s.ObjectMeta.Name, s.Spec.Type, s.Spec.Version)
		return NewInitError(CreateComponentFailure, fName, err)
	}
	if store == nil {
		return nil
	}
	// initialization
	baseMetadata := a.toBaseMetadata(s)
	props := baseMetadata.Properties
	err = store.InitLockStore(lock.Metadata{Base: baseMetadata})
	if err != nil {
		diag.DefaultMonitoring.ComponentInitFailed(s.Spec.Type, "init", s.ObjectMeta.Name)
		fName := fmt.Sprintf(componentFormat, s.ObjectMeta.Name, s.Spec.Type, s.Spec.Version)
		return NewInitError(InitComponentFailure, fName, err)
	}
	// save lock related configuration
	a.lockStores[s.ObjectMeta.Name] = store
	err = lockLoader.SaveLockConfiguration(s.ObjectMeta.Name, props)
	if err != nil {
		diag.DefaultMonitoring.ComponentInitFailed(s.Spec.Type, "init", s.ObjectMeta.Name)
		wrapError := fmt.Errorf("failed to save lock keyprefix: %s", err.Error())
		fName := fmt.Sprintf(componentFormat, s.ObjectMeta.Name, s.Spec.Type, s.Spec.Version)
		return NewInitError(InitComponentFailure, fName, wrapError)
	}
	diag.DefaultMonitoring.ComponentInitialized(s.Spec.Type)

	return nil
}

// Refer for state store api decision  https://github.com/dapr/dapr/blob/master/docs/decision_records/api/API-008-multi-state-store-api-design.md
func (a *DaprRuntime) initState(s componentsV1alpha1.Component) error {
	store, err := a.stateStoreRegistry.Create(s.Spec.Type, s.Spec.Version)
	if err != nil {
		diag.DefaultMonitoring.ComponentInitFailed(s.Spec.Type, "creation", s.ObjectMeta.Name)
		fName := fmt.Sprintf(componentFormat, s.ObjectMeta.Name, s.Spec.Type, s.Spec.Version)
		return NewInitError(CreateComponentFailure, fName, err)
	}
	if store != nil {
		secretStoreName := a.authSecretStoreOrDefault(s)

		secretStore := a.getSecretStore(secretStoreName)
		encKeys, encErr := encryption.ComponentEncryptionKey(s, secretStore)
		if encErr != nil {
			diag.DefaultMonitoring.ComponentInitFailed(s.Spec.Type, "creation", s.ObjectMeta.Name)
			fName := fmt.Sprintf(componentFormat+" encyption", s.ObjectMeta.Name, s.Spec.Type, s.Spec.Version)
			return NewInitError(CreateComponentFailure, fName, err)
		}

		if encKeys.Primary.Key != "" {
			ok := encryption.AddEncryptedStateStore(s.ObjectMeta.Name, encKeys)
			if ok {
				log.Infof("automatic encryption enabled for state store %s", s.ObjectMeta.Name)
			}
		}

		baseMetadata := a.toBaseMetadata(s)
		props := baseMetadata.Properties
		err = store.Init(state.Metadata{Base: baseMetadata})
		if err != nil {
			diag.DefaultMonitoring.ComponentInitFailed(s.Spec.Type, "init", s.ObjectMeta.Name)
			fName := fmt.Sprintf(componentFormat, s.ObjectMeta.Name, s.Spec.Type, s.Spec.Version)
			return NewInitError(InitComponentFailure, fName, err)
		}

		a.stateStores[s.ObjectMeta.Name] = store
		err = stateLoader.SaveStateConfiguration(s.ObjectMeta.Name, props)
		if err != nil {
			diag.DefaultMonitoring.ComponentInitFailed(s.Spec.Type, "init", s.ObjectMeta.Name)
			wrapError := fmt.Errorf("failed to save lock keyprefix: %s", err.Error())
			fName := fmt.Sprintf(componentFormat, s.ObjectMeta.Name, s.Spec.Type, s.Spec.Version)
			return NewInitError(InitComponentFailure, fName, wrapError)
		}

		// when placement address list is not empty, set specified actor store.
		if len(a.runtimeConfig.PlacementAddresses) != 0 {
			// set specified actor store if "actorStateStore" is true in the spec.
			actorStoreSpecified := props[actorStateStore]
			if actorStoreSpecified == "true" {
				a.actorStateStoreLock.Lock()
				if a.actorStateStoreName == "" {
					log.Infof("detected actor state store: %s", s.ObjectMeta.Name)
					a.actorStateStoreName = s.ObjectMeta.Name
				} else if a.actorStateStoreName != s.ObjectMeta.Name {
					log.Fatalf("detected duplicate actor state store: %s", s.ObjectMeta.Name)
				}
				a.actorStateStoreLock.Unlock()
			}
		}
		diag.DefaultMonitoring.ComponentInitialized(s.Spec.Type)
	}

	return nil
}

func (a *DaprRuntime) getDeclarativeSubscriptions() []runtimePubsub.Subscription {
	var subs []runtimePubsub.Subscription

	switch a.runtimeConfig.Mode {
	case modes.KubernetesMode:
		subs = runtimePubsub.DeclarativeKubernetes(a.operatorClient, a.podName, a.namespace, log)
	case modes.StandaloneMode:
		subs = runtimePubsub.DeclarativeSelfHosted(a.runtimeConfig.Standalone.ComponentsPath, log)
	}

	// only return valid subscriptions for this app id
	i := 0
	for _, s := range subs {
		keep := false
		if len(s.Scopes) == 0 {
			keep = true
		} else {
			for _, scope := range s.Scopes {
				if scope == a.runtimeConfig.ID {
					keep = true
					break
				}
			}
		}

		if keep {
			subs[i] = s
			i++
		}
	}
	return subs[:i]
}

func (a *DaprRuntime) getTopicRoutes() (map[string]TopicRoutes, error) {
	if a.topicRoutes != nil {
		return a.topicRoutes, nil
	}

	topicRoutes := make(map[string]TopicRoutes)

	if a.appChannel == nil {
		log.Warn("app channel not initialized, make sure -app-port is specified if pubsub subscription is required")
		return topicRoutes, nil
	}

	var (
		subscriptions []runtimePubsub.Subscription
		err           error
	)

	// handle app subscriptions
	resiliencyEnabled := config.IsFeatureEnabled(a.globalConfig.Spec.Features, config.Resiliency)
	if a.runtimeConfig.ApplicationProtocol == HTTPProtocol {
		subscriptions, err = runtimePubsub.GetSubscriptionsHTTP(a.appChannel, log, a.resiliency, resiliencyEnabled)
	} else if a.runtimeConfig.ApplicationProtocol == GRPCProtocol {
		client := runtimev1pb.NewAppCallbackClient(a.grpc.AppClient)
		subscriptions, err = runtimePubsub.GetSubscriptionsGRPC(client, log, a.resiliency, resiliencyEnabled)
	}
	if err != nil {
		return nil, err
	}

	// handle declarative subscriptions
	ds := a.getDeclarativeSubscriptions()
	for _, s := range ds {
		skip := false

		// don't register duplicate subscriptions
		for _, sub := range subscriptions {
			if sub.PubsubName == s.PubsubName && sub.Topic == s.Topic {
				log.Warnf("two identical subscriptions found (sources: declarative, app endpoint). pubsubname: %s, topic: %s",
					s.PubsubName, s.Topic)
				skip = true
				break
			}
		}

		if !skip {
			subscriptions = append(subscriptions, s)
		}
	}

	for _, s := range subscriptions {
		if topicRoutes[s.PubsubName] == nil {
			topicRoutes[s.PubsubName] = TopicRoutes{}
		}

		topicRoutes[s.PubsubName][s.Topic] = TopicRouteElem{
			metadata:        s.Metadata,
			rules:           s.Rules,
			deadLetterTopic: s.DeadLetterTopic,
		}
	}

	if len(topicRoutes) > 0 {
		for pubsubName, v := range topicRoutes {
			var topics string
			for topic := range v {
				if topics == "" {
					topics += topic
				} else {
					topics += " " + topic
				}
			}
			log.Infof("app is subscribed to the following topics: [%s] through pubsub=%s", topics, pubsubName)
		}
	}
	a.topicRoutes = topicRoutes
	return topicRoutes, nil
}

func (a *DaprRuntime) initPubSub(c componentsV1alpha1.Component) error {
	pubSub, err := a.pubSubRegistry.Create(c.Spec.Type, c.Spec.Version)
	if err != nil {
		diag.DefaultMonitoring.ComponentInitFailed(c.Spec.Type, "creation", c.ObjectMeta.Name)
		fName := fmt.Sprintf(componentFormat, c.ObjectMeta.Name, c.Spec.Type, c.Spec.Version)
		return NewInitError(CreateComponentFailure, fName, err)
	}

	baseMetadata := a.toBaseMetadata(c)
	properties := baseMetadata.Properties
	consumerID := strings.TrimSpace(properties["consumerID"])
	if consumerID == "" {
		consumerID = a.runtimeConfig.ID
	}
	properties["consumerID"] = consumerID

	err = pubSub.Init(pubsub.Metadata{Base: baseMetadata})
	if err != nil {
		diag.DefaultMonitoring.ComponentInitFailed(c.Spec.Type, "init", c.ObjectMeta.Name)
		fName := fmt.Sprintf(componentFormat, c.ObjectMeta.Name, c.Spec.Type, c.Spec.Version)
		return NewInitError(InitComponentFailure, fName, err)
	}

	pubsubName := c.ObjectMeta.Name

	a.pubSubs[pubsubName] = pubsubItem{
		component:           pubSub,
		scopedSubscriptions: scopes.GetScopedTopics(scopes.SubscriptionScopes, a.runtimeConfig.ID, properties),
		scopedPublishings:   scopes.GetScopedTopics(scopes.PublishingScopes, a.runtimeConfig.ID, properties),
		allowedTopics:       scopes.GetAllowedTopics(properties),
	}
	diag.DefaultMonitoring.ComponentInitialized(c.Spec.Type)

	return nil
}

// Publish is an adapter method for the runtime to pre-validate publish requests
// And then forward them to the Pub/Sub component.
// This method is used by the HTTP and gRPC APIs.
func (a *DaprRuntime) Publish(req *pubsub.PublishRequest) error {
	ps, ok := a.pubSubs[req.PubsubName]
	if !ok {
		return runtimePubsub.NotFoundError{PubsubName: req.PubsubName}
	}

	if allowed := a.isPubSubOperationAllowed(req.PubsubName, req.Topic, ps.scopedPublishings); !allowed {
		return runtimePubsub.NotAllowedError{Topic: req.Topic, ID: a.runtimeConfig.ID}
	}

	policy := a.resiliency.ComponentOutboundPolicy(a.ctx, req.PubsubName, resiliency.Pubsub)
	return policy(func(ctx context.Context) (err error) {
		return ps.component.Publish(req)
	})
}

// Subscribe is used by APIs to start a subscription to a topic.
func (a *DaprRuntime) Subscribe(ctx context.Context, name string, routes map[string]TopicRouteElem) (err error) {
	_, ok := a.pubSubs[name]
	if !ok {
		return fmt.Errorf("pubsub component %s does not exist", name)
	}

	for topic, route := range routes {
		err = a.subscribeTopic(ctx, name, topic, route)
		if err != nil {
			return err
		}
	}

	return nil
}

// GetPubSub is an adapter method to find a pubsub by name.
func (a *DaprRuntime) GetPubSub(pubsubName string) pubsub.PubSub {
	ps, ok := a.pubSubs[pubsubName]
	if !ok {
		return nil
	}
	return ps.component
}

func (a *DaprRuntime) isPubSubOperationAllowed(pubsubName string, topic string, scopedTopics []string) bool {
	inAllowedTopics := false

	// first check if allowedTopics contain it
	if len(a.pubSubs[pubsubName].allowedTopics) > 0 {
		for _, t := range a.pubSubs[pubsubName].allowedTopics {
			if t == topic {
				inAllowedTopics = true
				break
			}
		}
		if !inAllowedTopics {
			return false
		}
	}
	if len(scopedTopics) == 0 {
		return true
	}

	// check if a granular scope has been applied
	allowedScope := false
	for _, t := range scopedTopics {
		if t == topic {
			allowedScope = true
			break
		}
	}
	return allowedScope
}

func (a *DaprRuntime) initNameResolution() error {
	var resolver nr.Resolver
	var err error
	resolverMetadata := nr.Metadata{}

	resolverName := a.globalConfig.Spec.NameResolutionSpec.Component
	resolverVersion := a.globalConfig.Spec.NameResolutionSpec.Version

	if resolverName == "" {
		switch a.runtimeConfig.Mode {
		case modes.KubernetesMode:
			resolverName = "kubernetes"
		case modes.StandaloneMode:
			resolverName = "mdns"
		default:
			fullName := fmt.Sprintf(componentFormat, resolverName, "nameResolution", resolverVersion)
			return NewInitError(InitComponentFailure, fullName, errors.Errorf("unable to determine name resolver for %s mode", string(a.runtimeConfig.Mode)))
		}
	}

	if resolverVersion == "" {
		resolverVersion = components.FirstStableVersion
	}

	resolver, err = a.nameResolutionRegistry.Create(resolverName, resolverVersion)
	resolverMetadata.Name = resolverName
	resolverMetadata.Configuration = a.globalConfig.Spec.NameResolutionSpec.Configuration
	resolverMetadata.Properties = map[string]string{
		nr.DaprHTTPPort: strconv.Itoa(a.runtimeConfig.HTTPPort),
		nr.DaprPort:     strconv.Itoa(a.runtimeConfig.InternalGRPCPort),
		nr.AppPort:      strconv.Itoa(a.runtimeConfig.ApplicationPort),
		nr.HostAddress:  a.hostAddress,
		nr.AppID:        a.runtimeConfig.ID,
		// TODO - change other nr components to use above properties (specifically MDNS component)
		nr.MDNSInstanceName:    a.runtimeConfig.ID,
		nr.MDNSInstanceAddress: a.hostAddress,
		nr.MDNSInstancePort:    strconv.Itoa(a.runtimeConfig.InternalGRPCPort),
	}

	if err != nil {
		diag.DefaultMonitoring.ComponentInitFailed("nameResolution", "creation", resolverName)
		fName := fmt.Sprintf(componentFormat, resolverName, "nameResolution", resolverVersion)
		return NewInitError(CreateComponentFailure, fName, err)
	}

	if err = resolver.Init(resolverMetadata); err != nil {
		diag.DefaultMonitoring.ComponentInitFailed("nameResolution", "init", resolverName)
		fName := fmt.Sprintf(componentFormat, resolverName, "nameResolution", resolverVersion)
		return NewInitError(InitComponentFailure, fName, err)
	}

	a.nameResolver = resolver

	log.Infof("Initialized name resolution to %s", resolverName)
	return nil
}

func (a *DaprRuntime) publishMessageHTTP(ctx context.Context, msg *pubsubSubscribedMessage) error {
	cloudEvent := msg.cloudEvent

	var span trace.Span

	req := invokev1.NewInvokeMethodRequest(msg.path).
		WithHTTPExtension(nethttp.MethodPost, "").
		WithRawDataBytes(msg.data, contenttype.CloudEventContentType).
		WithCustomHTTPMetadata(msg.metadata)
	defer req.Close()

	if cloudEvent[pubsub.TraceIDField] != nil {
		traceID := cloudEvent[pubsub.TraceIDField].(string)
		sc, _ := diag.SpanContextFromW3CString(traceID)
		spanName := fmt.Sprintf("pubsub/%s", msg.topic)
		ctx, span = diag.StartInternalCallbackSpan(ctx, spanName, sc, a.globalConfig.Spec.TracingSpec)
	}

	start := time.Now()
	resp, err := a.appChannel.InvokeMethod(ctx, req)
	elapsed := diag.ElapsedSince(start)
	if err != nil {
		diag.DefaultComponentMonitoring.PubsubIngressEvent(ctx, msg.pubsub, strings.ToLower(string(pubsub.Retry)), msg.topic, elapsed)
		return errors.Wrap(err, "error from app channel while sending pub/sub event to app")
	}
	defer resp.Close()

	statusCode := int(resp.Status().Code)

	if span != nil {
		m := diag.ConstructSubscriptionSpanAttributes(msg.topic)
		diag.AddAttributesToSpan(span, m)
		diag.UpdateSpanStatusFromHTTPStatus(span, statusCode)
		span.End()
	}

	if (statusCode >= 200) && (statusCode <= 299) {
		// Any 2xx is considered a success.
		var appResponse pubsub.AppResponse
		err := json.NewDecoder(resp.RawData()).Decode(&appResponse)
		if err != nil {
			log.Debugf("skipping status check due to error parsing result from pub/sub event %v", cloudEvent[pubsub.IDField])
			diag.DefaultComponentMonitoring.PubsubIngressEvent(ctx, msg.pubsub, strings.ToLower(string(pubsub.Success)), msg.topic, elapsed)
			return nil //nolint:nilerr
		}

		switch appResponse.Status {
		case "":
			// Consider empty status field as success
			fallthrough
		case pubsub.Success:
			diag.DefaultComponentMonitoring.PubsubIngressEvent(ctx, msg.pubsub, strings.ToLower(string(pubsub.Success)), msg.topic, elapsed)
			return nil
		case pubsub.Retry:
			diag.DefaultComponentMonitoring.PubsubIngressEvent(ctx, msg.pubsub, strings.ToLower(string(pubsub.Retry)), msg.topic, elapsed)
			return errors.Errorf("RETRY status returned from app while processing pub/sub event %v", cloudEvent[pubsub.IDField])
		case pubsub.Drop:
			diag.DefaultComponentMonitoring.PubsubIngressEvent(ctx, msg.pubsub, strings.ToLower(string(pubsub.Drop)), msg.topic, elapsed)
			log.Warnf("DROP status returned from app while processing pub/sub event %v", cloudEvent[pubsub.IDField])
			return nil
		}
		// Consider unknown status field as error and retry
		diag.DefaultComponentMonitoring.PubsubIngressEvent(ctx, msg.pubsub, strings.ToLower(string(pubsub.Retry)), msg.topic, elapsed)
		return errors.Errorf("unknown status returned from app while processing pub/sub event %v: %v", cloudEvent[pubsub.IDField], appResponse.Status)
	}

	body, _ := io.ReadAll(resp.RawData())
	if statusCode == nethttp.StatusNotFound {
		// These are errors that are not retriable, for now it is just 404 but more status codes can be added.
		// When adding/removing an error here, check if that is also applicable to GRPC since there is a mapping between HTTP and GRPC errors:
		// https://cloud.google.com/apis/design/errors#handling_errors
		log.Errorf("non-retriable error returned from app while processing pub/sub event %v: %s. status code returned: %v", cloudEvent[pubsub.IDField], body, statusCode)
		diag.DefaultComponentMonitoring.PubsubIngressEvent(ctx, msg.pubsub, strings.ToLower(string(pubsub.Drop)), msg.topic, elapsed)
		return nil
	}

	// Every error from now on is a retriable error.
	errMsg := fmt.Sprintf("retriable error returned from app while processing pub/sub event %v, topic: %v, body: %s. status code returned: %v", cloudEvent[pubsub.IDField], cloudEvent[pubsub.TopicField], body, statusCode)
	log.Warnf(errMsg)
	diag.DefaultComponentMonitoring.PubsubIngressEvent(ctx, msg.pubsub, strings.ToLower(string(pubsub.Retry)), msg.topic, elapsed)
	return errors.Errorf(errMsg)
}

func (a *DaprRuntime) publishMessageGRPC(ctx context.Context, msg *pubsubSubscribedMessage) error {
	cloudEvent := msg.cloudEvent

	envelope := &runtimev1pb.TopicEventRequest{
		Id:              extractCloudEventProperty(cloudEvent, pubsub.IDField),
		Source:          extractCloudEventProperty(cloudEvent, pubsub.SourceField),
		DataContentType: extractCloudEventProperty(cloudEvent, pubsub.DataContentTypeField),
		Type:            extractCloudEventProperty(cloudEvent, pubsub.TypeField),
		SpecVersion:     extractCloudEventProperty(cloudEvent, pubsub.SpecVersionField),
		Topic:           msg.topic,
		PubsubName:      msg.metadata[pubsubName],
		Path:            msg.path,
	}

	if data, ok := cloudEvent[pubsub.DataBase64Field]; ok && data != nil {
		if dataAsString, ok := data.(string); ok {
			decoded, decodeErr := base64.StdEncoding.DecodeString(dataAsString)
			if decodeErr != nil {
				log.Debugf("unable to base64 decode cloudEvent field data_base64: %s", decodeErr)
				diag.DefaultComponentMonitoring.PubsubIngressEvent(ctx, msg.pubsub, strings.ToLower(string(pubsub.Retry)), msg.topic, 0)

				return decodeErr
			}

			envelope.Data = decoded
		} else {
			diag.DefaultComponentMonitoring.PubsubIngressEvent(ctx, msg.pubsub, strings.ToLower(string(pubsub.Retry)), msg.topic, 0)
			return ErrUnexpectedEnvelopeData
		}
	} else if data, ok := cloudEvent[pubsub.DataField]; ok && data != nil {
		envelope.Data = nil

		if contenttype.IsStringContentType(envelope.DataContentType) {
			switch v := data.(type) {
			case string:
				envelope.Data = []byte(v)
			case []byte:
				envelope.Data = v
			default:
				diag.DefaultComponentMonitoring.PubsubIngressEvent(ctx, msg.pubsub, strings.ToLower(string(pubsub.Retry)), msg.topic, 0)
				return ErrUnexpectedEnvelopeData
			}
		} else if contenttype.IsJSONContentType(envelope.DataContentType) || contenttype.IsCloudEventContentType(envelope.DataContentType) {
			envelope.Data, _ = json.Marshal(data)
		}
	}

	var span trace.Span
	if iTraceID, ok := cloudEvent[pubsub.TraceIDField]; ok {
		if traceID, ok := iTraceID.(string); ok {
			sc, _ := diag.SpanContextFromW3CString(traceID)
			spanName := fmt.Sprintf("pubsub/%s", msg.topic)

			// no ops if trace is off
			ctx, span = diag.StartInternalCallbackSpan(ctx, spanName, sc, a.globalConfig.Spec.TracingSpec)
			ctx = diag.SpanContextToGRPCMetadata(ctx, span.SpanContext())
		} else {
			log.Warnf("ignored non-string traceid value: %v", iTraceID)
		}
	}

	ctx = invokev1.WithCustomGRPCMetadata(ctx, msg.metadata)

	clientV1 := runtimev1pb.NewAppCallbackClient(a.grpc.AppClient)

	start := time.Now()
	res, err := clientV1.OnTopicEvent(ctx, envelope)
	elapsed := diag.ElapsedSince(start)

	if span != nil {
		m := diag.ConstructSubscriptionSpanAttributes(envelope.Topic)
		diag.AddAttributesToSpan(span, m)
		diag.UpdateSpanStatusFromGRPCError(span, err)
		span.End()
	}

	if err != nil {
		errStatus, hasErrStatus := status.FromError(err)
		if hasErrStatus && (errStatus.Code() == codes.Unimplemented) {
			// DROP
			log.Warnf("non-retriable error returned from app while processing pub/sub event %v: %s", cloudEvent[pubsub.IDField], err)
			diag.DefaultComponentMonitoring.PubsubIngressEvent(ctx, msg.pubsub, strings.ToLower(string(pubsub.Drop)), msg.topic, elapsed)

			return nil
		}

		err = errors.Errorf("error returned from app while processing pub/sub event %v: %s", cloudEvent[pubsub.IDField], err)
		log.Debug(err)
		diag.DefaultComponentMonitoring.PubsubIngressEvent(ctx, msg.pubsub, strings.ToLower(string(pubsub.Retry)), msg.topic, elapsed)

		// on error from application, return error for redelivery of event
		return err
	}

	switch res.GetStatus() {
	case runtimev1pb.TopicEventResponse_SUCCESS: //nolint:nosnakecase
		// on uninitialized status, this is the case it defaults to as an uninitialized status defaults to 0 which is
		// success from protobuf definition
		diag.DefaultComponentMonitoring.PubsubIngressEvent(ctx, msg.pubsub, strings.ToLower(string(pubsub.Success)), msg.topic, elapsed)
		return nil
	case runtimev1pb.TopicEventResponse_RETRY: //nolint:nosnakecase
		diag.DefaultComponentMonitoring.PubsubIngressEvent(ctx, msg.pubsub, strings.ToLower(string(pubsub.Retry)), msg.topic, elapsed)
		return errors.Errorf("RETRY status returned from app while processing pub/sub event %v", cloudEvent[pubsub.IDField])
	case runtimev1pb.TopicEventResponse_DROP: //nolint:nosnakecase
		log.Warnf("DROP status returned from app while processing pub/sub event %v", cloudEvent[pubsub.IDField])
		diag.DefaultComponentMonitoring.PubsubIngressEvent(ctx, msg.pubsub, strings.ToLower(string(pubsub.Drop)), msg.topic, elapsed)

		return nil
	}

	// Consider unknown status field as error and retry
	diag.DefaultComponentMonitoring.PubsubIngressEvent(ctx, msg.pubsub, strings.ToLower(string(pubsub.Retry)), msg.topic, elapsed)
	return errors.Errorf("unknown status returned from app while processing pub/sub event %v: %v", cloudEvent[pubsub.IDField], res.GetStatus())
}

func extractCloudEventProperty(cloudEvent map[string]interface{}, property string) string {
	if cloudEvent == nil {
		return ""
	}
	iValue, ok := cloudEvent[property]
	if ok {
		if value, ok := iValue.(string); ok {
			return value
		}
	}

	return ""
}

func (a *DaprRuntime) initActors() error {
	err := actors.ValidateHostEnvironment(a.runtimeConfig.mtlsEnabled, a.runtimeConfig.Mode, a.namespace)
	if err != nil {
		return NewInitError(InitFailure, "actors", err)
	}
	a.actorStateStoreLock.Lock()
	defer a.actorStateStoreLock.Unlock()
	if a.actorStateStoreName == "" {
		log.Info("actors: state store is not configured - this is okay for clients but services with hosted actors will fail to initialize!")
	}
<<<<<<< HEAD
	actorConfig := actors.NewConfig(actors.NewConfigOpts{
=======
	actorConfig := actors.NewConfig(actors.ConfigOpts{
>>>>>>> 7a0d5cf8
		HostAddress:        a.hostAddress,
		AppID:              a.runtimeConfig.ID,
		PlacementAddresses: a.runtimeConfig.PlacementAddresses,
		Port:               a.runtimeConfig.InternalGRPCPort,
		Namespace:          a.namespace,
		AppConfig:          a.appConfig,
	})
<<<<<<< HEAD

	act := actors.NewActors(actors.NewActorOpts{
=======
	act := actors.NewActors(actors.ActorsOpts{
>>>>>>> 7a0d5cf8
		StateStore:       a.stateStores[a.actorStateStoreName],
		AppChannel:       a.appChannel,
		GRPCConnectionFn: a.grpc.GetGRPCConnection,
		Config:           actorConfig,
		CertChain:        a.runtimeConfig.CertChain,
		TracingSpec:      a.globalConfig.Spec.TracingSpec,
		Features:         a.globalConfig.Spec.Features,
		Resiliency:       a.resiliency,
		StateStoreName:   a.actorStateStoreName,
	})
	err = act.Init()
	if err == nil {
		a.actor = act
		return nil
	}
	return NewInitError(InitFailure, "actors", err)
}

func (a *DaprRuntime) getAuthorizedComponents(components []componentsV1alpha1.Component) []componentsV1alpha1.Component {
	authorized := make([]componentsV1alpha1.Component, len(components))

	i := 0
	for _, c := range components {
		if a.isComponentAuthorized(c) {
			authorized[i] = c
			i++
		}
	}
	return authorized[0:i]
}

func (a *DaprRuntime) isComponentAuthorized(component componentsV1alpha1.Component) bool {
	for _, auth := range a.componentAuthorizers {
		if !auth(component) {
			return false
		}
	}
	return true
}

func (a *DaprRuntime) namespaceComponentAuthorizer(component componentsV1alpha1.Component) bool {
	if a.namespace == "" || (a.namespace != "" && component.ObjectMeta.Namespace == a.namespace) {
		if len(component.Scopes) == 0 {
			return true
		}

		// scopes are defined, make sure this runtime ID is authorized
		for _, s := range component.Scopes {
			if s == a.runtimeConfig.ID {
				return true
			}
		}
	}

	return false
}

func (a *DaprRuntime) loadComponents(opts *runtimeOpts) error {
	var loader components.ComponentLoader

	switch a.runtimeConfig.Mode {
	case modes.KubernetesMode:
		loader = components.NewKubernetesComponents(a.runtimeConfig.Kubernetes, a.namespace, a.operatorClient, a.podName)
	case modes.StandaloneMode:
		loader = components.NewStandaloneComponents(a.runtimeConfig.Standalone)
	default:
		return errors.Errorf("components loader for mode %s not found", a.runtimeConfig.Mode)
	}

	log.Info("loading components")
	comps, err := loader.LoadComponents()
	if err != nil {
		return err
	}
	for _, comp := range comps {
		log.Debugf("found component. name: %s, type: %s/%s", comp.ObjectMeta.Name, comp.Spec.Type, comp.Spec.Version)
	}

	authorizedComps := a.getAuthorizedComponents(comps)

	a.componentsLock.Lock()
	a.components = authorizedComps
	a.componentsLock.Unlock()

	for _, comp := range authorizedComps {
		a.pendingComponents <- comp
	}

	return nil
}

func (a *DaprRuntime) appendOrReplaceComponents(component componentsV1alpha1.Component) {
	a.componentsLock.Lock()
	defer a.componentsLock.Unlock()

	replaced := false
	for i, c := range a.components {
		if c.Spec.Type == component.Spec.Type && c.ObjectMeta.Name == component.Name {
			a.components[i] = component
			replaced = true
			break
		}
	}

	if !replaced {
		a.components = append(a.components, component)
	}
}

func (a *DaprRuntime) extractComponentCategory(component componentsV1alpha1.Component) components.Category {
	for _, category := range componentCategoriesNeedProcess {
		if strings.HasPrefix(component.Spec.Type, fmt.Sprintf("%s.", category)) {
			return category
		}
	}
	return ""
}

func (a *DaprRuntime) processComponents() {
	for comp := range a.pendingComponents {
		if comp.Name == "" {
			continue
		}

		err := a.processComponentAndDependents(comp)
		if err != nil {
			e := fmt.Sprintf("process component %s error: %s", comp.Name, err.Error())
			if !comp.Spec.IgnoreErrors {
				log.Warnf("error processing component, daprd process will exit gracefully")
				a.Shutdown(a.runtimeConfig.GracefulShutdownDuration)
				log.Fatalf(e)
			}
			log.Errorf(e)
		}
	}
}

func (a *DaprRuntime) flushOutstandingComponents() {
	log.Info("waiting for all outstanding components to be processed")
	// We flush by sending a no-op component. Since the processComponents goroutine only reads one component at a time,
	// We know that once the no-op component is read from the channel, all previous components will have been fully processed.
	a.pendingComponents <- componentsV1alpha1.Component{}
	log.Info("all outstanding components processed")
}

func (a *DaprRuntime) processComponentAndDependents(comp componentsV1alpha1.Component) error {
	log.Debugf("loading component. name: %s, type: %s/%s", comp.ObjectMeta.Name, comp.Spec.Type, comp.Spec.Version)
	res := a.preprocessOneComponent(&comp)
	if res.unreadyDependency != "" {
		a.pendingComponentDependents[res.unreadyDependency] = append(a.pendingComponentDependents[res.unreadyDependency], comp)
		return nil
	}

	compCategory := a.extractComponentCategory(comp)
	if compCategory == "" {
		// the category entered is incorrect, return error
		return errors.Errorf("incorrect type %s", comp.Spec.Type)
	}

	ch := make(chan error, 1)

	timeout, err := time.ParseDuration(comp.Spec.InitTimeout)
	if err != nil {
		timeout = defaultComponentInitTimeout
	}

	go func() {
		ch <- a.doProcessOneComponent(compCategory, comp)
	}()

	select {
	case err := <-ch:
		if err != nil {
			return err
		}
	case <-time.After(timeout):
		diag.DefaultMonitoring.ComponentInitFailed(comp.Spec.Type, "init", comp.ObjectMeta.Name)
		err := fmt.Errorf("init timeout for component %s exceeded after %s", comp.Name, timeout.String())
		fName := fmt.Sprintf(componentFormat, comp.ObjectMeta.Name, comp.Spec.Type, comp.Spec.Version)
		return NewInitError(InitComponentFailure, fName, err)
	}

	log.Infof("component loaded. name: %s, type: %s/%s", comp.ObjectMeta.Name, comp.Spec.Type, comp.Spec.Version)
	a.appendOrReplaceComponents(comp)
	diag.DefaultMonitoring.ComponentLoaded()

	dependency := componentDependency(compCategory, comp.Name)
	if deps, ok := a.pendingComponentDependents[dependency]; ok {
		delete(a.pendingComponentDependents, dependency)
		for _, dependent := range deps {
			if err := a.processComponentAndDependents(dependent); err != nil {
				return err
			}
		}
	}

	return nil
}

func (a *DaprRuntime) doProcessOneComponent(category components.Category, comp componentsV1alpha1.Component) error {
	switch category {
	case components.CategoryBindings:
		return a.initBinding(comp)
	case components.CategoryPubSub:
		return a.initPubSub(comp)
	case components.CategorySecretStore:
		return a.initSecretStore(comp)
	case components.CategoryStateStore:
		return a.initState(comp)
	case components.CategoryConfiguration:
		return a.initConfiguration(comp)
	case components.CategoryLock:
		return a.initLock(comp)
	}
	return nil
}

func (a *DaprRuntime) preprocessOneComponent(comp *componentsV1alpha1.Component) componentPreprocessRes {
	var unreadySecretsStore string
	*comp, unreadySecretsStore = a.processComponentSecrets(*comp)
	if unreadySecretsStore != "" {
		return componentPreprocessRes{
			unreadyDependency: componentDependency(components.CategorySecretStore, unreadySecretsStore),
		}
	}
	return componentPreprocessRes{}
}

func (a *DaprRuntime) stopActor() {
	if a.actor != nil {
		log.Info("Shutting down actor")
		a.actor.Stop()
	}
}

// shutdownOutputComponents allows for a graceful shutdown of all runtime internal operations of components that are not source of more work.
// These are all components except input bindings and pubsub.
func (a *DaprRuntime) shutdownOutputComponents() error {
	log.Info("Shutting down all remaining components")
	var merr error

	// Close components if they implement `io.Closer`
	// Input bindings are closed when a.ctx is canceled
	for name, binding := range a.outputBindings {
		if closer, ok := binding.(io.Closer); ok {
			if err := closer.Close(); err != nil {
				err = fmt.Errorf("error closing output binding %s: %w", name, err)
				merr = multierror.Append(merr, err)
				log.Warn(err)
			}
		}
	}
	for name, secretstore := range a.secretStores {
		if closer, ok := secretstore.(io.Closer); ok {
			if err := closer.Close(); err != nil {
				err = fmt.Errorf("error closing secret store %s: %w", name, err)
				merr = multierror.Append(merr, err)
				log.Warn(err)
			}
		}
	}
	for name, stateStore := range a.stateStores {
		if closer, ok := stateStore.(io.Closer); ok {
			if err := closer.Close(); err != nil {
				err = fmt.Errorf("error closing state store %s: %w", name, err)
				merr = multierror.Append(merr, err)
				log.Warn(err)
			}
		}
	}
	// Close pubsub publisher
	// The subscriber part is closed when a.ctx is canceled
	for name, pubSub := range a.pubSubs {
		if pubSub.component == nil {
			continue
		}
		if err := pubSub.component.Close(); err != nil {
			err = fmt.Errorf("error closing pub sub %s: %w", name, err)
			merr = multierror.Append(merr, err)
			log.Warn(err)
		}
	}
	if closer, ok := a.nameResolver.(io.Closer); ok {
		if err := closer.Close(); err != nil {
			err = fmt.Errorf("error closing name resolver: %w", err)
			merr = multierror.Append(merr, err)
			log.Warn(err)
		}
	}

	return merr
}

// ShutdownWithWait will gracefully stop runtime and wait outstanding operations.
func (a *DaprRuntime) ShutdownWithWait() {
	a.Shutdown(a.runtimeConfig.GracefulShutdownDuration)
	os.Exit(0)
}

func (a *DaprRuntime) cleanSocket() {
	if a.runtimeConfig.UnixDomainSocket != "" {
		for _, s := range []string{"http", "grpc"} {
			os.Remove(fmt.Sprintf("%s/dapr-%s-%s.socket", a.runtimeConfig.UnixDomainSocket, a.runtimeConfig.ID, s))
		}
	}
}

func (a *DaprRuntime) Shutdown(duration time.Duration) {
	// Ensure the Unix socket file is removed if a panic occurs.
	defer a.cleanSocket()

	log.Info("dapr shutting down.")

	log.Info("Stopping PubSub subscribers and input bindings")
	a.stopSubscriptions()
	a.stopReadingFromBindings()
	a.cancel()
	a.stopActor()
	log.Info("Stopping Dapr APIs")
	for _, closer := range a.apiClosers {
		if err := closer.Close(); err != nil {
			log.Warnf("error closing API: %v", err)
		}
	}

	shutdownCtx, shutdownCancel := context.WithCancel(context.Background())
	go func() {
		if a.tracerProvider != nil {
			a.tracerProvider.Shutdown(shutdownCtx)
		}
	}()

	log.Infof("Waiting %s to finish outstanding operations", duration)
	<-time.After(duration)
	shutdownCancel()
	a.shutdownOutputComponents()
	a.shutdownC <- nil
}

func (a *DaprRuntime) WaitUntilShutdown() error {
	return <-a.shutdownC
}

func (a *DaprRuntime) processComponentSecrets(component componentsV1alpha1.Component) (componentsV1alpha1.Component, string) {
	cache := map[string]secretstores.GetSecretResponse{}

	for i, m := range component.Spec.Metadata {
		if m.SecretKeyRef.Name == "" {
			continue
		}

		secretStoreName := a.authSecretStoreOrDefault(component)
		secretStore := a.getSecretStore(secretStoreName)
		if secretStore == nil {
			log.Warnf("component %s references a secret store that isn't loaded: %s", component.Name, secretStoreName)
			return component, secretStoreName
		}

		// If running in Kubernetes, do not fetch secrets from the Kubernetes secret store as they will be populated by the operator.
		// Instead, base64 decode the secret values into their real self.
		if a.runtimeConfig.Mode == modes.KubernetesMode && secretStoreName == secretstoresLoader.BuiltinKubernetesSecretStore {
			var jsonVal string
			err := json.Unmarshal(m.Value.Raw, &jsonVal)
			if err != nil {
				log.Errorf("error decoding secret: %s", err)
				continue
			}

			dec, err := base64.StdEncoding.DecodeString(jsonVal)
			if err != nil {
				log.Errorf("error decoding secret: %s", err)
				continue
			}

			m.Value = componentsV1alpha1.DynamicValue{
				JSON: v1.JSON{
					Raw: dec,
				},
			}

			component.Spec.Metadata[i] = m
			continue
		}

		resp, ok := cache[m.SecretKeyRef.Name]
		if !ok {
			// TODO: cascade context.
			r, err := secretStore.GetSecret(context.TODO(), secretstores.GetSecretRequest{
				Name: m.SecretKeyRef.Name,
				Metadata: map[string]string{
					"namespace": component.ObjectMeta.Namespace,
				},
			})
			if err != nil {
				log.Errorf("error getting secret: %s", err)
				continue
			}
			resp = r
		}

		// Use the SecretKeyRef.Name key if SecretKeyRef.Key is not given
		secretKeyName := m.SecretKeyRef.Key
		if secretKeyName == "" {
			secretKeyName = m.SecretKeyRef.Name
		}

		val, ok := resp.Data[secretKeyName]
		if ok {
			component.Spec.Metadata[i].Value = componentsV1alpha1.DynamicValue{
				JSON: v1.JSON{
					Raw: []byte(val),
				},
			}
		}

		cache[m.SecretKeyRef.Name] = resp
	}
	return component, ""
}

func (a *DaprRuntime) authSecretStoreOrDefault(comp componentsV1alpha1.Component) string {
	if comp.SecretStore == "" {
		switch a.runtimeConfig.Mode {
		case modes.KubernetesMode:
			return "kubernetes"
		}
	}
	return comp.SecretStore
}

func (a *DaprRuntime) getSecretStore(storeName string) secretstores.SecretStore {
	if storeName == "" {
		return nil
	}
	return a.secretStores[storeName]
}

func (a *DaprRuntime) blockUntilAppIsReady() {
	if a.runtimeConfig.ApplicationPort <= 0 {
		return
	}

	log.Infof("application protocol: %s. waiting on port %v.  This will block until the app is listening on that port.", string(a.runtimeConfig.ApplicationProtocol), a.runtimeConfig.ApplicationPort)

	for {
		conn, _ := net.DialTimeout("tcp", net.JoinHostPort("localhost", strconv.Itoa(a.runtimeConfig.ApplicationPort)), time.Millisecond*500)
		if conn != nil {
			conn.Close()
			break
		}
		// prevents overwhelming the OS with open connections
		time.Sleep(time.Millisecond * 50)
	}

	log.Infof("application discovered on port %v", a.runtimeConfig.ApplicationPort)
}

func (a *DaprRuntime) loadAppConfiguration() {
	if a.appChannel == nil {
		return
	}

	// TODO Propagate context
	appConfig, err := a.appChannel.GetAppConfig(context.Background())
	if err != nil {
		return
	}

	if appConfig != nil {
		a.appConfig = *appConfig
		log.Info("application configuration loaded")
	}
}

func (a *DaprRuntime) createAppChannel() (err error) {
	if a.runtimeConfig.ApplicationPort == 0 {
		log.Warn("App channel is not initialized. Did you configure an app-port?")
		return nil
	}

	var ch channel.AppChannel
	switch a.runtimeConfig.ApplicationProtocol {
	case GRPCProtocol:
		ch, err = a.grpc.CreateLocalChannel(a.runtimeConfig.ApplicationPort, a.runtimeConfig.MaxConcurrency, a.globalConfig.Spec.TracingSpec, a.runtimeConfig.AppSSL, a.runtimeConfig.MaxRequestBodySize, a.runtimeConfig.ReadBufferSize)
		if err != nil {
			return err
		}
	case HTTPProtocol:
		pipeline, err := a.buildAppHTTPPipeline()
		if err != nil {
			return err
		}
		ch, err = httpChannel.CreateLocalChannel(a.runtimeConfig.ApplicationPort, a.runtimeConfig.MaxConcurrency, pipeline, a.globalConfig.Spec.TracingSpec, a.runtimeConfig.AppSSL, a.runtimeConfig.MaxRequestBodySize, a.runtimeConfig.ReadBufferSize)
		if err != nil {
			return err
		}
		ch.(*httpChannel.Channel).SetAppHealthCheckPath(a.runtimeConfig.AppHealthCheckHTTPPath)
	default:
		return errors.Errorf("cannot create app channel for protocol %s", string(a.runtimeConfig.ApplicationProtocol))
	}

	if a.runtimeConfig.MaxConcurrency > 0 {
		log.Infof("app max concurrency set to %v", a.runtimeConfig.MaxConcurrency)
	}

	a.appChannel = ch

	return nil
}

func (a *DaprRuntime) appendBuiltinSecretStore() {
	if a.runtimeConfig.DisableBuiltinK8sSecretStore {
		return
	}

	switch a.runtimeConfig.Mode {
	case modes.KubernetesMode:
		// Preload Kubernetes secretstore
		a.pendingComponents <- componentsV1alpha1.Component{
			ObjectMeta: metav1.ObjectMeta{
				Name: secretstoresLoader.BuiltinKubernetesSecretStore,
			},
			Spec: componentsV1alpha1.ComponentSpec{
				Type:    "secretstores.kubernetes",
				Version: components.FirstStableVersion,
			},
		}
	}
}

func (a *DaprRuntime) initSecretStore(c componentsV1alpha1.Component) error {
	secretStore, err := a.secretStoresRegistry.Create(c.Spec.Type, c.Spec.Version)
	if err != nil {
		diag.DefaultMonitoring.ComponentInitFailed(c.Spec.Type, "creation", c.ObjectMeta.Name)
		fName := fmt.Sprintf(componentFormat, c.ObjectMeta.Name, c.Spec.Type, c.Spec.Version)
		return NewInitError(CreateComponentFailure, fName, err)
	}

	err = secretStore.Init(secretstores.Metadata{Base: a.toBaseMetadata(c)})
	if err != nil {
		diag.DefaultMonitoring.ComponentInitFailed(c.Spec.Type, "init", c.ObjectMeta.Name)
		fName := fmt.Sprintf(componentFormat, c.ObjectMeta.Name, c.Spec.Type, c.Spec.Version)
		return NewInitError(InitComponentFailure, fName, err)
	}

	a.secretStores[c.ObjectMeta.Name] = secretStore
	diag.DefaultMonitoring.ComponentInitialized(c.Spec.Type)
	return nil
}

func (a *DaprRuntime) convertMetadataItemsToProperties(items []componentsV1alpha1.MetadataItem) map[string]string {
	properties := map[string]string{}
	for _, c := range items {
		val := c.Value.String()
		for strings.Contains(val, "{uuid}") {
			val = strings.Replace(val, "{uuid}", uuid.New().String(), 1)
		}
		for strings.Contains(val, "{podName}") {
			if a.podName == "" {
				log.Fatalf("failed to parse metadata: property %s refers to {podName} but podName is not set", c.Name)
			}
			val = strings.Replace(val, "{podName}", a.podName, 1)
		}
		for strings.Contains(val, "{namespace}") {
			val = strings.Replace(val, "{namespace}", fmt.Sprintf("%s.%s", a.namespace, a.runtimeConfig.ID), 1)
		}
		properties[c.Name] = val
	}
	return properties
}

func (a *DaprRuntime) toBaseMetadata(c componentsV1alpha1.Component) contribMetadata.Base {
	return contribMetadata.Base{
		Properties: a.convertMetadataItemsToProperties(c.Spec.Metadata),
		Name:       c.Name,
	}
}

func (a *DaprRuntime) getComponent(componentType string, name string) (componentsV1alpha1.Component, bool) {
	a.componentsLock.RLock()
	defer a.componentsLock.RUnlock()

	for i, c := range a.components {
		if c.Spec.Type == componentType && c.ObjectMeta.Name == name {
			return a.components[i], true
		}
	}
	return componentsV1alpha1.Component{}, false
}

func (a *DaprRuntime) getComponents() []componentsV1alpha1.Component {
	a.componentsLock.RLock()
	defer a.componentsLock.RUnlock()

	comps := make([]componentsV1alpha1.Component, len(a.components))
	copy(comps, a.components)
	return comps
}

func (a *DaprRuntime) getComponentsCapabilitesMap() map[string][]string {
	capabilities := make(map[string][]string)
	for key, store := range a.stateStores {
		features := store.Features()
		stateStoreCapabilities := featureTypeToString(features)
		if state.FeatureETag.IsPresent(features) && state.FeatureTransactional.IsPresent(features) {
			stateStoreCapabilities = append(stateStoreCapabilities, "ACTOR")
		}
		capabilities[key] = stateStoreCapabilities
	}
	for key, pubSubItem := range a.pubSubs {
		features := pubSubItem.component.Features()
		capabilities[key] = featureTypeToString(features)
	}
	for key := range a.inputBindings {
		capabilities[key] = []string{"INPUT_BINDING"}
	}
	for key := range a.outputBindings {
		if val, found := capabilities[key]; found {
			capabilities[key] = append(val, "OUTPUT_BINDING")
		} else {
			capabilities[key] = []string{"OUTPUT_BINDING"}
		}
	}
	for key, store := range a.secretStores {
		features := store.Features()
		capabilities[key] = featureTypeToString(features)
	}
	return capabilities
}

// converts components Features from FeatureType to string
func featureTypeToString(features interface{}) []string {
	featureStr := make([]string, 0)
	switch reflect.TypeOf(features).Kind() {
	case reflect.Slice:
		val := reflect.ValueOf(features)
		for i := 0; i < val.Len(); i++ {
			featureStr = append(featureStr, val.Index(i).String())
		}
	}
	return featureStr
}

func (a *DaprRuntime) establishSecurity(sentryAddress string) error {
	if !a.runtimeConfig.mtlsEnabled {
		log.Info("mTLS is disabled. Skipping certificate request and tls validation")
		return nil
	}
	if sentryAddress == "" {
		return errors.New("sentryAddress cannot be empty")
	}
	log.Info("mTLS enabled. creating sidecar authenticator")

	auth, err := security.GetSidecarAuthenticator(sentryAddress, a.runtimeConfig.CertChain)
	if err != nil {
		return err
	}
	a.authenticator = auth
	a.grpc.SetAuthenticator(auth)

	log.Info("authenticator created")

	diag.DefaultMonitoring.MTLSInitCompleted()
	return nil
}

func componentDependency(compCategory components.Category, name string) string {
	return fmt.Sprintf("%s:%s", compCategory, name)
}

func (a *DaprRuntime) startSubscriptions() {
	// Clean any previous state
	if a.pubsubCancel != nil {
		a.pubsubCancel()
	}

	// PubSub subscribers are stopped via cancellation of the main runtime's context
	a.pubsubCtx, a.pubsubCancel = context.WithCancel(a.ctx)
	a.topicCtxCancels = map[string]context.CancelFunc{}
	for pubsubName := range a.pubSubs {
		if err := a.beginPubSub(pubsubName); err != nil {
			log.Errorf("error occurred while beginning pubsub %s: %s", pubsubName, err)
		}
	}
}

// Stop subscriptions to all topics and cleans the cached topics
func (a *DaprRuntime) stopSubscriptions() {
	// Stop all subscriptions by canceling the subscription context
	if a.pubsubCancel != nil {
		a.pubsubCancel()
	}
	a.pubsubCtx = nil
	a.pubsubCancel = nil

	// Remove all contexts that are specific to each component (which have been canceled already by canceling pubsubCtx)
	a.topicCtxCancels = nil

	// Delete the cached topics and routes
	a.topicRoutes = nil
}

func (a *DaprRuntime) startReadingFromBindings() (err error) {
	if a.appChannel == nil {
		return errors.New("app channel not initialized")
	}

	// Clean any previous state
	if a.inputBindingsCancel != nil {
		a.inputBindingsCancel()
	}

	// Input bindings are stopped via cancellation of the main runtime's context
	a.inputBindingsCtx, a.inputBindingsCancel = context.WithCancel(a.ctx)

	for name, binding := range a.inputBindings {
		if !a.isAppSubscribedToBinding(name) {
			log.Infof("app has not subscribed to binding %s.", name)
			continue
		}

		err = a.readFromBinding(a.inputBindingsCtx, name, binding)
		if err != nil {
			log.Errorf("error reading from input binding %s: %s", name, err)
			continue
		}
	}
	return nil
}

func (a *DaprRuntime) stopReadingFromBindings() {
	if a.inputBindingsCancel != nil {
		a.inputBindingsCancel()
	}

	a.inputBindingsCtx = nil
	a.inputBindingsCancel = nil
}

// Returns "componentName||topicName", which is used as key for some maps
func pubsubTopicKey(componentName, topicName string) string {
	return componentName + "||" + topicName
}<|MERGE_RESOLUTION|>--- conflicted
+++ resolved
@@ -1291,11 +1291,7 @@
 }
 
 func (a *DaprRuntime) startHTTPServer(port int, publicPort *int, profilePort int, allowedOrigins string, pipeline httpMiddleware.Pipeline) error {
-<<<<<<< HEAD
-	a.daprHTTPAPI = http.NewAPI(http.NewAPIOpts{
-=======
 	a.daprHTTPAPI = http.NewAPI(http.APIOpts{
->>>>>>> 7a0d5cf8
 		AppID:                       a.runtimeConfig.ID,
 		AppChannel:                  a.appChannel,
 		DirectMessaging:             a.directMessaging,
@@ -1377,18 +1373,6 @@
 		trustDomain = a.accessControlList.TrustDomain
 	}
 	return grpc.ServerConfig{
-<<<<<<< HEAD
-		AppID:              a.runtimeConfig.ID,
-		HostAddress:        a.hostAddress,
-		Port:               port,
-		APIListenAddresses: apiListenAddresses,
-		NameSpace:          a.namespace,
-		TrustDomain:        trustDomain,
-		MaxRequestBodySize: a.runtimeConfig.MaxRequestBodySize,
-		UnixDomainSocket:   a.runtimeConfig.UnixDomainSocket,
-		ReadBufferSize:     a.runtimeConfig.ReadBufferSize,
-		EnableAPILogging:   a.runtimeConfig.EnableAPILogging,
-=======
 		AppID:                a.runtimeConfig.ID,
 		HostAddress:          a.hostAddress,
 		Port:                 port,
@@ -1399,16 +1383,11 @@
 		UnixDomainSocket:     a.runtimeConfig.UnixDomainSocket,
 		ReadBufferSizeKB:     a.runtimeConfig.ReadBufferSize,
 		EnableAPILogging:     a.runtimeConfig.EnableAPILogging,
->>>>>>> 7a0d5cf8
 	}
 }
 
 func (a *DaprRuntime) getGRPCAPI() grpc.API {
-<<<<<<< HEAD
-	return grpc.NewAPI(grpc.NewAPIOpts{
-=======
 	return grpc.NewAPI(grpc.APIOpts{
->>>>>>> 7a0d5cf8
 		AppID:                       a.runtimeConfig.ID,
 		AppChannel:                  a.appChannel,
 		Resiliency:                  a.resiliency,
@@ -2153,11 +2132,7 @@
 	if a.actorStateStoreName == "" {
 		log.Info("actors: state store is not configured - this is okay for clients but services with hosted actors will fail to initialize!")
 	}
-<<<<<<< HEAD
-	actorConfig := actors.NewConfig(actors.NewConfigOpts{
-=======
 	actorConfig := actors.NewConfig(actors.ConfigOpts{
->>>>>>> 7a0d5cf8
 		HostAddress:        a.hostAddress,
 		AppID:              a.runtimeConfig.ID,
 		PlacementAddresses: a.runtimeConfig.PlacementAddresses,
@@ -2165,12 +2140,7 @@
 		Namespace:          a.namespace,
 		AppConfig:          a.appConfig,
 	})
-<<<<<<< HEAD
-
-	act := actors.NewActors(actors.NewActorOpts{
-=======
 	act := actors.NewActors(actors.ActorsOpts{
->>>>>>> 7a0d5cf8
 		StateStore:       a.stateStores[a.actorStateStoreName],
 		AppChannel:       a.appChannel,
 		GRPCConnectionFn: a.grpc.GetGRPCConnection,
