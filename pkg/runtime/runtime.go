/*
Copyright 2021 The Dapr Authors
Licensed under the Apache License, Version 2.0 (the "License");
you may not use this file except in compliance with the License.
You may obtain a copy of the License at
    http://www.apache.org/licenses/LICENSE-2.0
Unless required by applicable law or agreed to in writing, software
distributed under the License is distributed on an "AS IS" BASIS,
WITHOUT WARRANTIES OR CONDITIONS OF ANY KIND, either express or implied.
See the License for the specific language governing permissions and
limitations under the License.
*/

package runtime

import (
	"context"
	"encoding/base64"
	"encoding/json"
	"errors"
	"fmt"
	"io"
	"net"
	nethttp "net/http"
	"os"
	"os/signal"
	"reflect"
	"runtime"
	"strconv"
	"strings"
	"sync"
	"sync/atomic"
	"syscall"
	"time"

	"github.com/cenkalti/backoff/v4"
	"github.com/google/uuid"
	"github.com/hashicorp/go-multierror"
	"go.opentelemetry.io/otel/exporters/otlp/otlptrace"
	otlptracegrpc "go.opentelemetry.io/otel/exporters/otlp/otlptrace/otlptracegrpc"
	otlptracehttp "go.opentelemetry.io/otel/exporters/otlp/otlptrace/otlptracehttp"
	"go.opentelemetry.io/otel/exporters/zipkin"
	"go.opentelemetry.io/otel/sdk/resource"
	sdktrace "go.opentelemetry.io/otel/sdk/trace"
	semconv "go.opentelemetry.io/otel/semconv/v1.10.0"
	"go.opentelemetry.io/otel/trace"
	gogrpc "google.golang.org/grpc"
	"google.golang.org/grpc/codes"
	md "google.golang.org/grpc/metadata"
	"google.golang.org/grpc/status"
	"google.golang.org/protobuf/encoding/protojson"
	"google.golang.org/protobuf/types/known/emptypb"
	"google.golang.org/protobuf/types/known/structpb"
	v1 "k8s.io/apiextensions-apiserver/pkg/apis/apiextensions/v1"
	metav1 "k8s.io/apimachinery/pkg/apis/meta/v1"
	"k8s.io/apimachinery/pkg/util/sets"

	"github.com/dapr/dapr/pkg/actors"
	componentsV1alpha1 "github.com/dapr/dapr/pkg/apis/components/v1alpha1"
	"github.com/dapr/dapr/pkg/apphealth"
	"github.com/dapr/dapr/pkg/channel"
	grpcChannel "github.com/dapr/dapr/pkg/channel/grpc"
	httpChannel "github.com/dapr/dapr/pkg/channel/http"
	"github.com/dapr/dapr/pkg/components"
	"github.com/dapr/dapr/pkg/config"
	diag "github.com/dapr/dapr/pkg/diagnostics"
	diagUtils "github.com/dapr/dapr/pkg/diagnostics/utils"
	"github.com/dapr/dapr/pkg/encryption"
	"github.com/dapr/dapr/pkg/grpc"
	"github.com/dapr/dapr/pkg/http"
	"github.com/dapr/dapr/pkg/messaging"
	invokev1 "github.com/dapr/dapr/pkg/messaging/v1"
	httpMiddleware "github.com/dapr/dapr/pkg/middleware/http"
	"github.com/dapr/dapr/pkg/modes"
	"github.com/dapr/dapr/pkg/operator/client"
	"github.com/dapr/dapr/pkg/resiliency"
	runtimePubsub "github.com/dapr/dapr/pkg/runtime/pubsub"
	"github.com/dapr/dapr/pkg/runtime/security"
	"github.com/dapr/dapr/pkg/scopes"
	"github.com/dapr/dapr/utils"
	"github.com/dapr/kit/logger"

	operatorv1pb "github.com/dapr/dapr/pkg/proto/operator/v1"
	runtimev1pb "github.com/dapr/dapr/pkg/proto/runtime/v1"

	wfs "github.com/dapr/components-contrib/workflows"
	bindingsLoader "github.com/dapr/dapr/pkg/components/bindings"
	configurationLoader "github.com/dapr/dapr/pkg/components/configuration"
	lockLoader "github.com/dapr/dapr/pkg/components/lock"
	httpMiddlewareLoader "github.com/dapr/dapr/pkg/components/middleware/http"
	nrLoader "github.com/dapr/dapr/pkg/components/nameresolution"
	"github.com/dapr/dapr/pkg/components/pluggable"
	pubsubLoader "github.com/dapr/dapr/pkg/components/pubsub"
	secretstoresLoader "github.com/dapr/dapr/pkg/components/secretstores"
	stateLoader "github.com/dapr/dapr/pkg/components/state"
	workflowsLoader "github.com/dapr/dapr/pkg/components/workflows"

	"github.com/dapr/components-contrib/bindings"
	"github.com/dapr/components-contrib/configuration"
	"github.com/dapr/components-contrib/contenttype"
	"github.com/dapr/components-contrib/lock"
	contribMetadata "github.com/dapr/components-contrib/metadata"
	"github.com/dapr/components-contrib/middleware"
	nr "github.com/dapr/components-contrib/nameresolution"
	"github.com/dapr/components-contrib/pubsub"
	"github.com/dapr/components-contrib/secretstores"
	"github.com/dapr/components-contrib/state"
)

const (
	actorStateStore = "actorStateStore"

	// output bindings concurrency.
	bindingsConcurrencyParallel   = "parallel"
	bindingsConcurrencySequential = "sequential"
	pubsubName                    = "pubsubName"

	// hot reloading is currently unsupported, but
	// setting this environment variable restores the
	// partial hot reloading support for k8s.
	hotReloadingEnvVar = "DAPR_ENABLE_HOT_RELOADING"

	componentFormat = "%s (%s/%s)"

	defaultComponentInitTimeout = time.Second * 5

	// Metadata needed to call bulk subscribe
	BulkSubscribe = "bulkSubscribe"
)

type ComponentCategory string

var componentCategoriesNeedProcess = []components.Category{
	components.CategoryBindings,
	components.CategoryPubSub,
	components.CategorySecretStore,
	components.CategoryStateStore,
	components.CategoryMiddleware,
	components.CategoryConfiguration,
	components.CategoryLock,
	components.CategoryWorkflow,
}

var log = logger.NewLogger("dapr.runtime")

// ErrUnexpectedEnvelopeData denotes that an unexpected data type
// was encountered when processing a cloud event's data property.
var ErrUnexpectedEnvelopeData = errors.New("unexpected data type encountered in envelope")

var cloudEventDuplicateKeys = sets.NewString(pubsub.IDField, pubsub.SourceField, pubsub.DataContentTypeField, pubsub.TypeField, pubsub.SpecVersionField, pubsub.DataField, pubsub.DataBase64Field)

type TopicRoutes map[string]TopicRouteElem

type TopicRouteElem struct {
	metadata        map[string]string
	rules           []*runtimePubsub.Rule
	deadLetterTopic string
}

// Type of function that determines if a component is authorized.
// The function receives the component and must return true if the component is authorized.
type ComponentAuthorizer func(component componentsV1alpha1.Component) bool

// DaprRuntime holds all the core components of the runtime.
type DaprRuntime struct {
	ctx                       context.Context
	cancel                    context.CancelFunc
	runtimeConfig             *Config
	globalConfig              *config.Configuration
	accessControlList         *config.AccessControlList
	componentsLock            *sync.RWMutex
	components                []componentsV1alpha1.Component
	grpc                      *grpc.Manager
	appChannel                channel.AppChannel
	appConfig                 config.ApplicationConfig
	directMessaging           messaging.DirectMessaging
	stateStoreRegistry        *stateLoader.Registry
	secretStoresRegistry      *secretstoresLoader.Registry
	nameResolutionRegistry    *nrLoader.Registry
	workflowComponentRegistry *workflowsLoader.Registry
	stateStores               map[string]state.Store
	actor                     actors.Actors
	bindingsRegistry          *bindingsLoader.Registry
	subscribeBindingList      []string
	inputBindings             map[string]bindings.InputBinding
	outputBindings            map[string]bindings.OutputBinding
	inputBindingsCtx          context.Context
	inputBindingsCancel       context.CancelFunc
	secretStores              map[string]secretstores.SecretStore
	pubSubRegistry            *pubsubLoader.Registry
	pubSubs                   map[string]pubsubItem // Key is "componentName"
	workflowComponents        map[string]wfs.Workflow
	nameResolver              nr.Resolver
	httpMiddlewareRegistry    *httpMiddlewareLoader.Registry
	hostAddress               string
	actorStateStoreName       string
	actorStateStoreLock       *sync.RWMutex
	authenticator             security.Authenticator
	namespace                 string
	podName                   string
	daprHTTPAPI               http.API
	daprGRPCAPI               grpc.API
	operatorClient            operatorv1pb.OperatorClient
	pubsubCtx                 context.Context
	pubsubCancel              context.CancelFunc
	topicsLock                *sync.RWMutex
	topicRoutes               map[string]TopicRoutes        // Key is "componentName"
	topicCtxCancels           map[string]context.CancelFunc // Key is "componentName||topicName"
	subscriptions             []runtimePubsub.Subscription
	inputBindingRoutes        map[string]string
	shutdownC                 chan error
	running                   atomic.Bool
	apiClosers                []io.Closer
	componentAuthorizers      []ComponentAuthorizer
	appHealth                 *apphealth.AppHealth
	appHealthReady            func() // Invoked the first time the app health becomes ready
	appHealthLock             *sync.Mutex
<<<<<<< HEAD
	appCallbackListener       *appCallbackListener
=======
	bulkSubLock               *sync.Mutex
>>>>>>> 3be1cb02

	secretsConfiguration map[string]config.SecretsScope

	configurationStoreRegistry *configurationLoader.Registry
	configurationStores        map[string]configuration.Store

	lockStoreRegistry *lockLoader.Registry
	lockStores        map[string]lock.Store

	pendingComponents          chan componentsV1alpha1.Component
	pendingComponentDependents map[string][]componentsV1alpha1.Component

	proxy messaging.Proxy

	resiliency resiliency.Provider

	tracerProvider *sdktrace.TracerProvider
}

type ComponentsCallback func(components ComponentRegistry) error

type ComponentRegistry struct {
	Actors          actors.Actors
	DirectMessaging messaging.DirectMessaging
	StateStores     map[string]state.Store
	InputBindings   map[string]bindings.InputBinding
	OutputBindings  map[string]bindings.OutputBinding
	SecretStores    map[string]secretstores.SecretStore
	PubSubs         map[string]pubsub.PubSub
	Workflows       map[string]wfs.Workflow
}

type componentPreprocessRes struct {
	unreadyDependency string
}

type pubsubSubscribedMessage struct {
	cloudEvent map[string]interface{}
	data       []byte
	topic      string
	metadata   map[string]string
	path       string
	pubsub     string
}

type pubsubItem struct {
	component           pubsub.PubSub
	scopedSubscriptions []string
	scopedPublishings   []string
	allowedTopics       []string
	namespaceScoped     bool
}

// NewDaprRuntime returns a new runtime with the given runtime config and global config.
func NewDaprRuntime(runtimeConfig *Config, globalConfig *config.Configuration, accessControlList *config.AccessControlList, resiliencyProvider resiliency.Provider) *DaprRuntime {
	ctx, cancel := context.WithCancel(context.Background())

	rt := &DaprRuntime{
		ctx:                        ctx,
		cancel:                     cancel,
		runtimeConfig:              runtimeConfig,
		globalConfig:               globalConfig,
		accessControlList:          accessControlList,
		componentsLock:             &sync.RWMutex{},
		components:                 make([]componentsV1alpha1.Component, 0),
		actorStateStoreLock:        &sync.RWMutex{},
		grpc:                       createGRPCManager(runtimeConfig, globalConfig),
		inputBindings:              map[string]bindings.InputBinding{},
		outputBindings:             map[string]bindings.OutputBinding{},
		secretStores:               map[string]secretstores.SecretStore{},
		stateStores:                map[string]state.Store{},
		pubSubs:                    map[string]pubsubItem{},
		topicsLock:                 &sync.RWMutex{},
		inputBindingRoutes:         map[string]string{},
		secretsConfiguration:       map[string]config.SecretsScope{},
		configurationStores:        map[string]configuration.Store{},
		lockStores:                 map[string]lock.Store{},
		workflowComponents:         map[string]wfs.Workflow{},
		pendingComponents:          make(chan componentsV1alpha1.Component),
		pendingComponentDependents: map[string][]componentsV1alpha1.Component{},
		shutdownC:                  make(chan error, 1),
		tracerProvider:             nil,
		resiliency:                 resiliencyProvider,
		appHealthReady:             nil,
		appHealthLock:              &sync.Mutex{},
		bulkSubLock:                &sync.Mutex{},
	}

	rt.componentAuthorizers = []ComponentAuthorizer{rt.namespaceComponentAuthorizer}
	if globalConfig != nil && len(globalConfig.Spec.ComponentsSpec.Deny) > 0 {
		dl := newComponentDenyList(globalConfig.Spec.ComponentsSpec.Deny)
		rt.componentAuthorizers = append(rt.componentAuthorizers, dl.IsAllowed)
	}

	return rt
}

// Run performs initialization of the runtime with the runtime and global configurations.
func (a *DaprRuntime) Run(opts ...Option) error {
	start := time.Now()
	log.Infof("%s mode configured", a.runtimeConfig.Mode)
	log.Infof("app id: %s", a.runtimeConfig.ID)

	var o runtimeOpts
	for _, opt := range opts {
		opt(&o)
	}

	if err := a.initRuntime(&o); err != nil {
		return err
	}

	a.running.Store(true)

	d := time.Since(start).Milliseconds()
	log.Infof("dapr initialized. Status: Running. Init Elapsed %vms", d)

	if a.daprHTTPAPI != nil {
		// gRPC server start failure is logged as Fatal in initRuntime method. Setting the status only when runtime is initialized.
		a.daprHTTPAPI.MarkStatusAsReady()
	}

	return nil
}

func (a *DaprRuntime) getNamespace() string {
	return os.Getenv("NAMESPACE")
}

func (a *DaprRuntime) getPodName() string {
	return os.Getenv("POD_NAME")
}

func (a *DaprRuntime) getOperatorClient() (operatorv1pb.OperatorClient, error) {
	if a.runtimeConfig.Mode == modes.KubernetesMode {
		client, _, err := client.GetOperatorClient(a.runtimeConfig.Kubernetes.ControlPlaneAddress, security.TLSServerName, a.runtimeConfig.CertChain)
		if err != nil {
			return nil, fmt.Errorf("error creating operator client: %w", err)
		}
		return client, nil
	}
	return nil, nil
}

// setupTracing set up the trace exporters. Technically we don't need to pass `hostAddress` in,
// but we do so here to explicitly call out the dependency on having `hostAddress` computed.
func (a *DaprRuntime) setupTracing(hostAddress string, tpStore tracerProviderStore) error {
	tracingSpec := a.globalConfig.Spec.TracingSpec

	// Register stdout trace exporter if user wants to debug requests or log as Info level.
	if tracingSpec.Stdout {
		tpStore.RegisterExporter(diagUtils.NewStdOutExporter())
	}

	// Register zipkin trace exporter if ZipkinSpec is specified
	if tracingSpec.Zipkin.EndpointAddress != "" {
		zipkinExporter, err := zipkin.New(tracingSpec.Zipkin.EndpointAddress)
		if err != nil {
			return err
		}
		tpStore.RegisterExporter(zipkinExporter)
	}

	// Register otel trace exporter if OtelSpec is specified
	if tracingSpec.Otel.EndpointAddress != "" && tracingSpec.Otel.Protocol != "" {
		endpoint := tracingSpec.Otel.EndpointAddress
		protocol := tracingSpec.Otel.Protocol
		if protocol != "http" && protocol != "grpc" {
			return fmt.Errorf("invalid protocol %v provided for Otel endpoint", protocol)
		}
		isSecure := tracingSpec.Otel.IsSecure

		var client otlptrace.Client
		if protocol == "http" {
			clientOptions := []otlptracehttp.Option{otlptracehttp.WithEndpoint(endpoint)}
			if !isSecure {
				clientOptions = append(clientOptions, otlptracehttp.WithInsecure())
			}
			client = otlptracehttp.NewClient(clientOptions...)
		} else {
			clientOptions := []otlptracegrpc.Option{otlptracegrpc.WithEndpoint(endpoint)}
			if !isSecure {
				clientOptions = append(clientOptions, otlptracegrpc.WithInsecure())
			}
			client = otlptracegrpc.NewClient(clientOptions...)
		}
		otelExporter, err := otlptrace.New(a.ctx, client)
		if err != nil {
			return err
		}
		tpStore.RegisterExporter(otelExporter)
	}

	// Register a resource
	r := resource.NewWithAttributes(
		semconv.SchemaURL,
		semconv.ServiceNameKey.String(a.runtimeConfig.ID),
	)

	tpStore.RegisterResource(r)

	// Register a trace sampler based on Sampling settings
	daprTraceSampler := diag.NewDaprTraceSampler(tracingSpec.SamplingRate)
	log.Infof("Dapr trace sampler initialized: %s", daprTraceSampler.Description())

	tpStore.RegisterSampler(daprTraceSampler)

	a.tracerProvider = tpStore.RegisterTracerProvider()
	return nil
}

func (a *DaprRuntime) initRuntime(opts *runtimeOpts) error {
	a.namespace = a.getNamespace()

	// Initialize metrics only if MetricSpec is enabled.
	if a.globalConfig.Spec.MetricSpec.Enabled {
		if err := diag.InitMetrics(a.runtimeConfig.ID, a.namespace, a.globalConfig.Spec.MetricSpec.Rules); err != nil {
			log.Errorf(NewInitError(InitFailure, "metrics", err).Error())
		}
	}

	err := a.establishSecurity(a.runtimeConfig.SentryServiceAddress)
	if err != nil {
		return err
	}
	a.podName = a.getPodName()
	a.operatorClient, err = a.getOperatorClient()
	if err != nil {
		return err
	}

	if a.hostAddress, err = utils.GetHostAddress(); err != nil {
		return fmt.Errorf("failed to determine host address: %w", err)
	}
	if err = a.setupTracing(a.hostAddress, newOpentelemetryTracerProviderStore()); err != nil {
		return fmt.Errorf("failed to setup tracing: %w", err)
	}
	// Register and initialize name resolution for service discovery.
	a.nameResolutionRegistry = opts.nameResolutionRegistry
	err = a.initNameResolution()
	if err != nil {
		log.Errorf(err.Error())
	}

	a.pubSubRegistry = opts.pubsubRegistry
	a.secretStoresRegistry = opts.secretStoreRegistry
	a.stateStoreRegistry = opts.stateRegistry
	a.configurationStoreRegistry = opts.configurationRegistry
	a.bindingsRegistry = opts.bindingRegistry
	a.httpMiddlewareRegistry = opts.httpMiddlewareRegistry
	a.lockStoreRegistry = opts.lockRegistry
	a.workflowComponentRegistry = opts.workflowComponentRegistry

	a.initPluggableComponents()

	go a.processComponents()

	if _, ok := os.LookupEnv(hotReloadingEnvVar); ok {
		log.Debug("starting to watch component updates")
		err = a.beginComponentsUpdates()
		if err != nil {
			log.Warnf("failed to watch component updates: %s", err)
		}
	}

	a.appendBuiltinSecretStore()
	err = a.loadComponents(opts)
	if err != nil {
		log.Warnf("failed to load components: %s", err)
	}

	a.flushOutstandingComponents()

	pipeline, err := a.buildHTTPPipeline()
	if err != nil {
		log.Warnf("failed to build HTTP pipeline: %s", err)
	}

	// Setup allow/deny list for secrets
	a.populateSecretsConfiguration()

	// Start proxy
	a.initProxy()

	// Create and start internal and external gRPC servers
	a.daprGRPCAPI = a.getGRPCAPI()

	// If we're using the callback channel, set the handler for that
	var callbackChannelConnected chan struct{}
	if a.runtimeConfig.EnableCallbackChannel {
		// Set the "createAppCallbackListener" handler in the gRPC API object
		// This also enables the "ConnectAppCallback" method
		a.daprGRPCAPI.SetCreateAppCallbackListener(a.createAppCallbackListener)

		// Create the appCallbackListener and set the callback for when new connections are established
		// On the first connection only we also need to send a signal to using "callbackChannelConnected" - a few lines below, this method will block waiting for the signal to indicate that a connection was established
		callbackChannelConnected = make(chan struct{})
		firstCallbackConnection := sync.Once{}
		a.appCallbackListener = &appCallbackListener{
			OnAppCallbackConnection: func(conn net.Conn) {
				// Set the localConnCreateFn to use the connection we just received
				a.grpc.SetLocalConnCreateFn(a.grpc.LocalConnCreatorFromNetConn(conn))

				// Create the app channel
				ch, innerErr := a.grpc.GetAppChannel()
				if innerErr != nil {
					log.Errorf("Failed to establish callback channel with app: %v", innerErr)
					return
				}

				// Establish the ping channel and wait for the first response
				innerErr = ch.(*grpcChannel.Channel).StartPingStream(a.ctx, 30*time.Second)
				if innerErr != nil {
					log.Errorf("Failed to receive ping from app on callback channel: %v", err)
					return
				}

				// On the first successful connection only, send a signal that the app can continue setting up
				firstCallbackConnection.Do(func() {
					close(callbackChannelConnected)
					callbackChannelConnected = nil
				})

				// Store the app channel
				a.appChannel = ch

				a.daprHTTPAPI.SetAppChannel(a.appChannel)
				a.daprGRPCAPI.SetAppChannel(a.appChannel)
				a.directMessaging.SetAppChannel(a.appChannel)
			},
		}
	}

	err = a.startGRPCAPIServer(a.daprGRPCAPI, a.runtimeConfig.APIGRPCPort)
	if err != nil {
		log.Fatalf("failed to start API gRPC server: %s", err)
	}
	if a.runtimeConfig.UnixDomainSocket != "" {
		log.Info("API gRPC server is running on a unix domain socket")
	} else {
		log.Infof("API gRPC server is running on port %v", a.runtimeConfig.APIGRPCPort)
	}

	a.initDirectMessaging(a.nameResolver)

	// Start HTTP Server
	err = a.startHTTPServer(a.runtimeConfig.HTTPPort, a.runtimeConfig.PublicPort, a.runtimeConfig.ProfilePort, a.runtimeConfig.AllowedOrigins, pipeline)
	if err != nil {
		log.Fatalf("failed to start HTTP server: %s", err)
	}
	if a.runtimeConfig.UnixDomainSocket != "" {
		log.Info("http server is running on a unix domain socket")
	} else {
		log.Infof("http server is running on port %v", a.runtimeConfig.HTTPPort)
	}
	log.Infof("The request body size parameter is: %v", a.runtimeConfig.MaxRequestBodySize)

	err = a.startGRPCInternalServer(a.daprGRPCAPI, a.runtimeConfig.InternalGRPCPort)
	if err != nil {
		log.Fatalf("failed to start internal gRPC server: %s", err)
	}
	log.Infof("internal gRPC server is running on port %v", a.runtimeConfig.InternalGRPCPort)

	if a.daprHTTPAPI != nil {
		a.daprHTTPAPI.MarkStatusAsOutboundReady()
	}

	if !a.runtimeConfig.EnableCallbackChannel {
		a.blockUntilAppIsReady()

		err = a.createAppChannel()
		if err != nil {
			log.Warnf("failed to open %s channel to app: %s", string(a.runtimeConfig.ApplicationProtocol), err)
		}

		a.daprHTTPAPI.SetAppChannel(a.appChannel)
		a.daprGRPCAPI.SetAppChannel(a.appChannel)
		a.directMessaging.SetAppChannel(a.appChannel)
	} else {
		// If we're using the callback channel, we need to wait until the app establishes a connection
		log.Info("Waiting for the application to establish the callback channel")
		// Select also on shutdown signal so we don't block if users try to stop daprd
		stopCh := ShutdownSignal()
		select {
		case <-stopCh:
			a.ShutdownWithWait()
			return nil
		case <-callbackChannelConnected:
			// Nop, just continue
		}
		signal.Stop(stopCh)
		log.Info("Callback channel connected for the application")
	}

	if a.runtimeConfig.MaxConcurrency > 0 {
		log.Infof("app max concurrency set to %v", a.runtimeConfig.MaxConcurrency)
	}

	a.daprHTTPAPI.SetDirectMessaging(a.directMessaging)
	a.daprGRPCAPI.SetDirectMessaging(a.directMessaging)

	a.appHealthReady = func() {
		a.appHealthReadyInit(opts)
	}
	if a.runtimeConfig.AppHealthCheck != nil && a.appChannel != nil {
		// We can't just pass "a.appChannel.HealthProbe" because appChannel may be re-created
		a.appHealth = apphealth.NewAppHealth(a.runtimeConfig.AppHealthCheck, func(ctx context.Context) (bool, error) {
			return a.appChannel.HealthProbe(ctx)
		})
		a.appHealth.OnHealthChange(a.appHealthChanged)
		a.appHealth.StartProbes(a.ctx)

		// Set the appHealth object in the channel so it's aware of the app's health status
		a.appChannel.SetAppHealth(a.appHealth)

		// Enqueue a probe right away
		// This will also start the input components once the app is healthy
		a.appHealth.Enqueue()
	} else {
		// If there's no health check, mark the app as healthy right away so subscriptions can start
		a.appHealthChanged(apphealth.AppStatusHealthy)
	}

	return nil
}

// appHealthReadyInit completes the initialization phase and is invoked after the app is healthy
func (a *DaprRuntime) appHealthReadyInit(opts *runtimeOpts) {
	var err error

	// Load app configuration (for actors) and init actors
	a.loadAppConfiguration()

	if len(a.runtimeConfig.PlacementAddresses) != 0 {
		err = a.initActors()
		if err != nil {
			log.Warnf(err.Error())
		} else {
			a.daprHTTPAPI.SetActorRuntime(a.actor)
			a.daprGRPCAPI.SetActorRuntime(a.actor)
		}
	}

	if opts.componentsCallback != nil {
		pubsubs := make(map[string]pubsub.PubSub, len(a.pubSubs))
		for k, v := range a.pubSubs {
			pubsubs[k] = v.component
		}
		if err = opts.componentsCallback(ComponentRegistry{
			Actors:          a.actor,
			DirectMessaging: a.directMessaging,
			StateStores:     a.stateStores,
			InputBindings:   a.inputBindings,
			OutputBindings:  a.outputBindings,
			SecretStores:    a.secretStores,
			PubSubs:         pubsubs,
			Workflows:       a.workflowComponents,
		}); err != nil {
			log.Fatalf("failed to register components with callback: %s", err)
		}
	}
}

// initPluggableComponents discover pluggable components and initialize with their respective registries.
func (a *DaprRuntime) initPluggableComponents() {
	if runtime.GOOS == "windows" {
		log.Debugf("the current OS does not support pluggable components feature, skipping initialization")
		return
	}
	if err := pluggable.Discover(a.ctx); err != nil {
		log.Errorf("could not initialize pluggable components %v", err)
	}
}

// Sets the status of the app to healthy or un-healthy
// Callback for apphealth when the detected status changed
func (a *DaprRuntime) appHealthChanged(status uint8) {
	a.appHealthLock.Lock()
	defer a.appHealthLock.Unlock()

	switch status {
	case apphealth.AppStatusHealthy:
		// First time the app becomes healthy, complete the init process
		if a.appHealthReady != nil {
			a.appHealthReady()
			a.appHealthReady = nil
		}

		// Start subscribing to topics and reading from input bindings
		a.startSubscriptions()
		err := a.startReadingFromBindings()
		if err != nil {
			log.Warnf("failed to read from bindings: %s ", err)
		}
	case apphealth.AppStatusUnhealthy:
		// Stop topic subscriptions and input bindings
		a.stopSubscriptions()
		a.stopReadingFromBindings()
	}
}

func (a *DaprRuntime) populateSecretsConfiguration() {
	// Populate in a map for easy lookup by store name.
	for _, scope := range a.globalConfig.Spec.Secrets.Scopes {
		a.secretsConfiguration[scope.StoreName] = scope
	}
}

func (a *DaprRuntime) buildHTTPPipelineForSpec(spec config.PipelineSpec, targetPipeline string) (httpMiddleware.Pipeline, error) {
	var handlers []httpMiddleware.Middleware

	if a.globalConfig != nil {
		for i := 0; i < len(spec.Handlers); i++ {
			middlewareSpec := spec.Handlers[i]
			component, exists := a.getComponent(middlewareSpec.Type, middlewareSpec.Name)
			if !exists {
				return httpMiddleware.Pipeline{}, fmt.Errorf("couldn't find middleware component with name %s and type %s/%s",
					middlewareSpec.Name,
					middlewareSpec.Type,
					middlewareSpec.Version)
			}
			handler, err := a.httpMiddlewareRegistry.Create(middlewareSpec.Type, middlewareSpec.Version,
				middleware.Metadata{Base: a.toBaseMetadata(component)})
			if err != nil {
				return httpMiddleware.Pipeline{}, err
			}
			log.Infof("enabled %s/%s %s middleware", middlewareSpec.Type, targetPipeline, middlewareSpec.Version)
			handlers = append(handlers, handler)
		}
	}
	return httpMiddleware.Pipeline{Handlers: handlers}, nil
}

func (a *DaprRuntime) buildHTTPPipeline() (httpMiddleware.Pipeline, error) {
	return a.buildHTTPPipelineForSpec(a.globalConfig.Spec.HTTPPipelineSpec, "http")
}

func (a *DaprRuntime) buildAppHTTPPipeline() (httpMiddleware.Pipeline, error) {
	return a.buildHTTPPipelineForSpec(a.globalConfig.Spec.AppHTTPPipelineSpec, "app channel")
}

func (a *DaprRuntime) initBinding(c componentsV1alpha1.Component) error {
	if a.bindingsRegistry.HasOutputBinding(c.Spec.Type, c.Spec.Version) {
		if err := a.initOutputBinding(c); err != nil {
			return err
		}
	}

	if a.bindingsRegistry.HasInputBinding(c.Spec.Type, c.Spec.Version) {
		if err := a.initInputBinding(c); err != nil {
			return err
		}
	}
	return nil
}

func (a *DaprRuntime) sendToDeadLetter(name string, msg *pubsub.NewMessage, deadLetterTopic string) (err error) {
	req := &pubsub.PublishRequest{
		Data:        msg.Data,
		PubsubName:  name,
		Topic:       deadLetterTopic,
		Metadata:    msg.Metadata,
		ContentType: msg.ContentType,
	}

	err = a.Publish(req)
	if err != nil {
		log.Errorf("error sending message to dead letter, origin topic: %s dead letter topic %s err: %w", msg.Topic, deadLetterTopic, err)
		return err
	}
	return nil
}

func (a *DaprRuntime) subscribeTopic(parentCtx context.Context, name string, topic string, route TopicRouteElem) error {
	subKey := pubsubTopicKey(name, topic)

	a.topicsLock.Lock()
	defer a.topicsLock.Unlock()

	allowed := a.isPubSubOperationAllowed(name, topic, a.pubSubs[name].scopedSubscriptions)
	if !allowed {
		return fmt.Errorf("subscription to topic '%s' on pubsub '%s' is not allowed", topic, name)
	}

	log.Debugf("subscribing to topic='%s' on pubsub='%s'", topic, name)

	if _, ok := a.topicCtxCancels[subKey]; ok {
		return fmt.Errorf("cannot subscribe to topic '%s' on pubsub '%s': the subscription already exists", topic, name)
	}

	ctx, cancel := context.WithCancel(parentCtx)
	policyDef := a.resiliency.ComponentInboundPolicy(name, resiliency.Pubsub)
	routeMetadata := route.metadata

	namespaced := a.pubSubs[name].namespaceScoped

	if utils.IsTruthy(routeMetadata[BulkSubscribe]) {
		err := a.bulkSubscribeTopic(ctx, policyDef, name, topic, route, namespaced)
		if err != nil {
			cancel()
			return fmt.Errorf("failed to bulk subscribe to topic %s: %w", topic, err)
		}
		a.topicCtxCancels[subKey] = cancel
		return nil
	}

	subscribeTopic := topic
	if namespaced {
		subscribeTopic = a.namespace + topic
	}

	err := a.pubSubs[name].component.Subscribe(ctx, pubsub.SubscribeRequest{
		Topic:    subscribeTopic,
		Metadata: routeMetadata,
	}, func(ctx context.Context, msg *pubsub.NewMessage) error {
		if msg.Metadata == nil {
			msg.Metadata = make(map[string]string, 1)
		}

		msg.Metadata[pubsubName] = name

		msgTopic := msg.Topic
		if a.pubSubs[name].namespaceScoped {
			msgTopic = strings.Replace(msgTopic, a.namespace, "", 1)
		}

		rawPayload, err := contribMetadata.IsRawPayload(route.metadata)
		if err != nil {
			log.Errorf("error deserializing pubsub metadata: %s", err)
			if route.deadLetterTopic != "" {
				if dlqErr := a.sendToDeadLetter(name, msg, route.deadLetterTopic); dlqErr == nil {
					// dlq has been configured and message is successfully sent to dlq.
					diag.DefaultComponentMonitoring.PubsubIngressEvent(ctx, pubsubName, strings.ToLower(string(pubsub.Drop)), msgTopic, 0)
					return nil
				}
			}
			diag.DefaultComponentMonitoring.PubsubIngressEvent(ctx, pubsubName, strings.ToLower(string(pubsub.Retry)), msgTopic, 0)
			return err
		}

		var cloudEvent map[string]interface{}
		data := msg.Data
		if rawPayload {
			cloudEvent = pubsub.FromRawPayload(msg.Data, msgTopic, name)
			data, err = json.Marshal(cloudEvent)
			if err != nil {
				log.Errorf("error serializing cloud event in pubsub %s and topic %s: %s", name, msgTopic, err)
				if route.deadLetterTopic != "" {
					if dlqErr := a.sendToDeadLetter(name, msg, route.deadLetterTopic); dlqErr == nil {
						// dlq has been configured and message is successfully sent to dlq.
						diag.DefaultComponentMonitoring.PubsubIngressEvent(ctx, pubsubName, strings.ToLower(string(pubsub.Drop)), msgTopic, 0)
						return nil
					}
				}
				diag.DefaultComponentMonitoring.PubsubIngressEvent(ctx, pubsubName, strings.ToLower(string(pubsub.Retry)), msgTopic, 0)
				return err
			}
		} else {
			err = json.Unmarshal(msg.Data, &cloudEvent)
			if err != nil {
				log.Errorf("error deserializing cloud event in pubsub %s and topic %s: %s", name, msgTopic, err)
				if route.deadLetterTopic != "" {
					if dlqErr := a.sendToDeadLetter(name, msg, route.deadLetterTopic); dlqErr == nil {
						// dlq has been configured and message is successfully sent to dlq.
						diag.DefaultComponentMonitoring.PubsubIngressEvent(ctx, pubsubName, strings.ToLower(string(pubsub.Drop)), msgTopic, 0)
						return nil
					}
				}
				diag.DefaultComponentMonitoring.PubsubIngressEvent(ctx, pubsubName, strings.ToLower(string(pubsub.Retry)), msgTopic, 0)
				return err
			}
		}

		if pubsub.HasExpired(cloudEvent) {
			log.Warnf("dropping expired pub/sub event %v as of %v", cloudEvent[pubsub.IDField], cloudEvent[pubsub.ExpirationField])
			diag.DefaultComponentMonitoring.PubsubIngressEvent(ctx, pubsubName, strings.ToLower(string(pubsub.Drop)), msgTopic, 0)

			if route.deadLetterTopic != "" {
				_ = a.sendToDeadLetter(name, msg, route.deadLetterTopic)
			}
			return nil
		}

		routePath, shouldProcess, err := findMatchingRoute(route.rules, cloudEvent)
		if err != nil {
			log.Errorf("error finding matching route for event %v in pubsub %s and topic %s: %s", cloudEvent[pubsub.IDField], name, msgTopic, err)
			if route.deadLetterTopic != "" {
				if dlqErr := a.sendToDeadLetter(name, msg, route.deadLetterTopic); dlqErr == nil {
					// dlq has been configured and message is successfully sent to dlq.
					diag.DefaultComponentMonitoring.PubsubIngressEvent(ctx, pubsubName, strings.ToLower(string(pubsub.Drop)), msgTopic, 0)
					return nil
				}
			}
			diag.DefaultComponentMonitoring.PubsubIngressEvent(ctx, pubsubName, strings.ToLower(string(pubsub.Retry)), msgTopic, 0)
			return err
		}
		if !shouldProcess {
			// The event does not match any route specified so ignore it.
			log.Debugf("no matching route for event %v in pubsub %s and topic %s; skipping", cloudEvent[pubsub.IDField], name, msgTopic)
			diag.DefaultComponentMonitoring.PubsubIngressEvent(ctx, pubsubName, strings.ToLower(string(pubsub.Drop)), msgTopic, 0)
			if route.deadLetterTopic != "" {
				_ = a.sendToDeadLetter(name, msg, route.deadLetterTopic)
			}
			return nil
		}

		psm := &pubsubSubscribedMessage{
			cloudEvent: cloudEvent,
			data:       data,
			topic:      msgTopic,
			metadata:   msg.Metadata,
			path:       routePath,
			pubsub:     name,
		}
		policyRunner := resiliency.NewRunner[any](ctx, policyDef)
		_, err = policyRunner(func(ctx context.Context) (any, error) {
			var pErr error
			switch a.runtimeConfig.ApplicationProtocol {
			case HTTPProtocol:
				pErr = a.publishMessageHTTP(ctx, psm)
			case GRPCProtocol:
				pErr = a.publishMessageGRPC(ctx, psm)
			default:
				pErr = backoff.Permanent(errors.New("invalid application protocol"))
			}
			return nil, pErr
		})
		if err != nil && err != context.Canceled {
			// Sending msg to dead letter queue.
			// If no DLQ is configured, return error for backwards compatibility (component-level retry).
			if route.deadLetterTopic == "" {
				return err
			}
			_ = a.sendToDeadLetter(name, msg, route.deadLetterTopic)
			return nil
		}
		return err
	})
	if err != nil {
		cancel()
		return fmt.Errorf("failed to subscribe to topic %s: %w", topic, err)
	}
	a.topicCtxCancels[subKey] = cancel
	return nil
}

func (a *DaprRuntime) unsubscribeTopic(name string, topic string) error {
	a.topicsLock.Lock()
	defer a.topicsLock.Unlock()

	subKey := pubsubTopicKey(name, topic)
	cancel, ok := a.topicCtxCancels[subKey]
	if !ok {
		return fmt.Errorf("cannot unsubscribe from topic '%s' on pubsub '%s': the subscription does not exist", topic, name)
	}

	if cancel != nil {
		cancel()
	}

	delete(a.topicCtxCancels, subKey)

	return nil
}

func (a *DaprRuntime) beginPubSub(name string) error {
	topicRoutes, err := a.getTopicRoutes()
	if err != nil {
		return err
	}

	v, ok := topicRoutes[name]
	if !ok {
		return nil
	}

	for topic, route := range v {
		err = a.subscribeTopic(a.pubsubCtx, name, topic, route)
		if err != nil {
			// Log the error only
			log.Errorf("error occurred while beginning pubsub for component %s: %s", err)
		}
	}

	return nil
}

// findMatchingRoute selects the path based on routing rules. If there are
// no matching rules, the route-level path is used.
func findMatchingRoute(rules []*runtimePubsub.Rule, cloudEvent interface{}) (path string, shouldProcess bool, err error) {
	hasRules := len(rules) > 0
	if hasRules {
		data := map[string]interface{}{
			"event": cloudEvent,
		}
		rule, err := matchRoutingRule(rules, data)
		if err != nil {
			return "", false, err
		}
		if rule != nil {
			return rule.Path, true, nil
		}
	}

	return "", false, nil
}

func matchRoutingRule(rules []*runtimePubsub.Rule, data map[string]interface{}) (*runtimePubsub.Rule, error) {
	for _, rule := range rules {
		if rule.Match == nil {
			return rule, nil
		}
		iResult, err := rule.Match.Eval(data)
		if err != nil {
			return nil, err
		}
		result, ok := iResult.(bool)
		if !ok {
			return nil, fmt.Errorf("the result of match expression %s was not a boolean", rule.Match)
		}

		if result {
			return rule, nil
		}
	}

	return nil, nil
}

func (a *DaprRuntime) initDirectMessaging(resolver nr.Resolver) {
	a.directMessaging = messaging.NewDirectMessaging(messaging.NewDirectMessagingOpts{
		AppID:               a.runtimeConfig.ID,
		Namespace:           a.namespace,
		Port:                a.runtimeConfig.InternalGRPCPort,
		Mode:                a.runtimeConfig.Mode,
		ClientConnFn:        a.grpc.GetGRPCConnection,
		Resolver:            resolver,
		MaxRequestBodySize:  a.runtimeConfig.MaxRequestBodySize,
		Proxy:               a.proxy,
		ReadBufferSize:      a.runtimeConfig.ReadBufferSize,
		Resiliency:          a.resiliency,
		IsResiliencyEnabled: a.globalConfig.IsFeatureEnabled(config.Resiliency),
	})
}

func (a *DaprRuntime) initProxy() {
	a.proxy = messaging.NewProxy(messaging.ProxyOpts{
		AppClientFn:       a.grpc.GetAppClient,
		ConnectionFactory: a.grpc.GetGRPCConnection,
		AppID:             a.runtimeConfig.ID,
		ACL:               a.accessControlList,
		Resiliency:        a.resiliency,
	})

	log.Info("gRPC proxy enabled")
}

// begin components updates for kubernetes mode.
func (a *DaprRuntime) beginComponentsUpdates() error {
	if a.runtimeConfig.Mode != modes.KubernetesMode {
		return nil
	}

	go func() {
		parseAndUpdate := func(compRaw []byte) {
			var component componentsV1alpha1.Component
			if err := json.Unmarshal(compRaw, &component); err != nil {
				log.Warnf("error deserializing component: %s", err)
				return
			}

			if !a.isComponentAuthorized(component) {
				log.Debugf("received unauthorized component update, ignored. name: %s, type: %s/%s", component.ObjectMeta.Name, component.Spec.Type, component.Spec.Version)
				return
			}

			log.Debugf("received component update. name: %s, type: %s/%s", component.ObjectMeta.Name, component.Spec.Type, component.Spec.Version)
			updated := a.onComponentUpdated(component)
			if !updated {
				log.Info("component update skipped: .spec field unchanged")
			}
		}

		needList := false
		for {
			var stream operatorv1pb.Operator_ComponentUpdateClient //nolint:nosnakecase

			// Retry on stream error.
			backoff.Retry(func() error {
				var err error
				stream, err = a.operatorClient.ComponentUpdate(context.Background(), &operatorv1pb.ComponentUpdateRequest{
					Namespace: a.namespace,
					PodName:   a.podName,
				})
				if err != nil {
					log.Errorf("error from operator stream: %s", err)
					return err
				}
				return nil
			}, backoff.NewExponentialBackOff())

			if needList {
				// We should get all components again to avoid missing any updates during the failure time.
				backoff.Retry(func() error {
					resp, err := a.operatorClient.ListComponents(context.Background(), &operatorv1pb.ListComponentsRequest{
						Namespace: a.namespace,
					})
					if err != nil {
						log.Errorf("error listing components: %s", err)
						return err
					}

					comps := resp.GetComponents()
					for i := 0; i < len(comps); i++ {
						// avoid missing any updates during the init component time.
						go func(comp []byte) {
							parseAndUpdate(comp)
						}(comps[i])
					}

					return nil
				}, backoff.NewExponentialBackOff())
			}

			for {
				c, err := stream.Recv()
				if err != nil {
					// Retry on stream error.
					needList = true
					log.Errorf("error from operator stream: %s", err)
					break
				}

				parseAndUpdate(c.GetComponent())
			}
		}
	}()
	return nil
}

func (a *DaprRuntime) onComponentUpdated(component componentsV1alpha1.Component) bool {
	oldComp, exists := a.getComponent(component.Spec.Type, component.Name)
	newComp, _ := a.processComponentSecrets(component)

	if exists && reflect.DeepEqual(oldComp.Spec, newComp.Spec) {
		return false
	}

	a.pendingComponents <- component
	return true
}

func (a *DaprRuntime) sendBatchOutputBindingsParallel(to []string, data []byte) {
	for _, dst := range to {
		go func(name string) {
			_, err := a.sendToOutputBinding(name, &bindings.InvokeRequest{
				Data:      data,
				Operation: bindings.CreateOperation,
			})
			if err != nil {
				log.Error(err)
			}
		}(dst)
	}
}

func (a *DaprRuntime) sendBatchOutputBindingsSequential(to []string, data []byte) error {
	for _, dst := range to {
		_, err := a.sendToOutputBinding(dst, &bindings.InvokeRequest{
			Data:      data,
			Operation: bindings.CreateOperation,
		})
		if err != nil {
			return err
		}
	}
	return nil
}

func (a *DaprRuntime) sendToOutputBinding(name string, req *bindings.InvokeRequest) (*bindings.InvokeResponse, error) {
	if req.Operation == "" {
		return nil, errors.New("operation field is missing from request")
	}

	if binding, ok := a.outputBindings[name]; ok {
		ops := binding.Operations()
		for _, o := range ops {
			if o == req.Operation {
				policyRunner := resiliency.NewRunner[*bindings.InvokeResponse](a.ctx,
					a.resiliency.ComponentOutboundPolicy(name, resiliency.Binding),
				)
				return policyRunner(func(ctx context.Context) (*bindings.InvokeResponse, error) {
					return binding.Invoke(ctx, req)
				})
			}
		}
		supported := make([]string, 0, len(ops))
		for _, o := range ops {
			supported = append(supported, string(o))
		}
		return nil, fmt.Errorf("binding %s does not support operation %s. supported operations:%s", name, req.Operation, strings.Join(supported, " "))
	}
	return nil, fmt.Errorf("couldn't find output binding %s", name)
}

func (a *DaprRuntime) onAppResponse(response *bindings.AppResponse) error {
	if len(response.State) > 0 {
		go func(reqs []state.SetRequest) {
			if a.stateStores != nil {
				policyRunner := resiliency.NewRunner[any](a.ctx,
					a.resiliency.ComponentOutboundPolicy(response.StoreName, resiliency.Statestore),
				)
				_, err := policyRunner(func(ctx context.Context) (any, error) {
					return nil, a.stateStores[response.StoreName].BulkSet(ctx, reqs)
				})
				if err != nil {
					log.Errorf("error saving state from app response: %s", err)
				}
			}
		}(response.State)
	}

	if len(response.To) > 0 {
		b, err := json.Marshal(&response.Data)
		if err != nil {
			return err
		}

		if response.Concurrency == bindingsConcurrencyParallel {
			a.sendBatchOutputBindingsParallel(response.To, b)
		} else {
			return a.sendBatchOutputBindingsSequential(response.To, b)
		}
	}

	return nil
}

func (a *DaprRuntime) sendBindingEventToApp(bindingName string, data []byte, metadata map[string]string) ([]byte, error) {
	var response bindings.AppResponse
	spanName := fmt.Sprintf("bindings/%s", bindingName)
	spanContext := trace.SpanContext{}

	// Check the grpc-trace-bin with fallback to traceparent.
	validTraceparent := false
	if val, ok := metadata[diag.GRPCTraceContextKey]; ok {
		if sc, ok := diagUtils.SpanContextFromBinary([]byte(val)); ok {
			spanContext = sc
		}
	} else if val, ok := metadata[diag.TraceparentHeader]; ok {
		if sc, ok := diag.SpanContextFromW3CString(val); ok {
			spanContext = sc
			validTraceparent = true
			// Only parse the tracestate if we've successfully parsed the traceparent.
			if val, ok := metadata[diag.TracestateHeader]; ok {
				ts := diag.TraceStateFromW3CString(val)
				spanContext.WithTraceState(*ts)
			}
		}
	}
	// span is nil if tracing is disabled (sampling rate is 0)
	ctx, span := diag.StartInternalCallbackSpan(a.ctx, spanName, spanContext, a.globalConfig.Spec.TracingSpec)

	var appResponseBody []byte
	path := a.inputBindingRoutes[bindingName]
	if path == "" {
		path = bindingName
	}

	if a.runtimeConfig.ApplicationProtocol == GRPCProtocol {
		if span != nil {
			ctx = diag.SpanContextToGRPCMetadata(ctx, span.SpanContext())
		}

		// Add workaround to fallback on checking traceparent header.
		// As grpc-trace-bin is not yet there in OpenTelemetry unlike OpenCensus, tracking issue https://github.com/open-telemetry/opentelemetry-specification/issues/639
		// and grpc-dotnet client adheres to OpenTelemetry Spec which only supports http based traceparent header in gRPC path.
		// TODO: Remove this workaround fix once grpc-dotnet supports grpc-trace-bin header. Tracking issue https://github.com/dapr/dapr/issues/1827.
		if validTraceparent && span != nil {
			spanContextHeaders := make(map[string]string, 2)
			diag.SpanContextToHTTPHeaders(span.SpanContext(), func(key string, val string) {
				spanContextHeaders[key] = val
			})
			for key, val := range spanContextHeaders {
				ctx = md.AppendToOutgoingContext(ctx, key, val)
			}
		}

		conn, err := a.grpc.GetAppClient()
		if err != nil {
			return nil, fmt.Errorf("error while getting app client: %w", err)
		}
		client := runtimev1pb.NewAppCallbackClient(conn)
		req := &runtimev1pb.BindingEventRequest{
			Name:     bindingName,
			Data:     data,
			Metadata: metadata,
		}
		start := time.Now()

		policyRunner := resiliency.NewRunner[*runtimev1pb.BindingEventResponse](ctx,
			a.resiliency.ComponentInboundPolicy(bindingName, resiliency.Binding),
		)
		resp, err := policyRunner(func(ctx context.Context) (*runtimev1pb.BindingEventResponse, error) {
			return client.OnBindingEvent(ctx, req)
		})

		if span != nil {
			m := diag.ConstructInputBindingSpanAttributes(
				bindingName,
				"/dapr.proto.runtime.v1.AppCallback/OnBindingEvent")
			diag.AddAttributesToSpan(span, m)
			diag.UpdateSpanStatusFromGRPCError(span, err)
			span.End()
		}
		if diag.DefaultGRPCMonitoring.IsEnabled() {
			diag.DefaultGRPCMonitoring.ServerRequestSent(ctx,
				"/dapr.proto.runtime.v1.AppCallback/OnBindingEvent",
				status.Code(err).String(),
				int64(len(resp.GetData())), start)
		}

		if err != nil {
			return nil, fmt.Errorf("error invoking app: %w", err)
		}
		if resp != nil {
			if resp.Concurrency == runtimev1pb.BindingEventResponse_PARALLEL { //nolint:nosnakecase
				response.Concurrency = bindingsConcurrencyParallel
			} else {
				response.Concurrency = bindingsConcurrencySequential
			}

			response.To = resp.To

			if resp.Data != nil {
				appResponseBody = resp.Data

				var d interface{}
				err := json.Unmarshal(resp.Data, &d)
				if err == nil {
					response.Data = d
				}
			}
		}
	} else if a.runtimeConfig.ApplicationProtocol == HTTPProtocol {
		policyDef := a.resiliency.ComponentInboundPolicy(bindingName, resiliency.Binding)

		reqMetadata := make(map[string][]string, len(metadata))
		for k, v := range metadata {
			reqMetadata[k] = []string{v}
		}
		req := invokev1.NewInvokeMethodRequest(path).
			WithHTTPExtension(nethttp.MethodPost, "").
			WithRawDataBytes(data).
			WithContentType(invokev1.JSONContentType).
			WithMetadata(reqMetadata).
			WithReplay(policyDef.HasRetries())
		defer req.Close()

		respErr := errors.New("error sending binding event to application")
		policyRunner := resiliency.NewRunnerWithOptions(ctx, policyDef,
			resiliency.RunnerOpts[*invokev1.InvokeMethodResponse]{
				Disposer: resiliency.DisposerCloser[*invokev1.InvokeMethodResponse],
			},
		)
		resp, err := policyRunner(func(ctx context.Context) (*invokev1.InvokeMethodResponse, error) {
			rResp, rErr := a.appChannel.InvokeMethod(ctx, req)
			if rErr != nil {
				return rResp, rErr
			}
			if rResp != nil && rResp.Status().Code != nethttp.StatusOK {
				return rResp, fmt.Errorf("%w, status %d", respErr, rResp.Status().Code)
			}
			return rResp, nil
		})
		if err != nil && !errors.Is(err, respErr) {
			return nil, fmt.Errorf("error invoking app: %w", err)
		}

		if resp == nil {
			return nil, errors.New("error invoking app: response object is nil")
		}
		defer resp.Close()

		if span != nil {
			m := diag.ConstructInputBindingSpanAttributes(
				bindingName,
				nethttp.MethodPost+" /"+bindingName,
			)
			diag.AddAttributesToSpan(span, m)
			diag.UpdateSpanStatusFromHTTPStatus(span, int(resp.Status().Code))
			span.End()
		}
		// ::TODO report metrics for http, such as grpc
		if resp.Status().Code < 200 || resp.Status().Code > 299 {
			body, _ := resp.RawDataFull()
			return nil, fmt.Errorf("fails to send binding event to http app channel, status code: %d body: %s", resp.Status().Code, string(body))
		}

		if resp.Message().Data != nil && len(resp.Message().Data.Value) > 0 {
			appResponseBody = resp.Message().Data.Value
		}
	}

	if len(response.State) > 0 || len(response.To) > 0 {
		if err := a.onAppResponse(&response); err != nil {
			log.Errorf("error executing app response: %s", err)
		}
	}

	return appResponseBody, nil
}

func (a *DaprRuntime) readFromBinding(readCtx context.Context, name string, binding bindings.InputBinding) error {
	return binding.Read(readCtx, func(_ context.Context, resp *bindings.ReadResponse) ([]byte, error) {
		if resp == nil {
			return nil, nil
		}

		start := time.Now()
		b, err := a.sendBindingEventToApp(name, resp.Data, resp.Metadata)
		elapsed := diag.ElapsedSince(start)

		diag.DefaultComponentMonitoring.InputBindingEvent(context.Background(), name, err == nil, elapsed)

		if err != nil {
			log.Debugf("error from app consumer for binding [%s]: %s", name, err)
			return nil, err
		}
		return b, nil
	})
}

func (a *DaprRuntime) startHTTPServer(port int, publicPort *int, profilePort int, allowedOrigins string, pipeline httpMiddleware.Pipeline) error {
	a.daprHTTPAPI = http.NewAPI(http.APIOpts{
		AppID:                       a.runtimeConfig.ID,
		AppChannel:                  a.appChannel,
		DirectMessaging:             a.directMessaging,
		GetComponentsFn:             a.getComponents,
		GetSubscriptionsFn:          a.getSubscriptions,
		Resiliency:                  a.resiliency,
		StateStores:                 a.stateStores,
		WorkflowsComponents:         a.workflowComponents,
		LockStores:                  a.lockStores,
		SecretStores:                a.secretStores,
		SecretsConfiguration:        a.secretsConfiguration,
		ConfigurationStores:         a.configurationStores,
		PubsubAdapter:               a.getPublishAdapter(),
		Actor:                       a.actor,
		SendToOutputBindingFn:       a.sendToOutputBinding,
		TracingSpec:                 a.globalConfig.Spec.TracingSpec,
		Shutdown:                    a.ShutdownWithWait,
		GetComponentsCapabilitiesFn: a.getComponentsCapabilitesMap,
		MaxRequestBodySize:          int64(a.runtimeConfig.MaxRequestBodySize) << 20, // Convert from MB to bytes
	})

	serverConf := http.ServerConfig{
		AppID:              a.runtimeConfig.ID,
		HostAddress:        a.hostAddress,
		Port:               port,
		APIListenAddresses: a.runtimeConfig.APIListenAddresses,
		PublicPort:         publicPort,
		ProfilePort:        profilePort,
		AllowedOrigins:     allowedOrigins,
		EnableProfiling:    a.runtimeConfig.EnableProfiling,
		MaxRequestBodySize: a.runtimeConfig.MaxRequestBodySize,
		UnixDomainSocket:   a.runtimeConfig.UnixDomainSocket,
		ReadBufferSize:     a.runtimeConfig.ReadBufferSize,
		EnableAPILogging:   a.runtimeConfig.EnableAPILogging,
		APILogHealthChecks: !a.globalConfig.Spec.LoggingSpec.APILogging.OmitHealthChecks,
	}

	server := http.NewServer(http.NewServerOpts{
		API:         a.daprHTTPAPI,
		Config:      serverConf,
		TracingSpec: a.globalConfig.Spec.TracingSpec,
		MetricSpec:  a.globalConfig.Spec.MetricSpec,
		Pipeline:    pipeline,
		APISpec:     a.globalConfig.Spec.APISpec,
	})
	if err := server.StartNonBlocking(); err != nil {
		return err
	}
	a.apiClosers = append(a.apiClosers, server)

	return nil
}

func (a *DaprRuntime) startGRPCInternalServer(api grpc.API, port int) error {
	// Since GRPCInteralServer is encrypted & authenticated, it is safe to listen on *
	serverConf := a.getNewServerConfig([]string{""}, port)
	server := grpc.NewInternalServer(api, serverConf, a.globalConfig.Spec.TracingSpec, a.globalConfig.Spec.MetricSpec, a.authenticator, a.proxy)
	if err := server.StartNonBlocking(); err != nil {
		return err
	}
	a.apiClosers = append(a.apiClosers, server)

	return nil
}

func (a *DaprRuntime) startGRPCAPIServer(api grpc.API, port int) error {
	serverConf := a.getNewServerConfig(a.runtimeConfig.APIListenAddresses, port)
	server := grpc.NewAPIServer(api, serverConf, a.globalConfig.Spec.TracingSpec, a.globalConfig.Spec.MetricSpec, a.globalConfig.Spec.APISpec, a.proxy)
	if err := server.StartNonBlocking(); err != nil {
		return err
	}
	a.apiClosers = append(a.apiClosers, server)

	return nil
}

func (a *DaprRuntime) getNewServerConfig(apiListenAddresses []string, port int) grpc.ServerConfig {
	// Use the trust domain value from the access control policy spec to generate the cert
	// If no access control policy has been specified, use a default value
	trustDomain := config.DefaultTrustDomain
	if a.accessControlList != nil {
		trustDomain = a.accessControlList.TrustDomain
	}
	return grpc.ServerConfig{
		AppID:                a.runtimeConfig.ID,
		HostAddress:          a.hostAddress,
		Port:                 port,
		APIListenAddresses:   apiListenAddresses,
		NameSpace:            a.namespace,
		TrustDomain:          trustDomain,
		MaxRequestBodySizeMB: a.runtimeConfig.MaxRequestBodySize,
		UnixDomainSocket:     a.runtimeConfig.UnixDomainSocket,
		ReadBufferSizeKB:     a.runtimeConfig.ReadBufferSize,
		EnableAPILogging:     a.runtimeConfig.EnableAPILogging,
	}
}

func (a *DaprRuntime) getGRPCAPI() grpc.API {
	return grpc.NewAPI(grpc.APIOpts{
		AppID:                       a.runtimeConfig.ID,
		AppChannel:                  a.appChannel,
		Resiliency:                  a.resiliency,
		StateStores:                 a.stateStores,
		SecretStores:                a.secretStores,
		WorkflowComponents:          a.workflowComponents,
		SecretsConfiguration:        a.secretsConfiguration,
		ConfigurationStores:         a.configurationStores,
		LockStores:                  a.lockStores,
		PubsubAdapter:               a.getPublishAdapter(),
		DirectMessaging:             a.directMessaging,
		Actor:                       a.actor,
		SendToOutputBindingFn:       a.sendToOutputBinding,
		TracingSpec:                 a.globalConfig.Spec.TracingSpec,
		AccessControlList:           a.accessControlList,
		AppProtocol:                 string(a.runtimeConfig.ApplicationProtocol),
		Shutdown:                    a.ShutdownWithWait,
		GetComponentsFn:             a.getComponents,
		GetComponentsCapabilitiesFn: a.getComponentsCapabilitesMap,
		GetSubscriptionsFn:          a.getSubscriptions,
	})
}

func (a *DaprRuntime) getPublishAdapter() runtimePubsub.Adapter {
	if len(a.pubSubs) == 0 {
		return nil
	}

	return a
}

func (a *DaprRuntime) getSubscribedBindingsGRPC() ([]string, error) {
	conn, err := a.grpc.GetAppClient()
	if err != nil {
		return nil, fmt.Errorf("error while getting app client: %w", err)
	}
	client := runtimev1pb.NewAppCallbackClient(conn)
	resp, err := client.ListInputBindings(context.Background(), &emptypb.Empty{})
	bindings := []string{}

	if err == nil && resp != nil {
		bindings = resp.Bindings
	}
	return bindings, nil
}

func (a *DaprRuntime) isAppSubscribedToBinding(binding string) (bool, error) {
	// if gRPC, looks for the binding in the list of bindings returned from the app
	if a.runtimeConfig.ApplicationProtocol == GRPCProtocol {
		if a.subscribeBindingList == nil {
			list, err := a.getSubscribedBindingsGRPC()
			if err != nil {
				return false, err
			}
			a.subscribeBindingList = list
		}
		for _, b := range a.subscribeBindingList {
			if b == binding {
				return true, nil
			}
		}
	} else if a.runtimeConfig.ApplicationProtocol == HTTPProtocol {
		// if HTTP, check if there's an endpoint listening for that binding
		path := a.inputBindingRoutes[binding]
		req := invokev1.NewInvokeMethodRequest(path).
			WithHTTPExtension(nethttp.MethodOptions, "").
			WithContentType(invokev1.JSONContentType)
		defer req.Close()

		// TODO: Propagate Context
		resp, err := a.appChannel.InvokeMethod(context.TODO(), req)
		if err != nil {
			log.Fatalf("could not invoke OPTIONS method on input binding subscription endpoint %q: %w", path, err)
		}
		defer resp.Close()
		code := resp.Status().Code

		return code/100 == 2 || code == nethttp.StatusMethodNotAllowed, nil
	}
	return false, nil
}

func (a *DaprRuntime) initInputBinding(c componentsV1alpha1.Component) error {
	binding, err := a.bindingsRegistry.CreateInputBinding(c.Spec.Type, c.Spec.Version)
	if err != nil {
		diag.DefaultMonitoring.ComponentInitFailed(c.Spec.Type, "creation", c.ObjectMeta.Name)
		fName := fmt.Sprintf(componentFormat, c.ObjectMeta.Name, c.Spec.Type, c.Spec.Version)
		return NewInitError(CreateComponentFailure, fName, err)
	}
	err = binding.Init(bindings.Metadata{Base: a.toBaseMetadata(c)})
	if err != nil {
		diag.DefaultMonitoring.ComponentInitFailed(c.Spec.Type, "init", c.ObjectMeta.Name)
		fName := fmt.Sprintf(componentFormat, c.ObjectMeta.Name, c.Spec.Type, c.Spec.Version)
		return NewInitError(InitComponentFailure, fName, err)
	}

	log.Infof("successful init for input binding %s (%s/%s)", c.ObjectMeta.Name, c.Spec.Type, c.Spec.Version)
	a.inputBindingRoutes[c.Name] = c.Name
	for _, item := range c.Spec.Metadata {
		if item.Name == "route" {
			a.inputBindingRoutes[c.ObjectMeta.Name] = item.Value.String()
		}
	}
	a.inputBindings[c.Name] = binding
	diag.DefaultMonitoring.ComponentInitialized(c.Spec.Type)
	return nil
}

func (a *DaprRuntime) initOutputBinding(c componentsV1alpha1.Component) error {
	binding, err := a.bindingsRegistry.CreateOutputBinding(c.Spec.Type, c.Spec.Version)
	if err != nil {
		diag.DefaultMonitoring.ComponentInitFailed(c.Spec.Type, "creation", c.ObjectMeta.Name)
		fName := fmt.Sprintf(componentFormat, c.ObjectMeta.Name, c.Spec.Type, c.Spec.Version)
		return NewInitError(CreateComponentFailure, fName, err)
	}

	if binding != nil {
		err := binding.Init(bindings.Metadata{Base: a.toBaseMetadata(c)})
		if err != nil {
			diag.DefaultMonitoring.ComponentInitFailed(c.Spec.Type, "init", c.ObjectMeta.Name)
			fName := fmt.Sprintf(componentFormat, c.ObjectMeta.Name, c.Spec.Type, c.Spec.Version)
			return NewInitError(InitComponentFailure, fName, err)
		}
		log.Infof("successful init for output binding %s (%s/%s)", c.ObjectMeta.Name, c.Spec.Type, c.Spec.Version)
		a.outputBindings[c.ObjectMeta.Name] = binding
		diag.DefaultMonitoring.ComponentInitialized(c.Spec.Type)
	}
	return nil
}

func (a *DaprRuntime) initConfiguration(s componentsV1alpha1.Component) error {
	store, err := a.configurationStoreRegistry.Create(s.Spec.Type, s.Spec.Version)
	if err != nil {
		diag.DefaultMonitoring.ComponentInitFailed(s.Spec.Type, "creation", s.ObjectMeta.Name)
		fName := fmt.Sprintf(componentFormat, s.ObjectMeta.Name, s.Spec.Type, s.Spec.Version)
		return NewInitError(CreateComponentFailure, fName, err)
	}
	if store != nil {
		err := store.Init(configuration.Metadata{Base: a.toBaseMetadata(s)})
		if err != nil {
			diag.DefaultMonitoring.ComponentInitFailed(s.Spec.Type, "init", s.ObjectMeta.Name)
			fName := fmt.Sprintf(componentFormat, s.ObjectMeta.Name, s.Spec.Type, s.Spec.Version)
			return NewInitError(InitComponentFailure, fName, err)
		}

		a.configurationStores[s.ObjectMeta.Name] = store
		diag.DefaultMonitoring.ComponentInitialized(s.Spec.Type)
	}

	return nil
}

func (a *DaprRuntime) initLock(s componentsV1alpha1.Component) error {
	// create the component
	store, err := a.lockStoreRegistry.Create(s.Spec.Type, s.Spec.Version)
	if err != nil {
		diag.DefaultMonitoring.ComponentInitFailed(s.Spec.Type, "creation", s.ObjectMeta.Name)
		fName := fmt.Sprintf(componentFormat, s.ObjectMeta.Name, s.Spec.Type, s.Spec.Version)
		return NewInitError(CreateComponentFailure, fName, err)
	}
	if store == nil {
		return nil
	}
	// initialization
	baseMetadata := a.toBaseMetadata(s)
	props := baseMetadata.Properties
	err = store.InitLockStore(lock.Metadata{Base: baseMetadata})
	if err != nil {
		diag.DefaultMonitoring.ComponentInitFailed(s.Spec.Type, "init", s.ObjectMeta.Name)
		fName := fmt.Sprintf(componentFormat, s.ObjectMeta.Name, s.Spec.Type, s.Spec.Version)
		return NewInitError(InitComponentFailure, fName, err)
	}
	// save lock related configuration
	a.lockStores[s.ObjectMeta.Name] = store
	err = lockLoader.SaveLockConfiguration(s.ObjectMeta.Name, props)
	if err != nil {
		diag.DefaultMonitoring.ComponentInitFailed(s.Spec.Type, "init", s.ObjectMeta.Name)
		wrapError := fmt.Errorf("failed to save lock keyprefix: %s", err.Error())
		fName := fmt.Sprintf(componentFormat, s.ObjectMeta.Name, s.Spec.Type, s.Spec.Version)
		return NewInitError(InitComponentFailure, fName, wrapError)
	}
	diag.DefaultMonitoring.ComponentInitialized(s.Spec.Type)

	return nil
}

func (a *DaprRuntime) initWorkflowComponent(s componentsV1alpha1.Component) error {
	// create the component
	workflowComp, err := a.workflowComponentRegistry.Create(s.Spec.Type, s.Spec.Version)
	if err != nil {
		log.Warnf("error creating workflow component %s (%s/%s): %s", s.ObjectMeta.Name, s.Spec.Type, s.Spec.Version, err)
		diag.DefaultMonitoring.ComponentInitFailed(s.Spec.Type, "init", s.ObjectMeta.Name)
		return err
	}

	if workflowComp == nil {
		return nil
	}

	// initialization
	baseMetadata := a.toBaseMetadata(s)
	err = workflowComp.Init(wfs.Metadata{Base: baseMetadata})
	if err != nil {
		diag.DefaultMonitoring.ComponentInitFailed(s.Spec.Type, "init", s.ObjectMeta.Name)
		fName := fmt.Sprintf(componentFormat, s.ObjectMeta.Name, s.Spec.Type, s.Spec.Version)
		return NewInitError(InitComponentFailure, fName, err)
	}
	// save workflow related configuration
	a.workflowComponents[s.ObjectMeta.Name] = workflowComp
	diag.DefaultMonitoring.ComponentInitialized(s.Spec.Type)

	return nil
}

// Refer for state store api decision  https://github.com/dapr/dapr/blob/master/docs/decision_records/api/API-008-multi-state-store-api-design.md
func (a *DaprRuntime) initState(s componentsV1alpha1.Component) error {
	store, err := a.stateStoreRegistry.Create(s.Spec.Type, s.Spec.Version)
	if err != nil {
		diag.DefaultMonitoring.ComponentInitFailed(s.Spec.Type, "creation", s.ObjectMeta.Name)
		fName := fmt.Sprintf(componentFormat, s.ObjectMeta.Name, s.Spec.Type, s.Spec.Version)
		return NewInitError(CreateComponentFailure, fName, err)
	}
	if store != nil {
		secretStoreName := a.authSecretStoreOrDefault(s)

		secretStore := a.getSecretStore(secretStoreName)
		encKeys, encErr := encryption.ComponentEncryptionKey(s, secretStore)
		if encErr != nil {
			diag.DefaultMonitoring.ComponentInitFailed(s.Spec.Type, "creation", s.ObjectMeta.Name)
			fName := fmt.Sprintf(componentFormat+" encyption", s.ObjectMeta.Name, s.Spec.Type, s.Spec.Version)
			return NewInitError(CreateComponentFailure, fName, err)
		}

		if encKeys.Primary.Key != "" {
			ok := encryption.AddEncryptedStateStore(s.ObjectMeta.Name, encKeys)
			if ok {
				log.Infof("automatic encryption enabled for state store %s", s.ObjectMeta.Name)
			}
		}

		baseMetadata := a.toBaseMetadata(s)
		props := baseMetadata.Properties
		err = store.Init(state.Metadata{Base: baseMetadata})
		if err != nil {
			diag.DefaultMonitoring.ComponentInitFailed(s.Spec.Type, "init", s.ObjectMeta.Name)
			fName := fmt.Sprintf(componentFormat, s.ObjectMeta.Name, s.Spec.Type, s.Spec.Version)
			return NewInitError(InitComponentFailure, fName, err)
		}

		a.stateStores[s.ObjectMeta.Name] = store
		err = stateLoader.SaveStateConfiguration(s.ObjectMeta.Name, props)
		if err != nil {
			diag.DefaultMonitoring.ComponentInitFailed(s.Spec.Type, "init", s.ObjectMeta.Name)
			wrapError := fmt.Errorf("failed to save lock keyprefix: %s", err.Error())
			fName := fmt.Sprintf(componentFormat, s.ObjectMeta.Name, s.Spec.Type, s.Spec.Version)
			return NewInitError(InitComponentFailure, fName, wrapError)
		}

		// when placement address list is not empty, set specified actor store.
		if len(a.runtimeConfig.PlacementAddresses) != 0 {
			// set specified actor store if "actorStateStore" is true in the spec.
			actorStoreSpecified := props[actorStateStore]
			if actorStoreSpecified == "true" {
				a.actorStateStoreLock.Lock()
				if a.actorStateStoreName == "" {
					log.Infof("detected actor state store: %s", s.ObjectMeta.Name)
					a.actorStateStoreName = s.ObjectMeta.Name
				} else if a.actorStateStoreName != s.ObjectMeta.Name {
					log.Fatalf("detected duplicate actor state store: %s", s.ObjectMeta.Name)
				}
				a.actorStateStoreLock.Unlock()
			}
		}
		diag.DefaultMonitoring.ComponentInitialized(s.Spec.Type)
	}

	return nil
}

func (a *DaprRuntime) getDeclarativeSubscriptions() []runtimePubsub.Subscription {
	var subs []runtimePubsub.Subscription

	switch a.runtimeConfig.Mode {
	case modes.KubernetesMode:
		subs = runtimePubsub.DeclarativeKubernetes(a.operatorClient, a.podName, a.namespace, log)
	case modes.StandaloneMode:
		subs = runtimePubsub.DeclarativeSelfHosted(a.runtimeConfig.Standalone.ComponentsPath, log)
	}

	// only return valid subscriptions for this app id
	i := 0
	for _, s := range subs {
		keep := false
		if len(s.Scopes) == 0 {
			keep = true
		} else {
			for _, scope := range s.Scopes {
				if scope == a.runtimeConfig.ID {
					keep = true
					break
				}
			}
		}

		if keep {
			subs[i] = s
			i++
		}
	}
	return subs[:i]
}

func (a *DaprRuntime) getSubscriptions() ([]runtimePubsub.Subscription, error) {
	if a.subscriptions != nil {
		return a.subscriptions, nil
	}

	var (
		subscriptions []runtimePubsub.Subscription
		err           error
	)

	if a.appChannel == nil {
		log.Warn("app channel not initialized, make sure -app-port is specified if pubsub subscription is required")
		return subscriptions, nil
	}

	// handle app subscriptions
	resiliencyEnabled := a.globalConfig.IsFeatureEnabled(config.Resiliency)
	if a.runtimeConfig.ApplicationProtocol == HTTPProtocol {
		subscriptions, err = runtimePubsub.GetSubscriptionsHTTP(a.appChannel, log, a.resiliency, resiliencyEnabled)
	} else if a.runtimeConfig.ApplicationProtocol == GRPCProtocol {
		var conn gogrpc.ClientConnInterface
		conn, err = a.grpc.GetAppClient()
		if err != nil {
			return nil, fmt.Errorf("error while getting app client: %w", err)
		}
		client := runtimev1pb.NewAppCallbackClient(conn)
		subscriptions, err = runtimePubsub.GetSubscriptionsGRPC(client, log, a.resiliency, resiliencyEnabled)
	}
	if err != nil {
		return nil, err
	}

	// handle declarative subscriptions
	ds := a.getDeclarativeSubscriptions()
	for _, s := range ds {
		skip := false

		// don't register duplicate subscriptions
		for _, sub := range subscriptions {
			if sub.PubsubName == s.PubsubName && sub.Topic == s.Topic {
				log.Warnf("two identical subscriptions found (sources: declarative, app endpoint). pubsubname: %s, topic: %s",
					s.PubsubName, s.Topic)
				skip = true
				break
			}
		}

		if !skip {
			subscriptions = append(subscriptions, s)
		}
	}

	a.subscriptions = subscriptions
	return subscriptions, nil
}

func (a *DaprRuntime) getTopicRoutes() (map[string]TopicRoutes, error) {
	if a.topicRoutes != nil {
		return a.topicRoutes, nil
	}

	topicRoutes := make(map[string]TopicRoutes)

	if a.appChannel == nil {
		log.Warn("app channel not initialized, make sure -app-port is specified if pubsub subscription is required")
		return topicRoutes, nil
	}

	subscriptions, err := a.getSubscriptions()
	if err != nil {
		return nil, err
	}

	for _, s := range subscriptions {
		if topicRoutes[s.PubsubName] == nil {
			topicRoutes[s.PubsubName] = TopicRoutes{}
		}

		topicRoutes[s.PubsubName][s.Topic] = TopicRouteElem{
			metadata:        s.Metadata,
			rules:           s.Rules,
			deadLetterTopic: s.DeadLetterTopic,
		}
	}

	if len(topicRoutes) > 0 {
		for pubsubName, v := range topicRoutes {
			var topics string
			for topic := range v {
				if topics == "" {
					topics += topic
				} else {
					topics += " " + topic
				}
			}
			log.Infof("app is subscribed to the following topics: [%s] through pubsub=%s", topics, pubsubName)
		}
	}
	a.topicRoutes = topicRoutes
	return topicRoutes, nil
}

func (a *DaprRuntime) initPubSub(c componentsV1alpha1.Component) error {
	pubSub, err := a.pubSubRegistry.Create(c.Spec.Type, c.Spec.Version)
	if err != nil {
		diag.DefaultMonitoring.ComponentInitFailed(c.Spec.Type, "creation", c.ObjectMeta.Name)
		fName := fmt.Sprintf(componentFormat, c.ObjectMeta.Name, c.Spec.Type, c.Spec.Version)
		return NewInitError(CreateComponentFailure, fName, err)
	}

	baseMetadata := a.toBaseMetadata(c)
	properties := baseMetadata.Properties
	consumerID := strings.TrimSpace(properties["consumerID"])
	if consumerID == "" {
		consumerID = a.runtimeConfig.ID
	}
	properties["consumerID"] = consumerID

	err = pubSub.Init(pubsub.Metadata{Base: baseMetadata})
	if err != nil {
		diag.DefaultMonitoring.ComponentInitFailed(c.Spec.Type, "init", c.ObjectMeta.Name)
		fName := fmt.Sprintf(componentFormat, c.ObjectMeta.Name, c.Spec.Type, c.Spec.Version)
		return NewInitError(InitComponentFailure, fName, err)
	}

	pubsubName := c.ObjectMeta.Name

	a.pubSubs[pubsubName] = pubsubItem{
		component:           pubSub,
		scopedSubscriptions: scopes.GetScopedTopics(scopes.SubscriptionScopes, a.runtimeConfig.ID, properties),
		scopedPublishings:   scopes.GetScopedTopics(scopes.PublishingScopes, a.runtimeConfig.ID, properties),
		allowedTopics:       scopes.GetAllowedTopics(properties),
		namespaceScoped:     metadataContainsNamespace(c.Spec.Metadata),
	}
	diag.DefaultMonitoring.ComponentInitialized(c.Spec.Type)

	return nil
}

// Publish is an adapter method for the runtime to pre-validate publish requests
// And then forward them to the Pub/Sub component.
// This method is used by the HTTP and gRPC APIs.
func (a *DaprRuntime) Publish(req *pubsub.PublishRequest) error {
	a.topicsLock.RLock()
	ps, ok := a.pubSubs[req.PubsubName]
	a.topicsLock.RUnlock()

	if !ok {
		return runtimePubsub.NotFoundError{PubsubName: req.PubsubName}
	}

	if allowed := a.isPubSubOperationAllowed(req.PubsubName, req.Topic, ps.scopedPublishings); !allowed {
		return runtimePubsub.NotAllowedError{Topic: req.Topic, ID: a.runtimeConfig.ID}
	}

	if ps.namespaceScoped {
		req.Topic = a.namespace + req.Topic
	}

	policyRunner := resiliency.NewRunner[any](a.ctx,
		a.resiliency.ComponentOutboundPolicy(req.PubsubName, resiliency.Pubsub),
	)
	_, err := policyRunner(func(ctx context.Context) (any, error) {
		return nil, ps.component.Publish(ctx, req)
	})
	return err
}

func (a *DaprRuntime) BulkPublish(req *pubsub.BulkPublishRequest) (pubsub.BulkPublishResponse, error) {
	// context.TODO() is used here as later on a context will have to be passed in for each publish separately
	ps, ok := a.pubSubs[req.PubsubName]
	if !ok {
		return pubsub.BulkPublishResponse{}, runtimePubsub.NotFoundError{PubsubName: req.PubsubName}
	}

	if allowed := a.isPubSubOperationAllowed(req.PubsubName, req.Topic, ps.scopedPublishings); !allowed {
		return pubsub.BulkPublishResponse{}, runtimePubsub.NotAllowedError{Topic: req.Topic, ID: a.runtimeConfig.ID}
	}
	policyDef := a.resiliency.ComponentOutboundPolicy(req.PubsubName, resiliency.Pubsub)
	if bulkPublisher, ok := ps.component.(pubsub.BulkPublisher); ok {
		return runtimePubsub.ApplyBulkPublishResiliency(context.TODO(), req, policyDef, bulkPublisher)
	}
	log.Debugf("pubsub %s does not implement the BulkPublish API; falling back to publishing messages individually", req.PubsubName)
	defaultBulkPublisher := runtimePubsub.NewDefaultBulkPublisher(ps.component)

	return runtimePubsub.ApplyBulkPublishResiliency(context.TODO(), req, policyDef, defaultBulkPublisher)
}

func metadataContainsNamespace(items []componentsV1alpha1.MetadataItem) bool {
	for _, c := range items {
		val := c.Value.String()
		if strings.Contains(val, "{namespace}") {
			return true
		}
	}
	return false
}

// Subscribe is used by APIs to start a subscription to a topic.
func (a *DaprRuntime) Subscribe(ctx context.Context, name string, routes map[string]TopicRouteElem) (err error) {
	_, ok := a.pubSubs[name]
	if !ok {
		return fmt.Errorf("pubsub component %s does not exist", name)
	}

	for topic, route := range routes {
		err = a.subscribeTopic(ctx, name, topic, route)
		if err != nil {
			return err
		}
	}

	return nil
}

// GetPubSub is an adapter method to find a pubsub by name.
func (a *DaprRuntime) GetPubSub(pubsubName string) pubsub.PubSub {
	ps, ok := a.pubSubs[pubsubName]
	if !ok {
		return nil
	}
	return ps.component
}

func (a *DaprRuntime) isPubSubOperationAllowed(pubsubName string, topic string, scopedTopics []string) bool {
	inAllowedTopics := false

	// first check if allowedTopics contain it
	if len(a.pubSubs[pubsubName].allowedTopics) > 0 {
		for _, t := range a.pubSubs[pubsubName].allowedTopics {
			if t == topic {
				inAllowedTopics = true
				break
			}
		}
		if !inAllowedTopics {
			return false
		}
	}
	if len(scopedTopics) == 0 {
		return true
	}

	// check if a granular scope has been applied
	allowedScope := false
	for _, t := range scopedTopics {
		if t == topic {
			allowedScope = true
			break
		}
	}
	return allowedScope
}

func (a *DaprRuntime) initNameResolution() error {
	var resolver nr.Resolver
	var err error
	resolverMetadata := nr.Metadata{}

	resolverName := a.globalConfig.Spec.NameResolutionSpec.Component
	resolverVersion := a.globalConfig.Spec.NameResolutionSpec.Version

	if resolverName == "" {
		switch a.runtimeConfig.Mode {
		case modes.KubernetesMode:
			resolverName = "kubernetes"
		case modes.StandaloneMode:
			resolverName = "mdns"
		default:
			fullName := fmt.Sprintf(componentFormat, resolverName, "nameResolution", resolverVersion)
			return NewInitError(InitComponentFailure, fullName, fmt.Errorf("unable to determine name resolver for %s mode", string(a.runtimeConfig.Mode)))
		}
	}

	if resolverVersion == "" {
		resolverVersion = components.FirstStableVersion
	}

	resolver, err = a.nameResolutionRegistry.Create(resolverName, resolverVersion)
	resolverMetadata.Name = resolverName
	resolverMetadata.Configuration = a.globalConfig.Spec.NameResolutionSpec.Configuration
	resolverMetadata.Properties = map[string]string{
		nr.DaprHTTPPort: strconv.Itoa(a.runtimeConfig.HTTPPort),
		nr.DaprPort:     strconv.Itoa(a.runtimeConfig.InternalGRPCPort),
		nr.AppPort:      strconv.Itoa(a.runtimeConfig.ApplicationPort),
		nr.HostAddress:  a.hostAddress,
		nr.AppID:        a.runtimeConfig.ID,
		// TODO - change other nr components to use above properties (specifically MDNS component)
		nr.MDNSInstanceName:    a.runtimeConfig.ID,
		nr.MDNSInstanceAddress: a.hostAddress,
		nr.MDNSInstancePort:    strconv.Itoa(a.runtimeConfig.InternalGRPCPort),
	}

	if err != nil {
		diag.DefaultMonitoring.ComponentInitFailed("nameResolution", "creation", resolverName)
		fName := fmt.Sprintf(componentFormat, resolverName, "nameResolution", resolverVersion)
		return NewInitError(CreateComponentFailure, fName, err)
	}

	if err = resolver.Init(resolverMetadata); err != nil {
		diag.DefaultMonitoring.ComponentInitFailed("nameResolution", "init", resolverName)
		fName := fmt.Sprintf(componentFormat, resolverName, "nameResolution", resolverVersion)
		return NewInitError(InitComponentFailure, fName, err)
	}

	a.nameResolver = resolver

	log.Infof("Initialized name resolution to %s", resolverName)
	return nil
}

func (a *DaprRuntime) publishMessageHTTP(ctx context.Context, msg *pubsubSubscribedMessage) error {
	cloudEvent := msg.cloudEvent

	var span trace.Span

	req := invokev1.NewInvokeMethodRequest(msg.path).
		WithHTTPExtension(nethttp.MethodPost, "").
		WithRawDataBytes(msg.data).
		WithContentType(contenttype.CloudEventContentType).
		WithCustomHTTPMetadata(msg.metadata)
	defer req.Close()

	if cloudEvent[pubsub.TraceIDField] != nil {
		traceID := cloudEvent[pubsub.TraceIDField].(string)
		sc, _ := diag.SpanContextFromW3CString(traceID)
		ctx, span = diag.StartInternalCallbackSpan(ctx, "pubsub/"+msg.topic, sc, a.globalConfig.Spec.TracingSpec)
	}

	start := time.Now()
	resp, err := a.appChannel.InvokeMethod(ctx, req)
	elapsed := diag.ElapsedSince(start)

	if err != nil {
		diag.DefaultComponentMonitoring.PubsubIngressEvent(ctx, msg.pubsub, strings.ToLower(string(pubsub.Retry)), msg.topic, elapsed)
		return fmt.Errorf("error from app channel while sending pub/sub event to app: %w", err)
	}
	defer resp.Close()

	statusCode := int(resp.Status().Code)

	if span != nil {
		m := diag.ConstructSubscriptionSpanAttributes(msg.topic)
		diag.AddAttributesToSpan(span, m)
		diag.UpdateSpanStatusFromHTTPStatus(span, statusCode)
		span.End()
	}

	if (statusCode >= 200) && (statusCode <= 299) {
		// Any 2xx is considered a success.
		var appResponse pubsub.AppResponse
		err := json.NewDecoder(resp.RawData()).Decode(&appResponse)
		if err != nil {
			log.Debugf("skipping status check due to error parsing result from pub/sub event %v", cloudEvent[pubsub.IDField])
			diag.DefaultComponentMonitoring.PubsubIngressEvent(ctx, msg.pubsub, strings.ToLower(string(pubsub.Success)), msg.topic, elapsed)
			return nil //nolint:nilerr
		}

		switch appResponse.Status {
		case "":
			// Consider empty status field as success
			fallthrough
		case pubsub.Success:
			diag.DefaultComponentMonitoring.PubsubIngressEvent(ctx, msg.pubsub, strings.ToLower(string(pubsub.Success)), msg.topic, elapsed)
			return nil
		case pubsub.Retry:
			diag.DefaultComponentMonitoring.PubsubIngressEvent(ctx, msg.pubsub, strings.ToLower(string(pubsub.Retry)), msg.topic, elapsed)
			return fmt.Errorf("RETRY status returned from app while processing pub/sub event %v", cloudEvent[pubsub.IDField])
		case pubsub.Drop:
			diag.DefaultComponentMonitoring.PubsubIngressEvent(ctx, msg.pubsub, strings.ToLower(string(pubsub.Drop)), msg.topic, elapsed)
			log.Warnf("DROP status returned from app while processing pub/sub event %v", cloudEvent[pubsub.IDField])
			return nil
		}
		// Consider unknown status field as error and retry
		diag.DefaultComponentMonitoring.PubsubIngressEvent(ctx, msg.pubsub, strings.ToLower(string(pubsub.Retry)), msg.topic, elapsed)
		return fmt.Errorf("unknown status returned from app while processing pub/sub event %v: %v", cloudEvent[pubsub.IDField], appResponse.Status)
	}

	body, _ := resp.RawDataFull()
	if statusCode == nethttp.StatusNotFound {
		// These are errors that are not retriable, for now it is just 404 but more status codes can be added.
		// When adding/removing an error here, check if that is also applicable to GRPC since there is a mapping between HTTP and GRPC errors:
		// https://cloud.google.com/apis/design/errors#handling_errors
		log.Errorf("non-retriable error returned from app while processing pub/sub event %v: %s. status code returned: %v", cloudEvent[pubsub.IDField], body, statusCode)
		diag.DefaultComponentMonitoring.PubsubIngressEvent(ctx, msg.pubsub, strings.ToLower(string(pubsub.Drop)), msg.topic, elapsed)
		return nil
	}

	// Every error from now on is a retriable error.
	errMsg := fmt.Sprintf("retriable error returned from app while processing pub/sub event %v, topic: %v, body: %s. status code returned: %v", cloudEvent[pubsub.IDField], cloudEvent[pubsub.TopicField], body, statusCode)
	log.Warnf(errMsg)
	diag.DefaultComponentMonitoring.PubsubIngressEvent(ctx, msg.pubsub, strings.ToLower(string(pubsub.Retry)), msg.topic, elapsed)
	return errors.New(errMsg)
}

func (a *DaprRuntime) publishMessageGRPC(ctx context.Context, msg *pubsubSubscribedMessage) error {
	cloudEvent := msg.cloudEvent

	envelope := &runtimev1pb.TopicEventRequest{
		Id:              extractCloudEventProperty(cloudEvent, pubsub.IDField),
		Source:          extractCloudEventProperty(cloudEvent, pubsub.SourceField),
		DataContentType: extractCloudEventProperty(cloudEvent, pubsub.DataContentTypeField),
		Type:            extractCloudEventProperty(cloudEvent, pubsub.TypeField),
		SpecVersion:     extractCloudEventProperty(cloudEvent, pubsub.SpecVersionField),
		Topic:           msg.topic,
		PubsubName:      msg.metadata[pubsubName],
		Path:            msg.path,
	}

	if data, ok := cloudEvent[pubsub.DataBase64Field]; ok && data != nil {
		if dataAsString, ok := data.(string); ok {
			decoded, decodeErr := base64.StdEncoding.DecodeString(dataAsString)
			if decodeErr != nil {
				log.Debugf("unable to base64 decode cloudEvent field data_base64: %s", decodeErr)
				diag.DefaultComponentMonitoring.PubsubIngressEvent(ctx, msg.pubsub, strings.ToLower(string(pubsub.Retry)), msg.topic, 0)

				return decodeErr
			}

			envelope.Data = decoded
		} else {
			diag.DefaultComponentMonitoring.PubsubIngressEvent(ctx, msg.pubsub, strings.ToLower(string(pubsub.Retry)), msg.topic, 0)
			return ErrUnexpectedEnvelopeData
		}
	} else if data, ok := cloudEvent[pubsub.DataField]; ok && data != nil {
		envelope.Data = nil

		if contenttype.IsStringContentType(envelope.DataContentType) {
			switch v := data.(type) {
			case string:
				envelope.Data = []byte(v)
			case []byte:
				envelope.Data = v
			default:
				diag.DefaultComponentMonitoring.PubsubIngressEvent(ctx, msg.pubsub, strings.ToLower(string(pubsub.Retry)), msg.topic, 0)
				return ErrUnexpectedEnvelopeData
			}
		} else if contenttype.IsJSONContentType(envelope.DataContentType) || contenttype.IsCloudEventContentType(envelope.DataContentType) {
			envelope.Data, _ = json.Marshal(data)
		}
	}

	var span trace.Span
	if iTraceID, ok := cloudEvent[pubsub.TraceIDField]; ok {
		if traceID, ok := iTraceID.(string); ok {
			sc, _ := diag.SpanContextFromW3CString(traceID)
			spanName := fmt.Sprintf("pubsub/%s", msg.topic)

			// no ops if trace is off
			ctx, span = diag.StartInternalCallbackSpan(ctx, spanName, sc, a.globalConfig.Spec.TracingSpec)
			// span is nil if tracing is disabled (sampling rate is 0)
			if span != nil {
				ctx = diag.SpanContextToGRPCMetadata(ctx, span.SpanContext())
			}
		} else {
			log.Warnf("ignored non-string traceid value: %v", iTraceID)
		}
	}

	extensions, extensionsErr := extractCloudEventExtensions(cloudEvent)
	if extensionsErr != nil {
		diag.DefaultComponentMonitoring.PubsubIngressEvent(ctx, msg.pubsub, strings.ToLower(string(pubsub.Retry)), msg.topic, 0)
		return extensionsErr
	}
	envelope.Extensions = extensions

	ctx = invokev1.WithCustomGRPCMetadata(ctx, msg.metadata)

	conn, err := a.grpc.GetAppClient()
	if err != nil {
		return fmt.Errorf("error while getting app client: %w", err)
	}
	clientV1 := runtimev1pb.NewAppCallbackClient(conn)

	start := time.Now()
	res, err := clientV1.OnTopicEvent(ctx, envelope)
	elapsed := diag.ElapsedSince(start)

	if span != nil {
		m := diag.ConstructSubscriptionSpanAttributes(envelope.Topic)
		diag.AddAttributesToSpan(span, m)
		diag.UpdateSpanStatusFromGRPCError(span, err)
		span.End()
	}

	if err != nil {
		errStatus, hasErrStatus := status.FromError(err)
		if hasErrStatus && (errStatus.Code() == codes.Unimplemented) {
			// DROP
			log.Warnf("non-retriable error returned from app while processing pub/sub event %v: %s", cloudEvent[pubsub.IDField], err)
			diag.DefaultComponentMonitoring.PubsubIngressEvent(ctx, msg.pubsub, strings.ToLower(string(pubsub.Drop)), msg.topic, elapsed)

			return nil
		}

		err = fmt.Errorf("error returned from app while processing pub/sub event %v: %w", cloudEvent[pubsub.IDField], err)
		log.Debug(err)
		diag.DefaultComponentMonitoring.PubsubIngressEvent(ctx, msg.pubsub, strings.ToLower(string(pubsub.Retry)), msg.topic, elapsed)

		// on error from application, return error for redelivery of event
		return err
	}

	switch res.GetStatus() {
	case runtimev1pb.TopicEventResponse_SUCCESS: //nolint:nosnakecase
		// on uninitialized status, this is the case it defaults to as an uninitialized status defaults to 0 which is
		// success from protobuf definition
		diag.DefaultComponentMonitoring.PubsubIngressEvent(ctx, msg.pubsub, strings.ToLower(string(pubsub.Success)), msg.topic, elapsed)
		return nil
	case runtimev1pb.TopicEventResponse_RETRY: //nolint:nosnakecase
		diag.DefaultComponentMonitoring.PubsubIngressEvent(ctx, msg.pubsub, strings.ToLower(string(pubsub.Retry)), msg.topic, elapsed)
		return fmt.Errorf("RETRY status returned from app while processing pub/sub event %v", cloudEvent[pubsub.IDField])
	case runtimev1pb.TopicEventResponse_DROP: //nolint:nosnakecase
		log.Warnf("DROP status returned from app while processing pub/sub event %v", cloudEvent[pubsub.IDField])
		diag.DefaultComponentMonitoring.PubsubIngressEvent(ctx, msg.pubsub, strings.ToLower(string(pubsub.Drop)), msg.topic, elapsed)

		return nil
	}

	// Consider unknown status field as error and retry
	diag.DefaultComponentMonitoring.PubsubIngressEvent(ctx, msg.pubsub, strings.ToLower(string(pubsub.Retry)), msg.topic, elapsed)
	return fmt.Errorf("unknown status returned from app while processing pub/sub event %v: %v", cloudEvent[pubsub.IDField], res.GetStatus())
}

func extractCloudEventExtensions(cloudEvent map[string]interface{}) (*structpb.Struct, error) {
	// Assemble Cloud Event Extensions:
	// Create copy of the cloud event with duplicated data removed

	extensions := map[string]interface{}{}
	for key, value := range cloudEvent {
		if !cloudEventDuplicateKeys.Has(key) {
			extensions[key] = value
		}
	}
	extensionsStruct := structpb.Struct{}
	extensionBytes, jsonMarshalErr := json.Marshal(extensions)
	if jsonMarshalErr != nil {
		return &extensionsStruct, fmt.Errorf("Error processing internal cloud event data: unable to marshal cloudEvent extensions: %s", jsonMarshalErr)
	}

	protoUnmarshalErr := protojson.Unmarshal(extensionBytes, &extensionsStruct)
	if protoUnmarshalErr != nil {
		return &extensionsStruct, fmt.Errorf("Error processing internal cloud event data: unable to unmarshal cloudEvent extensions to proto struct: %s", protoUnmarshalErr)
	}
	return &extensionsStruct, nil
}

func extractCloudEventProperty(cloudEvent map[string]interface{}, property string) string {
	if cloudEvent == nil {
		return ""
	}
	iValue, ok := cloudEvent[property]
	if ok {
		if value, ok := iValue.(string); ok {
			return value
		}
	}

	return ""
}

func (a *DaprRuntime) initActors() error {
	err := actors.ValidateHostEnvironment(a.runtimeConfig.mtlsEnabled, a.runtimeConfig.Mode, a.namespace)
	if err != nil {
		return NewInitError(InitFailure, "actors", err)
	}
	a.actorStateStoreLock.Lock()
	defer a.actorStateStoreLock.Unlock()
	if a.actorStateStoreName == "" {
		log.Info("actors: state store is not configured - this is okay for clients but services with hosted actors will fail to initialize!")
	}
	actorConfig := actors.NewConfig(actors.ConfigOpts{
		HostAddress:        a.hostAddress,
		AppID:              a.runtimeConfig.ID,
		PlacementAddresses: a.runtimeConfig.PlacementAddresses,
		Port:               a.runtimeConfig.InternalGRPCPort,
		Namespace:          a.namespace,
		AppConfig:          a.appConfig,
	})
	act := actors.NewActors(actors.ActorsOpts{
		StateStore:          a.stateStores[a.actorStateStoreName],
		AppChannel:          a.appChannel,
		GRPCConnectionFn:    a.grpc.GetGRPCConnection,
		Config:              actorConfig,
		CertChain:           a.runtimeConfig.CertChain,
		TracingSpec:         a.globalConfig.Spec.TracingSpec,
		Resiliency:          a.resiliency,
		IsResiliencyEnabled: a.globalConfig.IsFeatureEnabled(config.Resiliency),
		StateStoreName:      a.actorStateStoreName,
	})
	err = act.Init()
	if err == nil {
		a.actor = act
		return nil
	}
	return NewInitError(InitFailure, "actors", err)
}

func (a *DaprRuntime) getAuthorizedComponents(components []componentsV1alpha1.Component) []componentsV1alpha1.Component {
	authorized := make([]componentsV1alpha1.Component, len(components))

	i := 0
	for _, c := range components {
		if a.isComponentAuthorized(c) {
			authorized[i] = c
			i++
		}
	}
	return authorized[0:i]
}

func (a *DaprRuntime) isComponentAuthorized(component componentsV1alpha1.Component) bool {
	for _, auth := range a.componentAuthorizers {
		if !auth(component) {
			return false
		}
	}
	return true
}

func (a *DaprRuntime) namespaceComponentAuthorizer(component componentsV1alpha1.Component) bool {
	if a.namespace == "" || (a.namespace != "" && component.ObjectMeta.Namespace == a.namespace) {
		if len(component.Scopes) == 0 {
			return true
		}

		// scopes are defined, make sure this runtime ID is authorized
		for _, s := range component.Scopes {
			if s == a.runtimeConfig.ID {
				return true
			}
		}
	}

	return false
}

func (a *DaprRuntime) loadComponents(opts *runtimeOpts) error {
	var loader components.ComponentLoader

	switch a.runtimeConfig.Mode {
	case modes.KubernetesMode:
		loader = components.NewKubernetesComponents(a.runtimeConfig.Kubernetes, a.namespace, a.operatorClient, a.podName)
	case modes.StandaloneMode:
		loader = components.NewStandaloneComponents(a.runtimeConfig.Standalone)
	default:
		return fmt.Errorf("components loader for mode %s not found", a.runtimeConfig.Mode)
	}

	log.Info("loading components")
	comps, err := loader.LoadComponents()
	if err != nil {
		return err
	}
	for _, comp := range comps {
		log.Debugf("found component. name: %s, type: %s/%s", comp.ObjectMeta.Name, comp.Spec.Type, comp.Spec.Version)
	}

	authorizedComps := a.getAuthorizedComponents(comps)

	a.componentsLock.Lock()
	a.components = authorizedComps
	a.componentsLock.Unlock()

	for _, comp := range authorizedComps {
		a.pendingComponents <- comp
	}

	return nil
}

func (a *DaprRuntime) appendOrReplaceComponents(component componentsV1alpha1.Component) {
	a.componentsLock.Lock()
	defer a.componentsLock.Unlock()

	replaced := false
	for i, c := range a.components {
		if c.Spec.Type == component.Spec.Type && c.ObjectMeta.Name == component.Name {
			a.components[i] = component
			replaced = true
			break
		}
	}

	if !replaced {
		a.components = append(a.components, component)
	}
}

func (a *DaprRuntime) extractComponentCategory(component componentsV1alpha1.Component) components.Category {
	for _, category := range componentCategoriesNeedProcess {
		if strings.HasPrefix(component.Spec.Type, string(category)+".") {
			return category
		}
	}
	return ""
}

func (a *DaprRuntime) processComponents() {
	for comp := range a.pendingComponents {
		if comp.Name == "" {
			continue
		}

		err := a.processComponentAndDependents(comp)
		if err != nil {
			e := fmt.Sprintf("process component %s error: %s", comp.Name, err.Error())
			if !comp.Spec.IgnoreErrors {
				log.Warnf("error processing component, daprd process will exit gracefully")
				a.Shutdown(a.runtimeConfig.GracefulShutdownDuration)
				log.Fatalf(e)
			}
			log.Errorf(e)
		}
	}
}

func (a *DaprRuntime) flushOutstandingComponents() {
	log.Info("waiting for all outstanding components to be processed")
	// We flush by sending a no-op component. Since the processComponents goroutine only reads one component at a time,
	// We know that once the no-op component is read from the channel, all previous components will have been fully processed.
	a.pendingComponents <- componentsV1alpha1.Component{}
	log.Info("all outstanding components processed")
}

func (a *DaprRuntime) processComponentAndDependents(comp componentsV1alpha1.Component) error {
	log.Debugf("loading component. name: %s, type: %s/%s", comp.ObjectMeta.Name, comp.Spec.Type, comp.Spec.Version)
	res := a.preprocessOneComponent(&comp)
	if res.unreadyDependency != "" {
		a.pendingComponentDependents[res.unreadyDependency] = append(a.pendingComponentDependents[res.unreadyDependency], comp)
		return nil
	}

	compCategory := a.extractComponentCategory(comp)
	if compCategory == "" {
		// the category entered is incorrect, return error
		return fmt.Errorf("incorrect type %s", comp.Spec.Type)
	}

	ch := make(chan error, 1)

	timeout, err := time.ParseDuration(comp.Spec.InitTimeout)
	if err != nil {
		timeout = defaultComponentInitTimeout
	}

	go func() {
		ch <- a.doProcessOneComponent(compCategory, comp)
	}()

	select {
	case err := <-ch:
		if err != nil {
			return err
		}
	case <-time.After(timeout):
		diag.DefaultMonitoring.ComponentInitFailed(comp.Spec.Type, "init", comp.ObjectMeta.Name)
		err := fmt.Errorf("init timeout for component %s exceeded after %s", comp.Name, timeout.String())
		fName := fmt.Sprintf(componentFormat, comp.ObjectMeta.Name, comp.Spec.Type, comp.Spec.Version)
		return NewInitError(InitComponentFailure, fName, err)
	}

	log.Infof("component loaded. name: %s, type: %s/%s", comp.ObjectMeta.Name, comp.Spec.Type, comp.Spec.Version)
	a.appendOrReplaceComponents(comp)
	diag.DefaultMonitoring.ComponentLoaded()

	dependency := componentDependency(compCategory, comp.Name)
	if deps, ok := a.pendingComponentDependents[dependency]; ok {
		delete(a.pendingComponentDependents, dependency)
		for _, dependent := range deps {
			if err := a.processComponentAndDependents(dependent); err != nil {
				return err
			}
		}
	}

	return nil
}

func (a *DaprRuntime) doProcessOneComponent(category components.Category, comp componentsV1alpha1.Component) error {
	switch category {
	case components.CategoryBindings:
		return a.initBinding(comp)
	case components.CategoryPubSub:
		return a.initPubSub(comp)
	case components.CategorySecretStore:
		return a.initSecretStore(comp)
	case components.CategoryStateStore:
		return a.initState(comp)
	case components.CategoryConfiguration:
		return a.initConfiguration(comp)
	case components.CategoryLock:
		return a.initLock(comp)
	case components.CategoryWorkflow:
		return a.initWorkflowComponent(comp)
	}
	return nil
}

func (a *DaprRuntime) preprocessOneComponent(comp *componentsV1alpha1.Component) componentPreprocessRes {
	var unreadySecretsStore string
	*comp, unreadySecretsStore = a.processComponentSecrets(*comp)
	if unreadySecretsStore != "" {
		return componentPreprocessRes{
			unreadyDependency: componentDependency(components.CategorySecretStore, unreadySecretsStore),
		}
	}
	return componentPreprocessRes{}
}

func (a *DaprRuntime) stopActor() {
	if a.actor != nil {
		log.Info("Shutting down actor")
		a.actor.Stop()
	}
}

// shutdownOutputComponents allows for a graceful shutdown of all runtime internal operations of components that are not source of more work.
// These are all components except input bindings and pubsub.
func (a *DaprRuntime) shutdownOutputComponents() error {
	log.Info("Shutting down all remaining components")
	var merr error

	// Close components if they implement `io.Closer`
	for name, component := range a.secretStores {
		closeComponent(component, "secret store "+name, &merr)
	}
	for name, component := range a.stateStores {
		closeComponent(component, "state store "+name, &merr)
	}
	for name, component := range a.lockStores {
		closeComponent(component, "lock store "+name, &merr)
	}
	for name, component := range a.configurationStores {
		closeComponent(component, "configuration store "+name, &merr)
	}
	for name, component := range a.workflowComponents {
		closeComponent(component, "workflow "+name, &merr)
	}
	// Close output bindings
	// Input bindings are closed when a.ctx is canceled
	for name, component := range a.outputBindings {
		closeComponent(component, "output binding "+name, &merr)
	}
	// Close pubsub publisher
	// The subscriber part is closed when a.ctx is canceled
	for name, pubSub := range a.pubSubs {
		if pubSub.component == nil {
			continue
		}
		closeComponent(pubSub.component, "pub sub "+name, &merr)
	}
	closeComponent(a.nameResolver, "name resolver", &merr)

	return merr
}

func closeComponent(component any, logmsg string, merr *error) {
	if closer, ok := component.(io.Closer); ok && closer != nil {
		if err := closer.Close(); err != nil {
			err = fmt.Errorf("error closing %s: %w", logmsg, err)
			*merr = multierror.Append(*merr, err)
			log.Warn(err)
		}
	}
}

// ShutdownWithWait will gracefully stop runtime and wait outstanding operations.
func (a *DaprRuntime) ShutdownWithWait() {
	// Another shutdown signal causes an instant shutdown and interrupts the graceful shutdown
	go func() {
		<-ShutdownSignal()
		log.Info("Received another shutdown signal - shutting down right away")
		os.Exit(0)
	}()

	a.Shutdown(a.runtimeConfig.GracefulShutdownDuration)
	os.Exit(0)
}

func (a *DaprRuntime) cleanSocket() {
	if a.runtimeConfig.UnixDomainSocket != "" {
		for _, s := range []string{"http", "grpc"} {
			os.Remove(fmt.Sprintf("%s/dapr-%s-%s.socket", a.runtimeConfig.UnixDomainSocket, a.runtimeConfig.ID, s))
		}
	}
}

func (a *DaprRuntime) Shutdown(duration time.Duration) {
	// If the shutdown has already been invoked, do nothing
	if !a.running.CompareAndSwap(true, false) {
		return
	}

	// Ensure the Unix socket file is removed if a panic occurs.
	defer a.cleanSocket()
	log.Info("Dapr shutting down")
	log.Info("Stopping PubSub subscribers and input bindings")
	a.stopSubscriptions()
	a.stopReadingFromBindings()

	log.Info("Initiating actor shutdown")
	a.stopActor()

	log.Infof("Holding shutdown for %s to allow graceful stop of outstanding operations", duration.String())
	<-time.After(duration)

	log.Info("Stopping Dapr APIs")
	for _, closer := range a.apiClosers {
		if err := closer.Close(); err != nil {
			log.Warnf("error closing API: %v", err)
		}
	}
	a.stopTrace()
	a.shutdownOutputComponents()
	a.cancel()
	a.shutdownC <- nil
}

func (a *DaprRuntime) WaitUntilShutdown() error {
	return <-a.shutdownC
}

func (a *DaprRuntime) processComponentSecrets(component componentsV1alpha1.Component) (componentsV1alpha1.Component, string) {
	cache := map[string]secretstores.GetSecretResponse{}

	for i, m := range component.Spec.Metadata {
		if m.SecretKeyRef.Name == "" {
			continue
		}

		secretStoreName := a.authSecretStoreOrDefault(component)
		secretStore := a.getSecretStore(secretStoreName)
		if secretStore == nil {
			log.Warnf("component %s references a secret store that isn't loaded: %s", component.Name, secretStoreName)
			return component, secretStoreName
		}

		// If running in Kubernetes, do not fetch secrets from the Kubernetes secret store as they will be populated by the operator.
		// Instead, base64 decode the secret values into their real self.
		if a.runtimeConfig.Mode == modes.KubernetesMode && secretStoreName == secretstoresLoader.BuiltinKubernetesSecretStore {
			var jsonVal string
			err := json.Unmarshal(m.Value.Raw, &jsonVal)
			if err != nil {
				log.Errorf("error decoding secret: %s", err)
				continue
			}

			dec, err := base64.StdEncoding.DecodeString(jsonVal)
			if err != nil {
				log.Errorf("error decoding secret: %s", err)
				continue
			}

			m.Value = componentsV1alpha1.DynamicValue{
				JSON: v1.JSON{
					Raw: dec,
				},
			}

			component.Spec.Metadata[i] = m
			continue
		}

		resp, ok := cache[m.SecretKeyRef.Name]
		if !ok {
			// TODO: cascade context.
			r, err := secretStore.GetSecret(context.TODO(), secretstores.GetSecretRequest{
				Name: m.SecretKeyRef.Name,
				Metadata: map[string]string{
					"namespace": component.ObjectMeta.Namespace,
				},
			})
			if err != nil {
				log.Errorf("error getting secret: %s", err)
				continue
			}
			resp = r
		}

		// Use the SecretKeyRef.Name key if SecretKeyRef.Key is not given
		secretKeyName := m.SecretKeyRef.Key
		if secretKeyName == "" {
			secretKeyName = m.SecretKeyRef.Name
		}

		val, ok := resp.Data[secretKeyName]
		if ok {
			component.Spec.Metadata[i].Value = componentsV1alpha1.DynamicValue{
				JSON: v1.JSON{
					Raw: []byte(val),
				},
			}
		}

		cache[m.SecretKeyRef.Name] = resp
	}
	return component, ""
}

func (a *DaprRuntime) authSecretStoreOrDefault(comp componentsV1alpha1.Component) string {
	if comp.SecretStore == "" {
		switch a.runtimeConfig.Mode {
		case modes.KubernetesMode:
			return "kubernetes"
		}
	}
	return comp.SecretStore
}

func (a *DaprRuntime) getSecretStore(storeName string) secretstores.SecretStore {
	if storeName == "" {
		return nil
	}
	return a.secretStores[storeName]
}

func (a *DaprRuntime) blockUntilAppIsReady() {
	if a.runtimeConfig.ApplicationPort <= 0 {
		return
	}

	log.Infof("application protocol: %s. waiting on port %v.  This will block until the app is listening on that port.", string(a.runtimeConfig.ApplicationProtocol), a.runtimeConfig.ApplicationPort)

	for {
		conn, _ := net.DialTimeout("tcp", "127.0.0.1:"+strconv.Itoa(a.runtimeConfig.ApplicationPort), time.Millisecond*500)
		if conn != nil {
			conn.Close()
			break
		}
		// prevents overwhelming the OS with open connections
		time.Sleep(time.Millisecond * 50)
	}

	log.Infof("application discovered on port %v", a.runtimeConfig.ApplicationPort)
}

func (a *DaprRuntime) loadAppConfiguration() {
	if a.appChannel == nil {
		return
	}

	appConfig, err := a.appChannel.GetAppConfig()
	if err != nil {
		return
	}

	if appConfig != nil {
		a.appConfig = *appConfig
		log.Info("application configuration loaded")
	}
}

func (a *DaprRuntime) createAppChannel() (err error) {
	if a.runtimeConfig.ApplicationPort == 0 {
		log.Warn("App channel is not initialized. Did you configure an app-port?")
		return nil
	}

	var ch channel.AppChannel
	switch a.runtimeConfig.ApplicationProtocol {
	case GRPCProtocol:
		ch, err = a.grpc.GetAppChannel()
		if err != nil {
			return err
		}
	case HTTPProtocol:
		pipeline, err := a.buildAppHTTPPipeline()
		if err != nil {
			return err
		}
		ch, err = httpChannel.CreateLocalChannel(a.runtimeConfig.ApplicationPort, a.runtimeConfig.MaxConcurrency, pipeline, a.globalConfig.Spec.TracingSpec, a.runtimeConfig.AppSSL, a.runtimeConfig.MaxRequestBodySize, a.runtimeConfig.ReadBufferSize)
		if err != nil {
			return err
		}
		ch.(*httpChannel.Channel).SetAppHealthCheckPath(a.runtimeConfig.AppHealthCheckHTTPPath)
	default:
		return fmt.Errorf("cannot create app channel for protocol %s", a.runtimeConfig.ApplicationProtocol)
	}

	a.appChannel = ch

	return nil
}

func (a *DaprRuntime) appendBuiltinSecretStore() {
	if a.runtimeConfig.DisableBuiltinK8sSecretStore {
		return
	}

	switch a.runtimeConfig.Mode {
	case modes.KubernetesMode:
		// Preload Kubernetes secretstore
		a.pendingComponents <- componentsV1alpha1.Component{
			ObjectMeta: metav1.ObjectMeta{
				Name: secretstoresLoader.BuiltinKubernetesSecretStore,
			},
			Spec: componentsV1alpha1.ComponentSpec{
				Type:    "secretstores.kubernetes",
				Version: components.FirstStableVersion,
			},
		}
	}
}

func (a *DaprRuntime) initSecretStore(c componentsV1alpha1.Component) error {
	secretStore, err := a.secretStoresRegistry.Create(c.Spec.Type, c.Spec.Version)
	if err != nil {
		diag.DefaultMonitoring.ComponentInitFailed(c.Spec.Type, "creation", c.ObjectMeta.Name)
		fName := fmt.Sprintf(componentFormat, c.ObjectMeta.Name, c.Spec.Type, c.Spec.Version)
		return NewInitError(CreateComponentFailure, fName, err)
	}

	err = secretStore.Init(secretstores.Metadata{Base: a.toBaseMetadata(c)})
	if err != nil {
		diag.DefaultMonitoring.ComponentInitFailed(c.Spec.Type, "init", c.ObjectMeta.Name)
		fName := fmt.Sprintf(componentFormat, c.ObjectMeta.Name, c.Spec.Type, c.Spec.Version)
		return NewInitError(InitComponentFailure, fName, err)
	}

	a.secretStores[c.ObjectMeta.Name] = secretStore
	diag.DefaultMonitoring.ComponentInitialized(c.Spec.Type)
	return nil
}

func (a *DaprRuntime) convertMetadataItemsToProperties(items []componentsV1alpha1.MetadataItem) map[string]string {
	properties := map[string]string{}
	for _, c := range items {
		val := c.Value.String()
		for strings.Contains(val, "{uuid}") {
			val = strings.Replace(val, "{uuid}", uuid.New().String(), 1)
		}
		for strings.Contains(val, "{podName}") {
			if a.podName == "" {
				log.Fatalf("failed to parse metadata: property %s refers to {podName} but podName is not set", c.Name)
			}
			val = strings.Replace(val, "{podName}", a.podName, 1)
		}
		for strings.Contains(val, "{namespace}") {
			val = strings.Replace(val, "{namespace}", fmt.Sprintf("%s.%s", a.namespace, a.runtimeConfig.ID), 1)
		}
		properties[c.Name] = val
	}
	return properties
}

func (a *DaprRuntime) toBaseMetadata(c componentsV1alpha1.Component) contribMetadata.Base {
	return contribMetadata.Base{
		Properties: a.convertMetadataItemsToProperties(c.Spec.Metadata),
		Name:       c.Name,
	}
}

func (a *DaprRuntime) getComponent(componentType string, name string) (componentsV1alpha1.Component, bool) {
	a.componentsLock.RLock()
	defer a.componentsLock.RUnlock()

	for i, c := range a.components {
		if c.Spec.Type == componentType && c.ObjectMeta.Name == name {
			return a.components[i], true
		}
	}
	return componentsV1alpha1.Component{}, false
}

func (a *DaprRuntime) getComponents() []componentsV1alpha1.Component {
	a.componentsLock.RLock()
	defer a.componentsLock.RUnlock()

	comps := make([]componentsV1alpha1.Component, len(a.components))
	copy(comps, a.components)
	return comps
}

func (a *DaprRuntime) getComponentsCapabilitesMap() map[string][]string {
	capabilities := make(map[string][]string)
	for key, store := range a.stateStores {
		features := store.Features()
		stateStoreCapabilities := featureTypeToString(features)
		if state.FeatureETag.IsPresent(features) && state.FeatureTransactional.IsPresent(features) {
			stateStoreCapabilities = append(stateStoreCapabilities, "ACTOR")
		}
		capabilities[key] = stateStoreCapabilities
	}
	for key, pubSubItem := range a.pubSubs {
		features := pubSubItem.component.Features()
		capabilities[key] = featureTypeToString(features)
	}
	for key := range a.inputBindings {
		capabilities[key] = []string{"INPUT_BINDING"}
	}
	for key := range a.outputBindings {
		if val, found := capabilities[key]; found {
			capabilities[key] = append(val, "OUTPUT_BINDING")
		} else {
			capabilities[key] = []string{"OUTPUT_BINDING"}
		}
	}
	for key, store := range a.secretStores {
		features := store.Features()
		capabilities[key] = featureTypeToString(features)
	}
	return capabilities
}

// converts components Features from FeatureType to string
func featureTypeToString(features interface{}) []string {
	featureStr := make([]string, 0)
	switch reflect.TypeOf(features).Kind() {
	case reflect.Slice:
		val := reflect.ValueOf(features)
		for i := 0; i < val.Len(); i++ {
			featureStr = append(featureStr, val.Index(i).String())
		}
	}
	return featureStr
}

func (a *DaprRuntime) establishSecurity(sentryAddress string) error {
	if !a.runtimeConfig.mtlsEnabled {
		log.Info("mTLS is disabled. Skipping certificate request and tls validation")
		return nil
	}
	if sentryAddress == "" {
		return errors.New("sentryAddress cannot be empty")
	}
	log.Info("mTLS enabled. creating sidecar authenticator")

	auth, err := security.GetSidecarAuthenticator(sentryAddress, a.runtimeConfig.CertChain)
	if err != nil {
		return err
	}
	a.authenticator = auth
	a.grpc.SetAuthenticator(auth)

	log.Info("authenticator created")

	diag.DefaultMonitoring.MTLSInitCompleted()
	return nil
}

func componentDependency(compCategory components.Category, name string) string {
	return fmt.Sprintf("%s:%s", compCategory, name)
}

func (a *DaprRuntime) startSubscriptions() {
	// Clean any previous state
	if a.pubsubCancel != nil {
		a.pubsubCancel()
	}

	// PubSub subscribers are stopped via cancellation of the main runtime's context
	a.pubsubCtx, a.pubsubCancel = context.WithCancel(a.ctx)
	a.topicCtxCancels = map[string]context.CancelFunc{}
	for pubsubName := range a.pubSubs {
		if err := a.beginPubSub(pubsubName); err != nil {
			log.Errorf("error occurred while beginning pubsub %s: %s", pubsubName, err)
		}
	}
}

// Stop subscriptions to all topics and cleans the cached topics
func (a *DaprRuntime) stopSubscriptions() {
	// Stop all subscriptions by canceling the subscription context
	if a.pubsubCancel != nil {
		a.pubsubCancel()
	}
	a.pubsubCtx = nil
	a.pubsubCancel = nil

	// Remove all contexts that are specific to each component (which have been canceled already by canceling pubsubCtx)
	a.topicCtxCancels = nil

	// Delete the cached topics and routes
	a.topicRoutes = nil
}

func (a *DaprRuntime) startReadingFromBindings() (err error) {
	if a.appChannel == nil {
		return errors.New("app channel not initialized")
	}

	// Clean any previous state
	if a.inputBindingsCancel != nil {
		a.inputBindingsCancel()
	}

	// Input bindings are stopped via cancellation of the main runtime's context
	a.inputBindingsCtx, a.inputBindingsCancel = context.WithCancel(a.ctx)

	for name, binding := range a.inputBindings {
		isSubscribed, err := a.isAppSubscribedToBinding(name)
		if err != nil {
			return err
		}
		if !isSubscribed {
			log.Infof("app has not subscribed to binding %s.", name)
			continue
		}

		err = a.readFromBinding(a.inputBindingsCtx, name, binding)
		if err != nil {
			log.Errorf("error reading from input binding %s: %s", name, err)
			continue
		}
	}
	return nil
}

func (a *DaprRuntime) stopReadingFromBindings() {
	if a.inputBindingsCancel != nil {
		a.inputBindingsCancel()
	}

	a.inputBindingsCtx = nil
	a.inputBindingsCancel = nil
}

// Returns "componentName||topicName", which is used as key for some maps
func pubsubTopicKey(componentName, topicName string) string {
	return componentName + "||" + topicName
}

func createGRPCManager(runtimeConfig *Config, globalConfig *config.Configuration) *grpc.Manager {
	grpcAppChannelConfig := &grpc.AppChannelConfig{}
	if globalConfig != nil {
		grpcAppChannelConfig.TracingSpec = globalConfig.Spec.TracingSpec
	}
	if runtimeConfig != nil {
		grpcAppChannelConfig.Port = runtimeConfig.ApplicationPort
		grpcAppChannelConfig.MaxConcurrency = runtimeConfig.MaxConcurrency
		grpcAppChannelConfig.SSLEnabled = runtimeConfig.AppSSL
		grpcAppChannelConfig.MaxRequestBodySizeMB = runtimeConfig.MaxRequestBodySize
		grpcAppChannelConfig.ReadBufferSizeKB = runtimeConfig.ReadBufferSize
	}

	m := grpc.NewGRPCManager(runtimeConfig.Mode, grpcAppChannelConfig)
	m.StartCollector()
	return m
}

func (a *DaprRuntime) stopTrace() {
	if a.tracerProvider == nil {
		return
	}
	// Flush and shutdown the tracing provider.
	shutdownCtx, shutdownCancel := context.WithCancel(a.ctx)
	defer shutdownCancel()
	if err := a.tracerProvider.ForceFlush(shutdownCtx); err != nil && !errors.Is(err, context.Canceled) {
		log.Warnf("error flushing tracing provider: %v", err)
	}

	if err := a.tracerProvider.Shutdown(shutdownCtx); err != nil && !errors.Is(err, context.Canceled) {
		log.Warnf("error shutting down tracing provider: %v", err)
	} else {
		a.tracerProvider = nil
	}
}

// ShutdownSignal returns a signal that receives a message when the app needs to shut down
func ShutdownSignal() chan os.Signal {
	stop := make(chan os.Signal, 1)
	signal.Notify(stop, syscall.SIGTERM, os.Interrupt)
	return stop
}<|MERGE_RESOLUTION|>--- conflicted
+++ resolved
@@ -215,11 +215,8 @@
 	appHealth                 *apphealth.AppHealth
 	appHealthReady            func() // Invoked the first time the app health becomes ready
 	appHealthLock             *sync.Mutex
-<<<<<<< HEAD
 	appCallbackListener       *appCallbackListener
-=======
 	bulkSubLock               *sync.Mutex
->>>>>>> 3be1cb02
 
 	secretsConfiguration map[string]config.SecretsScope
 
