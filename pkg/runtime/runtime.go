--- conflicted
+++ resolved
@@ -3035,12 +3035,7 @@
 		Endpoint:             a.getAppHTTPEndpoint(),
 		MaxConcurrency:       a.runtimeConfig.MaxConcurrency,
 		Pipeline:             pipeline,
-<<<<<<< HEAD
 		TracingSpec:          a.globalConfig.GetTracingSpec(),
-		SslEnabled:           a.runtimeConfig.AppSSL,
-=======
-		TracingSpec:          a.globalConfig.Spec.TracingSpec,
->>>>>>> 4abbf680
 		MaxRequestBodySizeMB: a.runtimeConfig.MaxRequestBodySize,
 	}
 }
