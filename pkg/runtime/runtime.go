--- conflicted
+++ resolved
@@ -170,68 +170,24 @@
 	})
 
 	processor := processor.New(processor.Options{
-		ID:               runtimeConfig.id,
-		Namespace:        namespace,
-		IsHTTP:           runtimeConfig.appConnectionConfig.Protocol.IsHTTP(),
-		PlacementEnabled: len(runtimeConfig.placementAddresses) > 0,
-		Registry:         runtimeConfig.registry,
-		ComponentStore:   compStore,
-		Meta:             meta,
-		GlobalConfig:     globalConfig,
-		Resiliency:       resiliencyProvider,
-		Mode:             runtimeConfig.mode,
-		PodName:          podName,
-		Standalone:       runtimeConfig.standalone,
-		OperatorClient:   operatorClient,
-		GRPC:             grpc,
-		Channels:         channels,
+		ID:             runtimeConfig.id,
+		Namespace:      namespace,
+		IsHTTP:         runtimeConfig.appConnectionConfig.Protocol.IsHTTP(),
+		ActorsEnabled:  runtimeConfig.ActorsEnabled(),
+		Registry:       runtimeConfig.registry,
+		ComponentStore: compStore,
+		Meta:           meta,
+		GlobalConfig:   globalConfig,
+		Resiliency:     resiliencyProvider,
+		Mode:           runtimeConfig.mode,
+		PodName:        podName,
+		Standalone:     runtimeConfig.standalone,
+		OperatorClient: operatorClient,
+		GRPC:           grpc,
+		Channels:       channels,
 	})
 
 	rt := &DaprRuntime{
-<<<<<<< HEAD
-		runtimeConfig:              runtimeConfig,
-		globalConfig:               globalConfig,
-		accessControlList:          accessControlList,
-		grpc:                       grpc,
-		pendingHTTPEndpoints:       make(chan httpEndpointV1alpha1.HTTPEndpoint),
-		pendingComponents:          make(chan componentsV1alpha1.Component),
-		pendingComponentDependents: map[string][]componentsV1alpha1.Component{},
-		tracerProvider:             nil,
-		resiliency:                 resiliencyProvider,
-		workflowEngine:             wfe,
-		appHealthReady:             nil,
-		compStore:                  compStore,
-		meta:                       meta,
-		operatorClient:             operatorClient,
-		channels:                   channels,
-		sec:                        sec,
-		processor: processor.New(processor.Options{
-			ID:             runtimeConfig.id,
-			Namespace:      getNamespace(),
-			IsHTTP:         runtimeConfig.appConnectionConfig.Protocol.IsHTTP(),
-			ActorsEnabled:  runtimeConfig.ActorsEnabled(),
-			Registry:       runtimeConfig.registry,
-			ComponentStore: compStore,
-			Meta:           meta,
-			GlobalConfig:   globalConfig,
-			Resiliency:     resiliencyProvider,
-			Mode:           runtimeConfig.mode,
-			PodName:        getPodName(),
-			Standalone:     runtimeConfig.standalone,
-			OperatorClient: operatorClient,
-			GRPC:           grpc,
-			Channels:       channels,
-		}),
-	}
-
-	rt.componentAuthorizers = []ComponentAuthorizer{rt.namespaceComponentAuthorizer}
-	if globalConfig != nil && globalConfig.Spec.ComponentsSpec != nil && len(globalConfig.Spec.ComponentsSpec.Deny) > 0 {
-		dl := newComponentDenyList(globalConfig.Spec.ComponentsSpec.Deny)
-		rt.componentAuthorizers = append(rt.componentAuthorizers, dl.IsAllowed)
-	}
-
-	rt.httpEndpointAuthorizers = []HTTPEndpointAuthorizer{rt.namespaceHTTPEndpointAuthorizer}
-=======
 		runtimeConfig:     runtimeConfig,
 		globalConfig:      globalConfig,
 		accessControlList: accessControlList,
@@ -251,7 +207,6 @@
 		podName:           podName,
 		initComplete:      make(chan struct{}),
 	}
->>>>>>> 4d626cae
 
 	var gracePeriod *time.Duration
 	if duration := runtimeConfig.gracefulShutdownDuration; duration > 0 {
