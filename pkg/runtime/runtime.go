/*
Copyright 2021 The Dapr Authors
Licensed under the Apache License, Version 2.0 (the "License");
you may not use this file except in compliance with the License.
You may obtain a copy of the License at
    http://www.apache.org/licenses/LICENSE-2.0
Unless required by applicable law or agreed to in writing, software
distributed under the License is distributed on an "AS IS" BASIS,
WITHOUT WARRANTIES OR CONDITIONS OF ANY KIND, either express or implied.
See the License for the specific language governing permissions and
limitations under the License.
*/

package runtime

import (
	"context"
	"crypto/tls"
	"encoding/base64"
	"encoding/json"
	"errors"
	"fmt"
	"io"
	"net"
	nethttp "net/http"
	"os"
	"os/signal"
	"reflect"
	"runtime"
	"strconv"
	"strings"
	"sync"
	"sync/atomic"
	"syscall"
	"time"

	"github.com/cenkalti/backoff/v4"
	"github.com/google/uuid"
	"go.opentelemetry.io/otel/exporters/otlp/otlptrace"
	otlptracegrpc "go.opentelemetry.io/otel/exporters/otlp/otlptrace/otlptracegrpc"
	otlptracehttp "go.opentelemetry.io/otel/exporters/otlp/otlptrace/otlptracehttp"
	"go.opentelemetry.io/otel/exporters/zipkin"
	"go.opentelemetry.io/otel/sdk/resource"
	sdktrace "go.opentelemetry.io/otel/sdk/trace"
	semconv "go.opentelemetry.io/otel/semconv/v1.10.0"
	"go.opentelemetry.io/otel/trace"
	"golang.org/x/net/http2"
	gogrpc "google.golang.org/grpc"
	"google.golang.org/grpc/codes"
	md "google.golang.org/grpc/metadata"
	"google.golang.org/grpc/status"
	"google.golang.org/protobuf/encoding/protojson"
	"google.golang.org/protobuf/types/known/emptypb"
	"google.golang.org/protobuf/types/known/structpb"
	v1 "k8s.io/apiextensions-apiserver/pkg/apis/apiextensions/v1"
	metav1 "k8s.io/apimachinery/pkg/apis/meta/v1"
	"k8s.io/apimachinery/pkg/util/sets"

	"github.com/dapr/dapr/pkg/actors"
	componentsV1alpha1 "github.com/dapr/dapr/pkg/apis/components/v1alpha1"
	httpEndpointV1alpha1 "github.com/dapr/dapr/pkg/apis/httpEndpoint/v1alpha1"
	"github.com/dapr/dapr/pkg/apphealth"
	"github.com/dapr/dapr/pkg/channel"
	httpChannel "github.com/dapr/dapr/pkg/channel/http"
	"github.com/dapr/dapr/pkg/components"
	"github.com/dapr/dapr/pkg/config"
	"github.com/dapr/dapr/pkg/config/protocol"
	diag "github.com/dapr/dapr/pkg/diagnostics"
	diagUtils "github.com/dapr/dapr/pkg/diagnostics/utils"
	"github.com/dapr/dapr/pkg/encryption"
	"github.com/dapr/dapr/pkg/grpc"
	"github.com/dapr/dapr/pkg/http"
	"github.com/dapr/dapr/pkg/httpendpoint"
	"github.com/dapr/dapr/pkg/messaging"
	invokev1 "github.com/dapr/dapr/pkg/messaging/v1"
	httpMiddleware "github.com/dapr/dapr/pkg/middleware/http"
	"github.com/dapr/dapr/pkg/modes"
	"github.com/dapr/dapr/pkg/operator/client"
	"github.com/dapr/dapr/pkg/resiliency"
	runtimePubsub "github.com/dapr/dapr/pkg/runtime/pubsub"
	"github.com/dapr/dapr/pkg/runtime/security"
	"github.com/dapr/dapr/pkg/runtime/wfengine"
	"github.com/dapr/dapr/pkg/scopes"
	"github.com/dapr/dapr/utils"
	"github.com/dapr/kit/logger"

	operatorv1pb "github.com/dapr/dapr/pkg/proto/operator/v1"
	runtimev1pb "github.com/dapr/dapr/pkg/proto/runtime/v1"

	wfs "github.com/dapr/components-contrib/workflows"
	bindingsLoader "github.com/dapr/dapr/pkg/components/bindings"
	configurationLoader "github.com/dapr/dapr/pkg/components/configuration"
	cryptoLoader "github.com/dapr/dapr/pkg/components/crypto"
	lockLoader "github.com/dapr/dapr/pkg/components/lock"
	httpMiddlewareLoader "github.com/dapr/dapr/pkg/components/middleware/http"
	nrLoader "github.com/dapr/dapr/pkg/components/nameresolution"
	"github.com/dapr/dapr/pkg/components/pluggable"
	pubsubLoader "github.com/dapr/dapr/pkg/components/pubsub"
	secretstoresLoader "github.com/dapr/dapr/pkg/components/secretstores"
	stateLoader "github.com/dapr/dapr/pkg/components/state"
	workflowsLoader "github.com/dapr/dapr/pkg/components/workflows"
	"github.com/dapr/dapr/pkg/runtime/compstore"
	rterrors "github.com/dapr/dapr/pkg/runtime/errors"

	"github.com/dapr/components-contrib/bindings"
	"github.com/dapr/components-contrib/configuration"
	"github.com/dapr/components-contrib/contenttype"
	contribCrypto "github.com/dapr/components-contrib/crypto"
	"github.com/dapr/components-contrib/lock"
	contribMetadata "github.com/dapr/components-contrib/metadata"
	"github.com/dapr/components-contrib/middleware"
	nr "github.com/dapr/components-contrib/nameresolution"
	"github.com/dapr/components-contrib/pubsub"
	"github.com/dapr/components-contrib/secretstores"
	"github.com/dapr/components-contrib/state"
)

const (
	actorStateStore = "actorstatestore"

	// output bindings concurrency.
	bindingsConcurrencyParallel   = "parallel"
	bindingsConcurrencySequential = "sequential"
	pubsubName                    = "pubsubName"
	bindingDirection              = "direction"
	inputBinding                  = "input"
	outputBinding                 = "output"

	// hot reloading is currently unsupported, but
	// setting this environment variable restores the
	// partial hot reloading support for k8s.
	hotReloadingEnvVar = "DAPR_ENABLE_HOT_RELOADING"

	defaultComponentInitTimeout = time.Second * 5
)

type ComponentCategory string

var componentCategoriesNeedProcess = []components.Category{
	components.CategoryBindings,
	components.CategoryPubSub,
	components.CategorySecretStore,
	components.CategoryStateStore,
	components.CategoryMiddleware,
	components.CategoryConfiguration,
	components.CategoryCryptoProvider,
	components.CategoryLock,
	components.CategoryWorkflow,
}

var log = logger.NewLogger("dapr.runtime")

// ErrUnexpectedEnvelopeData denotes that an unexpected data type
// was encountered when processing a cloud event's data property.
var ErrUnexpectedEnvelopeData = errors.New("unexpected data type encountered in envelope")

var cloudEventDuplicateKeys = sets.NewString(pubsub.IDField, pubsub.SourceField, pubsub.DataContentTypeField, pubsub.TypeField, pubsub.SpecVersionField, pubsub.DataField, pubsub.DataBase64Field)

// Type of function that determines if a component is authorized.
// The function receives the component and must return true if the component is authorized.
type ComponentAuthorizer func(component componentsV1alpha1.Component) bool

// Type of function that determines if an http endpoint is authorized.
// The function receives the http endpoint and must return true if the http endpoint is authorized.
type HTTPEndpointAuthorizer func(endpoint httpEndpointV1alpha1.HTTPEndpoint) bool

// DaprRuntime holds all the core components of the runtime.
type DaprRuntime struct {
	ctx                     context.Context
	cancel                  context.CancelFunc
	runtimeConfig           *Config
	globalConfig            *config.Configuration
	accessControlList       *config.AccessControlList
	grpc                    *grpc.Manager
	appChannel              channel.AppChannel             // 1:1 relationship between sidecar and app for communication.
	httpEndpointsAppChannel channel.HTTPEndpointAppChannel // extra app channel to allow for different URLs per call.
	appConfig               config.ApplicationConfig
	directMessaging         messaging.DirectMessaging
	actor                   actors.Actors
	subscribeBindingList    []string

	nameResolver            nr.Resolver
	hostAddress             string
	actorStateStoreName     string
	actorStateStoreLock     *sync.RWMutex
	authenticator           security.Authenticator
	namespace               string
	podName                 string
	daprHTTPAPI             http.API
	daprGRPCAPI             grpc.API
	operatorClient          operatorv1pb.OperatorClient
	pubsubCtx               context.Context
	pubsubCancel            context.CancelFunc
	topicsLock              *sync.RWMutex
	topicCtxCancels         map[string]context.CancelFunc // Key is "componentName||topicName"
	shutdownC               chan error
	running                 atomic.Bool
	apiClosers              []io.Closer
	componentAuthorizers    []ComponentAuthorizer
	httpEndpointAuthorizers []HTTPEndpointAuthorizer
	appHealth               *apphealth.AppHealth
	appHealthReady          func() // Invoked the first time the app health becomes ready
	appHealthLock           *sync.Mutex
	bulkSubLock             *sync.Mutex
	appHTTPClient           *nethttp.Client
	compStore               *compstore.ComponentStore

	stateStoreRegistry         *stateLoader.Registry
	secretStoresRegistry       *secretstoresLoader.Registry
	nameResolutionRegistry     *nrLoader.Registry
	workflowComponentRegistry  *workflowsLoader.Registry
	bindingsRegistry           *bindingsLoader.Registry
	pubSubRegistry             *pubsubLoader.Registry
	httpMiddlewareRegistry     *httpMiddlewareLoader.Registry
	configurationStoreRegistry *configurationLoader.Registry
	lockStoreRegistry          *lockLoader.Registry
	inputBindingsCtx           context.Context
	inputBindingsCancel        context.CancelFunc

	cryptoProviderRegistry *cryptoLoader.Registry

	pendingHTTPEndpoints       chan httpEndpointV1alpha1.HTTPEndpoint
	pendingComponents          chan componentsV1alpha1.Component
	pendingComponentDependents map[string][]componentsV1alpha1.Component

	proxy messaging.Proxy

	resiliency resiliency.Provider

	tracerProvider *sdktrace.TracerProvider

	workflowEngine *wfengine.WorkflowEngine
}

type ComponentsCallback func(components ComponentRegistry) error

type ComponentRegistry struct {
	Actors          actors.Actors
	DirectMessaging messaging.DirectMessaging
	CompStore       *compstore.ComponentStore
}

type componentPreprocessRes struct {
	unreadyDependency string
}

type pubsubSubscribedMessage struct {
	cloudEvent map[string]interface{}
	data       []byte
	topic      string
	metadata   map[string]string
	path       string
	pubsub     string
}

// NewDaprRuntime returns a new runtime with the given runtime config and global config.
func NewDaprRuntime(runtimeConfig *Config, globalConfig *config.Configuration, accessControlList *config.AccessControlList, resiliencyProvider resiliency.Provider) *DaprRuntime {
	ctx, cancel := context.WithCancel(context.Background())

	rt := &DaprRuntime{
		ctx:                        ctx,
		cancel:                     cancel,
		runtimeConfig:              runtimeConfig,
		globalConfig:               globalConfig,
		accessControlList:          accessControlList,
		actorStateStoreLock:        &sync.RWMutex{},
		grpc:                       createGRPCManager(runtimeConfig, globalConfig),
		topicsLock:                 &sync.RWMutex{},
		pendingHTTPEndpoints:       make(chan httpEndpointV1alpha1.HTTPEndpoint),
		pendingComponents:          make(chan componentsV1alpha1.Component),
		pendingComponentDependents: map[string][]componentsV1alpha1.Component{},
		shutdownC:                  make(chan error, 1),
		tracerProvider:             nil,
		resiliency:                 resiliencyProvider,
		workflowEngine:             wfengine.NewWorkflowEngine(wfengine.NewWorkflowConfig(runtimeConfig.ID)),
		appHealthReady:             nil,
		appHealthLock:              &sync.Mutex{},
		bulkSubLock:                &sync.Mutex{},
		compStore:                  compstore.New(),
	}

	rt.componentAuthorizers = []ComponentAuthorizer{rt.namespaceComponentAuthorizer}
	if globalConfig != nil && globalConfig.Spec.ComponentsSpec != nil && len(globalConfig.Spec.ComponentsSpec.Deny) > 0 {
		dl := newComponentDenyList(globalConfig.Spec.ComponentsSpec.Deny)
		rt.componentAuthorizers = append(rt.componentAuthorizers, dl.IsAllowed)
	}

	rt.httpEndpointAuthorizers = []HTTPEndpointAuthorizer{rt.namespaceHTTPEndpointAuthorizer}

	rt.initAppHTTPClient()

	return rt
}

// Run performs initialization of the runtime with the runtime and global configurations.
func (a *DaprRuntime) Run(opts ...Option) error {
	start := time.Now()
	log.Infof("%s mode configured", a.runtimeConfig.Mode)
	log.Infof("app id: %s", a.runtimeConfig.ID)

	var o runtimeOpts
	for _, opt := range opts {
		opt(&o)
	}

	if err := a.initRuntime(&o); err != nil {
		return err
	}

	a.running.Store(true)

	d := time.Since(start).Milliseconds()
	log.Infof("dapr initialized. Status: Running. Init Elapsed %vms", d)

	if a.daprHTTPAPI != nil {
		// gRPC server start failure is logged as Fatal in initRuntime method. Setting the status only when runtime is initialized.
		a.daprHTTPAPI.MarkStatusAsReady()
	}

	return nil
}

func (a *DaprRuntime) getNamespace() string {
	return os.Getenv("NAMESPACE")
}

func (a *DaprRuntime) getPodName() string {
	return os.Getenv("POD_NAME")
}

func (a *DaprRuntime) getOperatorClient() (operatorv1pb.OperatorClient, error) {
	// Get the operator client only if we're running in Kubernetes and if we need it
	if a.runtimeConfig.Mode != modes.KubernetesMode {
		return nil, nil
	}

	client, _, err := client.GetOperatorClient(context.TODO(), a.runtimeConfig.Kubernetes.ControlPlaneAddress, security.TLSServerName, a.runtimeConfig.CertChain)
	if err != nil {
		return nil, fmt.Errorf("error creating operator client: %w", err)
	}
	return client, nil
}

// setupTracing set up the trace exporters. Technically we don't need to pass `hostAddress` in,
// but we do so here to explicitly call out the dependency on having `hostAddress` computed.
func (a *DaprRuntime) setupTracing(hostAddress string, tpStore tracerProviderStore) error {
	tracingSpec := a.globalConfig.GetTracingSpec()

	// Register stdout trace exporter if user wants to debug requests or log as Info level.
	if tracingSpec.Stdout {
		tpStore.RegisterExporter(diagUtils.NewStdOutExporter())
	}

	// Register zipkin trace exporter if ZipkinSpec is specified
	if tracingSpec.Zipkin != nil && tracingSpec.Zipkin.EndpointAddress != "" {
		zipkinExporter, err := zipkin.New(tracingSpec.Zipkin.EndpointAddress)
		if err != nil {
			return err
		}
		tpStore.RegisterExporter(zipkinExporter)
	}

	// Register otel trace exporter if OtelSpec is specified
	if tracingSpec.Otel != nil && tracingSpec.Otel.EndpointAddress != "" && tracingSpec.Otel.Protocol != "" {
		endpoint := tracingSpec.Otel.EndpointAddress
		protocol := tracingSpec.Otel.Protocol
		if protocol != "http" && protocol != "grpc" {
			return fmt.Errorf("invalid protocol %v provided for Otel endpoint", protocol)
		}

		var client otlptrace.Client
		if protocol == "http" {
			clientOptions := []otlptracehttp.Option{otlptracehttp.WithEndpoint(endpoint)}
			if !tracingSpec.Otel.GetIsSecure() {
				clientOptions = append(clientOptions, otlptracehttp.WithInsecure())
			}
			client = otlptracehttp.NewClient(clientOptions...)
		} else {
			clientOptions := []otlptracegrpc.Option{otlptracegrpc.WithEndpoint(endpoint)}
			if !tracingSpec.Otel.GetIsSecure() {
				clientOptions = append(clientOptions, otlptracegrpc.WithInsecure())
			}
			client = otlptracegrpc.NewClient(clientOptions...)
		}
		otelExporter, err := otlptrace.New(a.ctx, client)
		if err != nil {
			return err
		}
		tpStore.RegisterExporter(otelExporter)
	}

	if !tpStore.HasExporter() && tracingSpec.SamplingRate != "" {
		tpStore.RegisterExporter(diagUtils.NewNullExporter())
	}

	// Register a resource
	r := resource.NewWithAttributes(
		semconv.SchemaURL,
		semconv.ServiceNameKey.String(a.runtimeConfig.ID),
	)

	tpStore.RegisterResource(r)

	// Register a trace sampler based on Sampling settings
	daprTraceSampler := diag.NewDaprTraceSampler(tracingSpec.SamplingRate)
	log.Infof("Dapr trace sampler initialized: %s", daprTraceSampler.Description())

	tpStore.RegisterSampler(daprTraceSampler)

	a.tracerProvider = tpStore.RegisterTracerProvider()
	return nil
}

func (a *DaprRuntime) initRuntime(opts *runtimeOpts) error {
	a.namespace = a.getNamespace()

	err := a.establishSecurity(a.runtimeConfig.SentryServiceAddress)
	if err != nil {
		return err
	}
	a.podName = a.getPodName()
	a.operatorClient, err = a.getOperatorClient()
	if err != nil {
		return err
	}

	if a.hostAddress, err = utils.GetHostAddress(); err != nil {
		return fmt.Errorf("failed to determine host address: %w", err)
	}
	if err = a.setupTracing(a.hostAddress, newOpentelemetryTracerProviderStore()); err != nil {
		return fmt.Errorf("failed to setup tracing: %w", err)
	}
	// Register and initialize name resolution for service discovery.
	a.nameResolutionRegistry = opts.nameResolutionRegistry
	err = a.initNameResolution()
	if err != nil {
		log.Errorf(err.Error())
	}

	a.pubSubRegistry = opts.pubsubRegistry
	a.secretStoresRegistry = opts.secretStoreRegistry
	a.stateStoreRegistry = opts.stateRegistry
	a.configurationStoreRegistry = opts.configurationRegistry
	a.bindingsRegistry = opts.bindingRegistry
	a.cryptoProviderRegistry = opts.cryptoProviderRegistry
	a.httpMiddlewareRegistry = opts.httpMiddlewareRegistry
	a.lockStoreRegistry = opts.lockRegistry
	a.workflowComponentRegistry = opts.workflowComponentRegistry

	a.initPluggableComponents()

	go a.processComponents()
	go a.processHTTPEndpoints()

	if _, ok := os.LookupEnv(hotReloadingEnvVar); ok {
		log.Debug("starting to watch component updates")
		err = a.beginComponentsUpdates()
		if err != nil {
			log.Warnf("failed to watch component updates: %s", err)
		}

		log.Debug("starting to watch http endpoint updates")
		err = a.beginHTTPEndpointsUpdates()
		if err != nil {
			log.Warnf("failed to watch http endpoint updates: %s", err)
		}
	}

	a.appendBuiltinSecretStore()
	err = a.loadComponents(opts)
	if err != nil {
		log.Warnf("failed to load components: %s", err)
	}

	a.flushOutstandingComponents()

	pipeline, err := a.buildHTTPPipeline()
	if err != nil {
		log.Warnf("failed to build HTTP pipeline: %s", err)
	}

	err = a.loadHTTPEndpoints(opts)
	if err != nil {
		log.Warnf("failed to load HTTP endpoints: %s", err)
	}

	a.flushOutstandingHTTPEndpoints()

	// Setup allow/deny list for secrets
	a.populateSecretsConfiguration()

	// Start proxy
	a.initProxy()

	// Create and start internal and external gRPC servers
	a.daprGRPCAPI = a.getGRPCAPI()

	err = a.startGRPCAPIServer(a.daprGRPCAPI, a.runtimeConfig.APIGRPCPort)
	if err != nil {
		log.Fatalf("failed to start API gRPC server: %s", err)
	}
	if a.runtimeConfig.UnixDomainSocket != "" {
		log.Info("API gRPC server is running on a unix domain socket")
	} else {
		log.Infof("API gRPC server is running on port %v", a.runtimeConfig.APIGRPCPort)
	}

	a.initDirectMessaging(a.nameResolver)

	// Start HTTP Server
	err = a.startHTTPServer(a.runtimeConfig.HTTPPort, a.runtimeConfig.PublicPort, a.runtimeConfig.ProfilePort, a.runtimeConfig.AllowedOrigins, pipeline)
	if err != nil {
		log.Fatalf("failed to start HTTP server: %s", err)
	}
	if a.runtimeConfig.UnixDomainSocket != "" {
		log.Info("http server is running on a unix domain socket")
	} else {
		log.Infof("http server is running on port %v", a.runtimeConfig.HTTPPort)
	}
	log.Infof("The request body size parameter is: %v", a.runtimeConfig.MaxRequestBodySize)

	err = a.startGRPCInternalServer(a.daprGRPCAPI, a.runtimeConfig.InternalGRPCPort)
	if err != nil {
		log.Fatalf("failed to start internal gRPC server: %s", err)
	}
	log.Infof("internal gRPC server is running on port %v", a.runtimeConfig.InternalGRPCPort)

	if a.daprHTTPAPI != nil {
		a.daprHTTPAPI.MarkStatusAsOutboundReady()
	}
	a.blockUntilAppIsReady()

	err = a.createChannels()
	if err != nil {
		log.Warnf("failed to open %s channel to app: %s", string(a.runtimeConfig.AppConnectionConfig.Protocol), err)
	}

	a.daprHTTPAPI.SetAppChannel(a.appChannel)
	a.daprGRPCAPI.SetAppChannel(a.appChannel)
	a.directMessaging.SetAppChannel(a.appChannel)

	// add another app channel dedicated to external service invocation
	a.daprHTTPAPI.SetHTTPEndpointsAppChannel(a.httpEndpointsAppChannel)
	a.directMessaging.SetHTTPEndpointsAppChannel(a.httpEndpointsAppChannel)

	a.daprHTTPAPI.SetDirectMessaging(a.directMessaging)
	a.daprGRPCAPI.SetDirectMessaging(a.directMessaging)

	if a.runtimeConfig.AppConnectionConfig.MaxConcurrency > 0 {
		log.Infof("app max concurrency set to %v", a.runtimeConfig.AppConnectionConfig.MaxConcurrency)
	}

	a.appHealthReady = func() {
		a.appHealthReadyInit(opts)
	}
	if a.runtimeConfig.AppConnectionConfig.HealthCheck != nil && a.appChannel != nil {
		// We can't just pass "a.appChannel.HealthProbe" because appChannel may be re-created
		a.appHealth = apphealth.New(*a.runtimeConfig.AppConnectionConfig.HealthCheck, func(ctx context.Context) (bool, error) {
			return a.appChannel.HealthProbe(ctx)
		})
		a.appHealth.OnHealthChange(a.appHealthChanged)
		a.appHealth.StartProbes(a.ctx)

		// Set the appHealth object in the channel so it's aware of the app's health status
		a.appChannel.SetAppHealth(a.appHealth)

		// Enqueue a probe right away
		// This will also start the input components once the app is healthy
		a.appHealth.Enqueue()
	} else {
		// If there's no health check, mark the app as healthy right away so subscriptions can start
		a.appHealthChanged(apphealth.AppStatusHealthy)
	}

	return nil
}

// appHealthReadyInit completes the initialization phase and is invoked after the app is healthy
func (a *DaprRuntime) appHealthReadyInit(opts *runtimeOpts) {
	var err error

	// Load app configuration (for actors) and init actors
	a.loadAppConfiguration()

	if len(a.runtimeConfig.PlacementAddresses) != 0 {
		err = a.initActors()
		if err != nil {
			log.Warn(err)
		} else {
			a.daprHTTPAPI.SetActorRuntime(a.actor)
			a.daprGRPCAPI.SetActorRuntime(a.actor)

			// Workflow engine depends on actor runtime being initialized
			a.initWorkflowEngine()
		}
	}

	if opts.componentsCallback != nil {
		if err = opts.componentsCallback(ComponentRegistry{
			Actors:          a.actor,
			DirectMessaging: a.directMessaging,
			CompStore:       a.compStore,
		}); err != nil {
			log.Fatalf("failed to register components with callback: %s", err)
		}
	}
}

func (a *DaprRuntime) initWorkflowEngine() {
	wfComponentFactory := wfengine.BuiltinWorkflowFactory(a.workflowEngine)

	if wfInitErr := a.workflowEngine.SetActorRuntime(a.actor); wfInitErr != nil {
		log.Warnf("Failed to set actor runtime for Dapr workflow engine - workflow engine will not start: %w", wfInitErr)
	} else {
		if a.workflowComponentRegistry != nil {
			log.Infof("Registering component for dapr workflow engine...")
			a.workflowComponentRegistry.RegisterComponent(wfComponentFactory, "dapr")
			if componentInitErr := a.initWorkflowComponent(wfengine.ComponentDefinition); componentInitErr != nil {
				log.Warnf("Failed to initialize Dapr workflow component: %v", componentInitErr)
			}
		} else {
			log.Infof("No workflow registry available, not registering Dapr workflow component...")
		}
	}
}

// initPluggableComponents discover pluggable components and initialize with their respective registries.
func (a *DaprRuntime) initPluggableComponents() {
	if runtime.GOOS == "windows" {
		log.Debugf("the current OS does not support pluggable components feature, skipping initialization")
		return
	}
	if err := pluggable.Discover(a.ctx); err != nil {
		log.Errorf("could not initialize pluggable components %v", err)
	}
}

// Sets the status of the app to healthy or un-healthy
// Callback for apphealth when the detected status changed
func (a *DaprRuntime) appHealthChanged(status uint8) {
	a.appHealthLock.Lock()
	defer a.appHealthLock.Unlock()

	switch status {
	case apphealth.AppStatusHealthy:
		// First time the app becomes healthy, complete the init process
		if a.appHealthReady != nil {
			a.appHealthReady()
			a.appHealthReady = nil
		}

		// Start subscribing to topics and reading from input bindings
		a.startSubscriptions()
		err := a.startReadingFromBindings()
		if err != nil {
			log.Warnf("failed to read from bindings: %s ", err)
		}
	case apphealth.AppStatusUnhealthy:
		// Stop topic subscriptions and input bindings
		a.stopSubscriptions()
		a.stopReadingFromBindings()
	}
}

func (a *DaprRuntime) populateSecretsConfiguration() {
	// Populate in a map for easy lookup by store name.
	if a.globalConfig.Spec.Secrets != nil {
		for _, scope := range a.globalConfig.Spec.Secrets.Scopes {
			a.compStore.AddSecretsConfiguration(scope.StoreName, scope)
		}
	}
}

func (a *DaprRuntime) buildHTTPPipelineForSpec(spec config.PipelineSpec, targetPipeline string) (pipeline httpMiddleware.Pipeline, err error) {
	pipeline.Handlers = make([]func(next nethttp.Handler) nethttp.Handler, 0, len(spec.Handlers))
	for i := 0; i < len(spec.Handlers); i++ {
		middlewareSpec := spec.Handlers[i]
		component, exists := a.compStore.GetComponent(middlewareSpec.Type, middlewareSpec.Name)
		if !exists {
			// Log the error but continue with initializing the pipeline
			log.Error("couldn't find middleware component defined in configuration with name %s and type %s/%s",
				middlewareSpec.Name, middlewareSpec.Type, middlewareSpec.Version)
			continue
		}
		md := middleware.Metadata{Base: a.toBaseMetadata(component)}
		handler, err := a.httpMiddlewareRegistry.Create(middlewareSpec.Type, middlewareSpec.Version, md, middlewareSpec.LogName())
		if err != nil {
			e := fmt.Sprintf("process component %s error: %s", component.Name, err.Error())
			if !component.Spec.IgnoreErrors {
				log.Warn("error processing middleware component, daprd process will exit gracefully")
				a.Shutdown(a.runtimeConfig.GracefulShutdownDuration)
				log.Fatal(e)
				// This error is only caught by tests, since during normal execution we panic
				return pipeline, errors.New("dapr panicked")
			}
			log.Error(e)
			continue
		}
		log.Infof("enabled %s/%s %s middleware", middlewareSpec.Type, targetPipeline, middlewareSpec.Version)
		pipeline.Handlers = append(pipeline.Handlers, handler)
	}

	return pipeline, nil
}

func (a *DaprRuntime) buildHTTPPipeline() (httpMiddleware.Pipeline, error) {
	if a.globalConfig == nil || a.globalConfig.Spec.HTTPPipelineSpec == nil {
		return httpMiddleware.Pipeline{}, nil
	}
	return a.buildHTTPPipelineForSpec(*a.globalConfig.Spec.HTTPPipelineSpec, "http")
}

func (a *DaprRuntime) buildAppHTTPPipeline() (httpMiddleware.Pipeline, error) {
	if a.globalConfig == nil || a.globalConfig.Spec.AppHTTPPipelineSpec == nil {
		return httpMiddleware.Pipeline{}, nil
	}
	return a.buildHTTPPipelineForSpec(*a.globalConfig.Spec.AppHTTPPipelineSpec, "app channel")
}

func (a *DaprRuntime) initBinding(c componentsV1alpha1.Component) error {
	found := false
	if a.bindingsRegistry.HasOutputBinding(c.Spec.Type, c.Spec.Version) {
		if err := a.initOutputBinding(c); err != nil {
			return err
		}
		found = true
	}

	if a.bindingsRegistry.HasInputBinding(c.Spec.Type, c.Spec.Version) {
		if err := a.initInputBinding(c); err != nil {
			return err
		}
		found = true
	}

	if !found {
		diag.DefaultMonitoring.ComponentInitFailed(c.Spec.Type, "creation", c.ObjectMeta.Name)
		return fmt.Errorf("couldn't find binding %s/%s", c.Spec.Type, c.Spec.Version)
	}
	return nil
}

func (a *DaprRuntime) sendToDeadLetter(name string, msg *pubsub.NewMessage, deadLetterTopic string) (err error) {
	req := &pubsub.PublishRequest{
		Data:        msg.Data,
		PubsubName:  name,
		Topic:       deadLetterTopic,
		Metadata:    msg.Metadata,
		ContentType: msg.ContentType,
	}

	err = a.Publish(req)
	if err != nil {
		log.Errorf("error sending message to dead letter, origin topic: %s dead letter topic %s err: %w", msg.Topic, deadLetterTopic, err)
		return err
	}
	return nil
}

func (a *DaprRuntime) subscribeTopic(parentCtx context.Context, name string, topic string, route compstore.TopicRouteElem) error {
	subKey := pubsubTopicKey(name, topic)

	a.topicsLock.Lock()
	defer a.topicsLock.Unlock()

	pubSub, ok := a.compStore.GetPubSub(name)
	if !ok {
		return fmt.Errorf("pubsub '%s' not found", name)
	}

	allowed := a.isPubSubOperationAllowed(name, topic, pubSub.ScopedSubscriptions)
	if !allowed {
		return fmt.Errorf("subscription to topic '%s' on pubsub '%s' is not allowed", topic, name)
	}

	log.Debugf("subscribing to topic='%s' on pubsub='%s'", topic, name)

	if _, ok := a.topicCtxCancels[subKey]; ok {
		return fmt.Errorf("cannot subscribe to topic '%s' on pubsub '%s': the subscription already exists", topic, name)
	}

	ctx, cancel := context.WithCancel(parentCtx)
	policyDef := a.resiliency.ComponentInboundPolicy(name, resiliency.Pubsub)
	routeMetadata := route.Metadata

	namespaced := pubSub.NamespaceScoped

	if route.BulkSubscribe != nil && route.BulkSubscribe.Enabled {
		err := a.bulkSubscribeTopic(ctx, policyDef, name, topic, route, namespaced)
		if err != nil {
			cancel()
			return fmt.Errorf("failed to bulk subscribe to topic %s: %w", topic, err)
		}
		a.topicCtxCancels[subKey] = cancel
		return nil
	}

	subscribeTopic := topic
	if namespaced {
		subscribeTopic = a.namespace + topic
	}

	err := pubSub.Component.Subscribe(ctx, pubsub.SubscribeRequest{
		Topic:    subscribeTopic,
		Metadata: routeMetadata,
	}, func(ctx context.Context, msg *pubsub.NewMessage) error {
		if msg.Metadata == nil {
			msg.Metadata = make(map[string]string, 1)
		}

		msg.Metadata[pubsubName] = name

		msgTopic := msg.Topic
		if pubSub.NamespaceScoped {
			msgTopic = strings.Replace(msgTopic, a.namespace, "", 1)
		}

		rawPayload, err := contribMetadata.IsRawPayload(route.Metadata)
		if err != nil {
			log.Errorf("error deserializing pubsub metadata: %s", err)
			if route.DeadLetterTopic != "" {
				if dlqErr := a.sendToDeadLetter(name, msg, route.DeadLetterTopic); dlqErr == nil {
					// dlq has been configured and message is successfully sent to dlq.
					diag.DefaultComponentMonitoring.PubsubIngressEvent(ctx, pubsubName, strings.ToLower(string(pubsub.Drop)), msgTopic, 0)
					return nil
				}
			}
			diag.DefaultComponentMonitoring.PubsubIngressEvent(ctx, pubsubName, strings.ToLower(string(pubsub.Retry)), msgTopic, 0)
			return err
		}

		var cloudEvent map[string]interface{}
		data := msg.Data
		if rawPayload {
			cloudEvent = pubsub.FromRawPayload(msg.Data, msgTopic, name)
			data, err = json.Marshal(cloudEvent)
			if err != nil {
				log.Errorf("error serializing cloud event in pubsub %s and topic %s: %s", name, msgTopic, err)
				if route.DeadLetterTopic != "" {
					if dlqErr := a.sendToDeadLetter(name, msg, route.DeadLetterTopic); dlqErr == nil {
						// dlq has been configured and message is successfully sent to dlq.
						diag.DefaultComponentMonitoring.PubsubIngressEvent(ctx, pubsubName, strings.ToLower(string(pubsub.Drop)), msgTopic, 0)
						return nil
					}
				}
				diag.DefaultComponentMonitoring.PubsubIngressEvent(ctx, pubsubName, strings.ToLower(string(pubsub.Retry)), msgTopic, 0)
				return err
			}
		} else {
			err = json.Unmarshal(msg.Data, &cloudEvent)
			if err != nil {
				log.Errorf("error deserializing cloud event in pubsub %s and topic %s: %s", name, msgTopic, err)
				if route.DeadLetterTopic != "" {
					if dlqErr := a.sendToDeadLetter(name, msg, route.DeadLetterTopic); dlqErr == nil {
						// dlq has been configured and message is successfully sent to dlq.
						diag.DefaultComponentMonitoring.PubsubIngressEvent(ctx, pubsubName, strings.ToLower(string(pubsub.Drop)), msgTopic, 0)
						return nil
					}
				}
				diag.DefaultComponentMonitoring.PubsubIngressEvent(ctx, pubsubName, strings.ToLower(string(pubsub.Retry)), msgTopic, 0)
				return err
			}
		}

		if pubsub.HasExpired(cloudEvent) {
			log.Warnf("dropping expired pub/sub event %v as of %v", cloudEvent[pubsub.IDField], cloudEvent[pubsub.ExpirationField])
			diag.DefaultComponentMonitoring.PubsubIngressEvent(ctx, pubsubName, strings.ToLower(string(pubsub.Drop)), msgTopic, 0)

			if route.DeadLetterTopic != "" {
				_ = a.sendToDeadLetter(name, msg, route.DeadLetterTopic)
			}
			return nil
		}

		routePath, shouldProcess, err := findMatchingRoute(route.Rules, cloudEvent)
		if err != nil {
			log.Errorf("error finding matching route for event %v in pubsub %s and topic %s: %s", cloudEvent[pubsub.IDField], name, msgTopic, err)
			if route.DeadLetterTopic != "" {
				if dlqErr := a.sendToDeadLetter(name, msg, route.DeadLetterTopic); dlqErr == nil {
					// dlq has been configured and message is successfully sent to dlq.
					diag.DefaultComponentMonitoring.PubsubIngressEvent(ctx, pubsubName, strings.ToLower(string(pubsub.Drop)), msgTopic, 0)
					return nil
				}
			}
			diag.DefaultComponentMonitoring.PubsubIngressEvent(ctx, pubsubName, strings.ToLower(string(pubsub.Retry)), msgTopic, 0)
			return err
		}
		if !shouldProcess {
			// The event does not match any route specified so ignore it.
			log.Debugf("no matching route for event %v in pubsub %s and topic %s; skipping", cloudEvent[pubsub.IDField], name, msgTopic)
			diag.DefaultComponentMonitoring.PubsubIngressEvent(ctx, pubsubName, strings.ToLower(string(pubsub.Drop)), msgTopic, 0)
			if route.DeadLetterTopic != "" {
				_ = a.sendToDeadLetter(name, msg, route.DeadLetterTopic)
			}
			return nil
		}

		psm := &pubsubSubscribedMessage{
			cloudEvent: cloudEvent,
			data:       data,
			topic:      msgTopic,
			metadata:   msg.Metadata,
			path:       routePath,
			pubsub:     name,
		}
		policyRunner := resiliency.NewRunner[any](ctx, policyDef)
		_, err = policyRunner(func(ctx context.Context) (any, error) {
			var pErr error
			if a.runtimeConfig.AppConnectionConfig.Protocol.IsHTTP() {
				pErr = a.publishMessageHTTP(ctx, psm)
			} else {
				pErr = a.publishMessageGRPC(ctx, psm)
			}
			var rErr *rterrors.RetriableError
			if errors.As(pErr, &rErr) {
				log.Warnf("encountered a retriable error while publishing a subscribed message to topic %s, err: %v", msgTopic, rErr.Unwrap())
			} else if pErr != nil {
				log.Errorf("encountered a non-retriable error while publishing a subscribed message to topic %s, err: %v", msgTopic, pErr)
			}
			return nil, pErr
		})
		if err != nil && err != context.Canceled {
			// Sending msg to dead letter queue.
			// If no DLQ is configured, return error for backwards compatibility (component-level retry).
			if route.DeadLetterTopic == "" {
				return err
			}
			_ = a.sendToDeadLetter(name, msg, route.DeadLetterTopic)
			return nil
		}
		return err
	})
	if err != nil {
		cancel()
		return fmt.Errorf("failed to subscribe to topic %s: %w", topic, err)
	}
	a.topicCtxCancels[subKey] = cancel
	return nil
}

func (a *DaprRuntime) unsubscribeTopic(name string, topic string) error {
	a.topicsLock.Lock()
	defer a.topicsLock.Unlock()

	subKey := pubsubTopicKey(name, topic)
	cancel, ok := a.topicCtxCancels[subKey]
	if !ok {
		return fmt.Errorf("cannot unsubscribe from topic '%s' on pubsub '%s': the subscription does not exist", topic, name)
	}

	if cancel != nil {
		cancel()
	}

	delete(a.topicCtxCancels, subKey)

	return nil
}

func (a *DaprRuntime) beginPubSub(name string) error {
	topicRoutes, err := a.getTopicRoutes()
	if err != nil {
		return err
	}

	v, ok := topicRoutes[name]
	if !ok {
		return nil
	}

	for topic, route := range v {
		err = a.subscribeTopic(a.pubsubCtx, name, topic, route)
		if err != nil {
			// Log the error only
			log.Errorf("error occurred while beginning pubsub for topic %s on component %s: %v", topic, name, err)
		}
	}

	return nil
}

// findMatchingRoute selects the path based on routing rules. If there are
// no matching rules, the route-level path is used.
func findMatchingRoute(rules []*runtimePubsub.Rule, cloudEvent interface{}) (path string, shouldProcess bool, err error) {
	hasRules := len(rules) > 0
	if hasRules {
		data := map[string]interface{}{
			"event": cloudEvent,
		}
		rule, err := matchRoutingRule(rules, data)
		if err != nil {
			return "", false, err
		}
		if rule != nil {
			return rule.Path, true, nil
		}
	}

	return "", false, nil
}

func matchRoutingRule(rules []*runtimePubsub.Rule, data map[string]interface{}) (*runtimePubsub.Rule, error) {
	for _, rule := range rules {
		if rule.Match == nil {
			return rule, nil
		}
		iResult, err := rule.Match.Eval(data)
		if err != nil {
			return nil, err
		}
		result, ok := iResult.(bool)
		if !ok {
			return nil, fmt.Errorf("the result of match expression %s was not a boolean", rule.Match)
		}

		if result {
			return rule, nil
		}
	}

	return nil, nil
}

func (a *DaprRuntime) initDirectMessaging(resolver nr.Resolver) {
	a.directMessaging = messaging.NewDirectMessaging(messaging.NewDirectMessagingOpts{
		AppID:                   a.runtimeConfig.ID,
		Namespace:               a.namespace,
		Port:                    a.runtimeConfig.InternalGRPCPort,
		Mode:                    a.runtimeConfig.Mode,
		AppChannel:              a.appChannel,
		HTTPEndpointsAppChannel: a.httpEndpointsAppChannel,
		ClientConnFn:            a.grpc.GetGRPCConnection,
		Resolver:                resolver,
		MaxRequestBodySize:      a.runtimeConfig.MaxRequestBodySize,
		Proxy:                   a.proxy,
		ReadBufferSize:          a.runtimeConfig.ReadBufferSize,
		Resiliency:              a.resiliency,
		IsStreamingEnabled:      a.globalConfig.IsFeatureEnabled(config.ServiceInvocationStreaming),
		CompStore:               a.compStore,
	})
}

func (a *DaprRuntime) initProxy() {
	a.proxy = messaging.NewProxy(messaging.ProxyOpts{
		AppClientFn:        a.grpc.GetAppClient,
		ConnectionFactory:  a.grpc.GetGRPCConnection,
		AppID:              a.runtimeConfig.ID,
		ACL:                a.accessControlList,
		Resiliency:         a.resiliency,
		MaxRequestBodySize: a.runtimeConfig.MaxRequestBodySize,
	})
}

// begin components updates for kubernetes mode.
func (a *DaprRuntime) beginComponentsUpdates() error {
	if a.operatorClient == nil {
		return nil
	}

	go func() {
		parseAndUpdate := func(compRaw []byte) {
			var component componentsV1alpha1.Component
			if err := json.Unmarshal(compRaw, &component); err != nil {
				log.Warnf("error deserializing component: %s", err)
				return
			}

			if !a.isObjectAuthorized(component) {
				log.Debugf("received unauthorized component update, ignored. name: %s, type: %s/%s", component.ObjectMeta.Name, component.Spec.Type, component.Spec.Version)
				return
			}

			log.Debugf("received component update. name: %s, type: %s/%s", component.ObjectMeta.Name, component.Spec.Type, component.Spec.Version)
			updated := a.onComponentUpdated(component)
			if !updated {
				log.Info("component update skipped: .spec field unchanged")
			}
		}

		needList := false
		for {
			var stream operatorv1pb.Operator_ComponentUpdateClient //nolint:nosnakecase

			// Retry on stream error.
			backoff.Retry(func() error {
				var err error
				stream, err = a.operatorClient.ComponentUpdate(context.Background(), &operatorv1pb.ComponentUpdateRequest{
					Namespace: a.namespace,
					PodName:   a.podName,
				})
				if err != nil {
					log.Errorf("error from operator stream: %s", err)
					return err
				}
				return nil
			}, backoff.NewExponentialBackOff())

			if needList {
				// We should get all components again to avoid missing any updates during the failure time.
				backoff.Retry(func() error {
					resp, err := a.operatorClient.ListComponents(context.Background(), &operatorv1pb.ListComponentsRequest{
						Namespace: a.namespace,
					})
					if err != nil {
						log.Errorf("error listing components: %s", err)
						return err
					}

					comps := resp.GetComponents()
					for i := 0; i < len(comps); i++ {
						// avoid missing any updates during the init component time.
						go func(comp []byte) {
							parseAndUpdate(comp)
						}(comps[i])
					}

					return nil
				}, backoff.NewExponentialBackOff())
			}

			for {
				c, err := stream.Recv()
				if err != nil {
					// Retry on stream error.
					needList = true
					log.Errorf("error from operator stream: %s", err)
					break
				}

				parseAndUpdate(c.GetComponent())
			}
		}
	}()
	return nil
}

func (a *DaprRuntime) onComponentUpdated(component componentsV1alpha1.Component) bool {
	oldComp, exists := a.compStore.GetComponent(component.Spec.Type, component.Name)
	newComp, _ := a.processComponentSecrets(component)

	if exists && reflect.DeepEqual(oldComp.Spec, newComp.Spec) {
		return false
	}

	a.pendingComponents <- component
	return true
}

// begin http endpoint updates for kubernetes mode.
func (a *DaprRuntime) beginHTTPEndpointsUpdates() error {
	if a.operatorClient == nil {
		return nil
	}

	go func() {
		parseAndUpdate := func(endpointRaw []byte) {
			var endpoint httpEndpointV1alpha1.HTTPEndpoint
			if err := json.Unmarshal(endpointRaw, &endpoint); err != nil {
				log.Warnf("error deserializing http endpoint: %s", err)
				return
			}

			log.Debugf("received http endpoint update for name: %s", endpoint.ObjectMeta.Name)
			updated := a.onHTTPEndpointUpdated(endpoint)
			if !updated {
				log.Info("http endpoint update skipped: .spec field unchanged")
			}
		}

		needList := false
		for a.ctx.Err() == nil {
			var stream operatorv1pb.Operator_HTTPEndpointUpdateClient //nolint:nosnakecase
			streamData, err := backoff.RetryWithData(func() (interface{}, error) {
				var err error
				stream, err = a.operatorClient.HTTPEndpointUpdate(context.Background(), &operatorv1pb.HTTPEndpointUpdateRequest{
					Namespace: a.namespace,
					PodName:   a.podName,
				})
				if err != nil {
					log.Errorf("error from operator stream: %s", err)
					return nil, err
				}
				return stream, nil
			}, backoff.NewExponentialBackOff())
			if err != nil {
				// Retry on stream error.
				needList = true
				log.Errorf("error from operator stream: %s", err)
				continue
			}
			stream = streamData.(operatorv1pb.Operator_HTTPEndpointUpdateClient)

			if needList {
				// We should get all http endpoints again to avoid missing any updates during the failure time.
				streamData, err := backoff.RetryWithData(func() (interface{}, error) {
					resp, err := a.operatorClient.ListHTTPEndpoints(context.Background(), &operatorv1pb.ListHTTPEndpointsRequest{
						Namespace: a.namespace,
					})
					if err != nil {
						log.Errorf("error listing http endpoints: %s", err)
						return nil, err
					}

					return resp.GetHttpEndpoints(), nil
				}, backoff.NewExponentialBackOff())
				if err != nil {
					// Retry on stream error.
					log.Errorf("persistent error from operator stream: %s", err)
					continue
				}

				endpointsToUpdate := streamData.([][]byte)
				for i := 0; i < len(endpointsToUpdate); i++ {
					parseAndUpdate(endpointsToUpdate[i])
				}
			}

			for {
				e, err := stream.Recv()
				if err != nil {
					// Retry on stream error.
					needList = true
					log.Errorf("error from operator stream: %s", err)
					break
				}

				parseAndUpdate(e.GetHttpEndpoints())
			}
		}
	}()
	return nil
}

func (a *DaprRuntime) onHTTPEndpointUpdated(endpoint httpEndpointV1alpha1.HTTPEndpoint) bool {
	oldEndpoint, exists := a.compStore.GetHTTPEndpoint(endpoint.Name)
	newEndpoint, _ := a.processHTTPEndpointSecrets(endpoint)

	if exists && reflect.DeepEqual(oldEndpoint.Spec, newEndpoint.Spec) {
		return false
	}

	a.pendingHTTPEndpoints <- endpoint

	log.Infof("http endpoint updated for http endpoint named: %s", endpoint.Name)

	return true
}

func (a *DaprRuntime) sendBatchOutputBindingsParallel(to []string, data []byte) {
	for _, dst := range to {
		go func(name string) {
			_, err := a.sendToOutputBinding(name, &bindings.InvokeRequest{
				Data:      data,
				Operation: bindings.CreateOperation,
			})
			if err != nil {
				log.Error(err)
			}
		}(dst)
	}
}

func (a *DaprRuntime) sendBatchOutputBindingsSequential(to []string, data []byte) error {
	for _, dst := range to {
		_, err := a.sendToOutputBinding(dst, &bindings.InvokeRequest{
			Data:      data,
			Operation: bindings.CreateOperation,
		})
		if err != nil {
			return err
		}
	}
	return nil
}

func (a *DaprRuntime) sendToOutputBinding(name string, req *bindings.InvokeRequest) (*bindings.InvokeResponse, error) {
	if req.Operation == "" {
		return nil, errors.New("operation field is missing from request")
	}

	if binding, ok := a.compStore.GetOutputBinding(name); ok {
		ops := binding.Operations()
		for _, o := range ops {
			if o == req.Operation {
				policyRunner := resiliency.NewRunner[*bindings.InvokeResponse](a.ctx,
					a.resiliency.ComponentOutboundPolicy(name, resiliency.Binding),
				)
				return policyRunner(func(ctx context.Context) (*bindings.InvokeResponse, error) {
					return binding.Invoke(ctx, req)
				})
			}
		}
		supported := make([]string, 0, len(ops))
		for _, o := range ops {
			supported = append(supported, string(o))
		}
		return nil, fmt.Errorf("binding %s does not support operation %s. supported operations:%s", name, req.Operation, strings.Join(supported, " "))
	}
	return nil, fmt.Errorf("couldn't find output binding %s", name)
}

func (a *DaprRuntime) onAppResponse(response *bindings.AppResponse) error {
	if len(response.State) > 0 {
		go func(reqs []state.SetRequest) {
			store, ok := a.compStore.GetStateStore(response.StoreName)
			if !ok {
				return
			}

			err := stateLoader.PerformBulkStoreOperation(a.ctx, reqs,
				a.resiliency.ComponentOutboundPolicy(response.StoreName, resiliency.Statestore),
				state.BulkStoreOpts{},
				store.Set,
				store.BulkSet,
			)
			if err != nil {
				log.Errorf("error saving state from app response: %v", err)
			}
		}(response.State)
	}

	if len(response.To) > 0 {
		b, err := json.Marshal(&response.Data)
		if err != nil {
			return err
		}

		if response.Concurrency == bindingsConcurrencyParallel {
			a.sendBatchOutputBindingsParallel(response.To, b)
		} else {
			return a.sendBatchOutputBindingsSequential(response.To, b)
		}
	}

	return nil
}

func (a *DaprRuntime) sendBindingEventToApp(bindingName string, data []byte, metadata map[string]string) ([]byte, error) {
	var response bindings.AppResponse
	spanName := "bindings/" + bindingName
	spanContext := trace.SpanContext{}

	// Check the grpc-trace-bin with fallback to traceparent.
	validTraceparent := false
	if val, ok := metadata[diag.GRPCTraceContextKey]; ok {
		if sc, ok := diagUtils.SpanContextFromBinary([]byte(val)); ok {
			spanContext = sc
		}
	} else if val, ok := metadata[diag.TraceparentHeader]; ok {
		if sc, ok := diag.SpanContextFromW3CString(val); ok {
			spanContext = sc
			validTraceparent = true
			// Only parse the tracestate if we've successfully parsed the traceparent.
			if val, ok := metadata[diag.TracestateHeader]; ok {
				ts := diag.TraceStateFromW3CString(val)
				spanContext.WithTraceState(*ts)
			}
		}
	}
	// span is nil if tracing is disabled (sampling rate is 0)
	ctx, span := diag.StartInternalCallbackSpan(a.ctx, spanName, spanContext, a.globalConfig.Spec.TracingSpec)

	var appResponseBody []byte
	path, _ := a.compStore.GetInputBindingRoute(bindingName)
	if path == "" {
		path = bindingName
	}

	if !a.runtimeConfig.AppConnectionConfig.Protocol.IsHTTP() {
		if span != nil {
			ctx = diag.SpanContextToGRPCMetadata(ctx, span.SpanContext())
		}

		// Add workaround to fallback on checking traceparent header.
		// As grpc-trace-bin is not yet there in OpenTelemetry unlike OpenCensus, tracking issue https://github.com/open-telemetry/opentelemetry-specification/issues/639
		// and grpc-dotnet client adheres to OpenTelemetry Spec which only supports http based traceparent header in gRPC path.
		// TODO: Remove this workaround fix once grpc-dotnet supports grpc-trace-bin header. Tracking issue https://github.com/dapr/dapr/issues/1827.
		if validTraceparent && span != nil {
			spanContextHeaders := make(map[string]string, 2)
			diag.SpanContextToHTTPHeaders(span.SpanContext(), func(key string, val string) {
				spanContextHeaders[key] = val
			})
			for key, val := range spanContextHeaders {
				ctx = md.AppendToOutgoingContext(ctx, key, val)
			}
		}

		conn, err := a.grpc.GetAppClient()
		defer a.grpc.ReleaseAppClient(conn)
		if err != nil {
			return nil, fmt.Errorf("error while getting app client: %w", err)
		}
		client := runtimev1pb.NewAppCallbackClient(conn)
		req := &runtimev1pb.BindingEventRequest{
			Name:     bindingName,
			Data:     data,
			Metadata: metadata,
		}
		start := time.Now()

		policyRunner := resiliency.NewRunner[*runtimev1pb.BindingEventResponse](ctx,
			a.resiliency.ComponentInboundPolicy(bindingName, resiliency.Binding),
		)
		resp, err := policyRunner(func(ctx context.Context) (*runtimev1pb.BindingEventResponse, error) {
			return client.OnBindingEvent(ctx, req)
		})

		if span != nil {
			m := diag.ConstructInputBindingSpanAttributes(
				bindingName,
				"/dapr.proto.runtime.v1.AppCallback/OnBindingEvent")
			diag.AddAttributesToSpan(span, m)
			diag.UpdateSpanStatusFromGRPCError(span, err)
			span.End()
		}
		if diag.DefaultGRPCMonitoring.IsEnabled() {
			diag.DefaultGRPCMonitoring.ServerRequestSent(ctx,
				"/dapr.proto.runtime.v1.AppCallback/OnBindingEvent",
				status.Code(err).String(),
				int64(len(resp.GetData())), start)
		}

		if err != nil {
			return nil, fmt.Errorf("error invoking app: %w", err)
		}
		if resp != nil {
			if resp.Concurrency == runtimev1pb.BindingEventResponse_PARALLEL { //nolint:nosnakecase
				response.Concurrency = bindingsConcurrencyParallel
			} else {
				response.Concurrency = bindingsConcurrencySequential
			}

			response.To = resp.To

			if resp.Data != nil {
				appResponseBody = resp.Data

				var d interface{}
				err := json.Unmarshal(resp.Data, &d)
				if err == nil {
					response.Data = d
				}
			}
		}
	} else {
		policyDef := a.resiliency.ComponentInboundPolicy(bindingName, resiliency.Binding)

		reqMetadata := make(map[string][]string, len(metadata))
		for k, v := range metadata {
			reqMetadata[k] = []string{v}
		}
		req := invokev1.NewInvokeMethodRequest(path).
			WithHTTPExtension(nethttp.MethodPost, "").
			WithRawDataBytes(data).
			WithContentType(invokev1.JSONContentType).
			WithMetadata(reqMetadata)
		if policyDef != nil {
			req.WithReplay(policyDef.HasRetries())
		}
		defer req.Close()

		respErr := errors.New("error sending binding event to application")
		policyRunner := resiliency.NewRunnerWithOptions(ctx, policyDef,
			resiliency.RunnerOpts[*invokev1.InvokeMethodResponse]{
				Disposer: resiliency.DisposerCloser[*invokev1.InvokeMethodResponse],
			},
		)
		resp, err := policyRunner(func(ctx context.Context) (*invokev1.InvokeMethodResponse, error) {
			rResp, rErr := a.appChannel.InvokeMethod(ctx, req, "")
			if rErr != nil {
				return rResp, rErr
			}
			if rResp != nil && rResp.Status().Code != nethttp.StatusOK {
				return rResp, fmt.Errorf("%w, status %d", respErr, rResp.Status().Code)
			}
			return rResp, nil
		})
		if err != nil && !errors.Is(err, respErr) {
			return nil, fmt.Errorf("error invoking app: %w", err)
		}

		if resp == nil {
			return nil, errors.New("error invoking app: response object is nil")
		}
		defer resp.Close()

		if span != nil {
			m := diag.ConstructInputBindingSpanAttributes(
				bindingName,
				nethttp.MethodPost+" /"+bindingName,
			)
			diag.AddAttributesToSpan(span, m)
			diag.UpdateSpanStatusFromHTTPStatus(span, int(resp.Status().Code))
			span.End()
		}

		appResponseBody, err = resp.RawDataFull()

		// ::TODO report metrics for http, such as grpc
		if resp.Status().Code < 200 || resp.Status().Code > 299 {
			return nil, fmt.Errorf("fails to send binding event to http app channel, status code: %d body: %s", resp.Status().Code, string(appResponseBody))
		}

		if err != nil {
			return nil, fmt.Errorf("failed to read response body: %w", err)
		}
	}

	if len(response.State) > 0 || len(response.To) > 0 {
		if err := a.onAppResponse(&response); err != nil {
			log.Errorf("error executing app response: %s", err)
		}
	}

	return appResponseBody, nil
}

func (a *DaprRuntime) readFromBinding(readCtx context.Context, name string, binding bindings.InputBinding) error {
	return binding.Read(readCtx, func(_ context.Context, resp *bindings.ReadResponse) ([]byte, error) {
		if resp == nil {
			return nil, nil
		}

		start := time.Now()
		b, err := a.sendBindingEventToApp(name, resp.Data, resp.Metadata)
		elapsed := diag.ElapsedSince(start)

		diag.DefaultComponentMonitoring.InputBindingEvent(context.Background(), name, err == nil, elapsed)

		if err != nil {
			log.Debugf("error from app consumer for binding [%s]: %s", name, err)
			return nil, err
		}
		return b, nil
	})
}

func (a *DaprRuntime) startHTTPServer(port int, publicPort *int, profilePort int, allowedOrigins string, pipeline httpMiddleware.Pipeline) error {
	a.daprHTTPAPI = http.NewAPI(http.APIOpts{
		AppID:                       a.runtimeConfig.ID,
		AppChannel:                  a.appChannel,
		HTTPEndpointsAppChannel:     a.httpEndpointsAppChannel,
		DirectMessaging:             a.directMessaging,
		Resiliency:                  a.resiliency,
		PubsubAdapter:               a.getPublishAdapter(),
		Actors:                      a.actor,
		SendToOutputBindingFn:       a.sendToOutputBinding,
		TracingSpec:                 a.globalConfig.GetTracingSpec(),
		Shutdown:                    a.ShutdownWithWait,
		GetComponentsCapabilitiesFn: a.getComponentsCapabilitesMap,
		MaxRequestBodySize:          int64(a.runtimeConfig.MaxRequestBodySize) << 20, // Convert from MB to bytes
		CompStore:                   a.compStore,
		AppConnectionConfig:         a.runtimeConfig.AppConnectionConfig,
		GlobalConfig:                a.globalConfig,
	})

	var obfuscateUrls, logHealthChecks bool
	if a.globalConfig.Spec.LoggingSpec != nil && a.globalConfig.Spec.LoggingSpec.APILogging != nil {
		obfuscateUrls = a.globalConfig.Spec.LoggingSpec.APILogging.ObfuscateURLs
		logHealthChecks = !a.globalConfig.Spec.LoggingSpec.APILogging.OmitHealthChecks
	}

	serverConf := http.ServerConfig{
		AppID:                   a.runtimeConfig.ID,
		HostAddress:             a.hostAddress,
		Port:                    port,
		APIListenAddresses:      a.runtimeConfig.APIListenAddresses,
		PublicPort:              publicPort,
		ProfilePort:             profilePort,
		AllowedOrigins:          allowedOrigins,
		EnableProfiling:         a.runtimeConfig.EnableProfiling,
		MaxRequestBodySizeMB:    a.runtimeConfig.MaxRequestBodySize,
		UnixDomainSocket:        a.runtimeConfig.UnixDomainSocket,
		ReadBufferSizeKB:        a.runtimeConfig.ReadBufferSize,
		EnableAPILogging:        a.runtimeConfig.EnableAPILogging,
		APILoggingObfuscateURLs: obfuscateUrls,
		APILogHealthChecks:      logHealthChecks,
	}

	server := http.NewServer(http.NewServerOpts{
		API:         a.daprHTTPAPI,
		Config:      serverConf,
		TracingSpec: a.globalConfig.GetTracingSpec(),
		MetricSpec:  a.globalConfig.GetMetricsSpec(),
		Pipeline:    pipeline,
		APISpec:     a.globalConfig.GetAPISpec(),
	})
	if err := server.StartNonBlocking(); err != nil {
		return err
	}
	a.apiClosers = append(a.apiClosers, server)

	return nil
}

func (a *DaprRuntime) startGRPCInternalServer(api grpc.API, port int) error {
	// Since GRPCInteralServer is encrypted & authenticated, it is safe to listen on *
	serverConf := a.getNewServerConfig([]string{""}, port)
	server := grpc.NewInternalServer(api, serverConf, a.globalConfig.GetTracingSpec(), a.globalConfig.GetMetricsSpec(), a.authenticator, a.proxy)
	if err := server.StartNonBlocking(); err != nil {
		return err
	}
	a.apiClosers = append(a.apiClosers, server)

	return nil
}

func (a *DaprRuntime) startGRPCAPIServer(api grpc.API, port int) error {
	serverConf := a.getNewServerConfig(a.runtimeConfig.APIListenAddresses, port)
	server := grpc.NewAPIServer(api, serverConf, a.globalConfig.GetTracingSpec(), a.globalConfig.GetMetricsSpec(), a.globalConfig.GetAPISpec(), a.proxy, a.workflowEngine)
	if err := server.StartNonBlocking(); err != nil {
		return err
	}
	a.apiClosers = append(a.apiClosers, server)

	return nil
}

func (a *DaprRuntime) getNewServerConfig(apiListenAddresses []string, port int) grpc.ServerConfig {
	// Use the trust domain value from the access control policy spec to generate the cert
	// If no access control policy has been specified, use a default value
	trustDomain := config.DefaultTrustDomain
	if a.accessControlList != nil {
		trustDomain = a.accessControlList.TrustDomain
	}
	return grpc.ServerConfig{
		AppID:                a.runtimeConfig.ID,
		HostAddress:          a.hostAddress,
		Port:                 port,
		APIListenAddresses:   apiListenAddresses,
		NameSpace:            a.namespace,
		TrustDomain:          trustDomain,
		MaxRequestBodySizeMB: a.runtimeConfig.MaxRequestBodySize,
		UnixDomainSocket:     a.runtimeConfig.UnixDomainSocket,
		ReadBufferSizeKB:     a.runtimeConfig.ReadBufferSize,
		EnableAPILogging:     a.runtimeConfig.EnableAPILogging,
	}
}

func (a *DaprRuntime) getGRPCAPI() grpc.API {
	return grpc.NewAPI(grpc.APIOpts{
		AppID:                       a.runtimeConfig.ID,
		AppChannel:                  a.appChannel,
		Resiliency:                  a.resiliency,
		PubsubAdapter:               a.getPublishAdapter(),
		DirectMessaging:             a.directMessaging,
		Actors:                      a.actor,
		SendToOutputBindingFn:       a.sendToOutputBinding,
		TracingSpec:                 a.globalConfig.GetTracingSpec(),
		AccessControlList:           a.accessControlList,
		Shutdown:                    a.ShutdownWithWait,
		GetComponentsCapabilitiesFn: a.getComponentsCapabilitesMap,
		CompStore:                   a.compStore,
		AppConnectionConfig:         a.runtimeConfig.AppConnectionConfig,
		GlobalConfig:                a.globalConfig,
	})
}

func (a *DaprRuntime) getPublishAdapter() runtimePubsub.Adapter {
	if a.compStore.PubSubsLen() == 0 {
		return nil
	}

	return a
}

func (a *DaprRuntime) getSubscribedBindingsGRPC() ([]string, error) {
	conn, err := a.grpc.GetAppClient()
	defer a.grpc.ReleaseAppClient(conn)
	if err != nil {
		return nil, fmt.Errorf("error while getting app client: %w", err)
	}
	client := runtimev1pb.NewAppCallbackClient(conn)
	resp, err := client.ListInputBindings(context.Background(), &emptypb.Empty{})
	bindings := []string{}

	if err == nil && resp != nil {
		bindings = resp.Bindings
	}
	return bindings, nil
}

func (a *DaprRuntime) isAppSubscribedToBinding(binding string) (bool, error) {
	// if gRPC, looks for the binding in the list of bindings returned from the app
	if !a.runtimeConfig.AppConnectionConfig.Protocol.IsHTTP() {
		if a.subscribeBindingList == nil {
			list, err := a.getSubscribedBindingsGRPC()
			if err != nil {
				return false, err
			}
			a.subscribeBindingList = list
		}
		for _, b := range a.subscribeBindingList {
			if b == binding {
				return true, nil
			}
		}
	} else {
		// if HTTP, check if there's an endpoint listening for that binding
		path, _ := a.compStore.GetInputBindingRoute(binding)
		req := invokev1.NewInvokeMethodRequest(path).
			WithHTTPExtension(nethttp.MethodOptions, "").
			WithContentType(invokev1.JSONContentType)
		defer req.Close()

		// TODO: Propagate Context
		resp, err := a.appChannel.InvokeMethod(context.TODO(), req, "")
		if err != nil {
			log.Fatalf("could not invoke OPTIONS method on input binding subscription endpoint %q: %v", path, err)
		}
		defer resp.Close()
		code := resp.Status().Code

		return code/100 == 2 || code == nethttp.StatusMethodNotAllowed, nil
	}
	return false, nil
}

func isBindingOfDirection(direction string, metadata []componentsV1alpha1.MetadataItem) bool {
	directionFound := false

	for _, m := range metadata {
		if strings.EqualFold(m.Name, bindingDirection) {
			directionFound = true

			directions := strings.Split(m.Value.String(), ",")
			for _, d := range directions {
				if strings.TrimSpace(strings.ToLower(d)) == direction {
					return true
				}
			}
		}
	}

	return !directionFound
}

func (a *DaprRuntime) initInputBinding(c componentsV1alpha1.Component) error {
	if !isBindingOfDirection(inputBinding, c.Spec.Metadata) {
		return nil
	}

	fName := c.LogName()
	binding, err := a.bindingsRegistry.CreateInputBinding(c.Spec.Type, c.Spec.Version, fName)
	if err != nil {
		diag.DefaultMonitoring.ComponentInitFailed(c.Spec.Type, "creation", c.ObjectMeta.Name)
		return rterrors.NewInit(rterrors.CreateComponentFailure, fName, err)
	}
	err = binding.Init(context.TODO(), bindings.Metadata{Base: a.toBaseMetadata(c)})
	if err != nil {
		diag.DefaultMonitoring.ComponentInitFailed(c.Spec.Type, "init", c.ObjectMeta.Name)
		return rterrors.NewInit(rterrors.InitComponentFailure, fName, err)
	}

	log.Infof("successful init for input binding %s (%s/%s)", c.ObjectMeta.Name, c.Spec.Type, c.Spec.Version)
	a.compStore.AddInputBindingRoute(c.Name, c.Name)
	for _, item := range c.Spec.Metadata {
		if item.Name == "route" {
			a.compStore.AddInputBindingRoute(c.ObjectMeta.Name, item.Value.String())
			break
		}
	}
	a.compStore.AddInputBinding(c.Name, binding)
	diag.DefaultMonitoring.ComponentInitialized(c.Spec.Type)
	return nil
}

func (a *DaprRuntime) initOutputBinding(c componentsV1alpha1.Component) error {
	if !isBindingOfDirection(outputBinding, c.Spec.Metadata) {
		return nil
	}

	fName := c.LogName()
	binding, err := a.bindingsRegistry.CreateOutputBinding(c.Spec.Type, c.Spec.Version, fName)
	if err != nil {
		diag.DefaultMonitoring.ComponentInitFailed(c.Spec.Type, "creation", c.ObjectMeta.Name)
		return rterrors.NewInit(rterrors.CreateComponentFailure, fName, err)
	}

	if binding != nil {
		err := binding.Init(context.TODO(), bindings.Metadata{Base: a.toBaseMetadata(c)})
		if err != nil {
			diag.DefaultMonitoring.ComponentInitFailed(c.Spec.Type, "init", c.ObjectMeta.Name)
			return rterrors.NewInit(rterrors.InitComponentFailure, fName, err)
		}
		log.Infof("successful init for output binding %s (%s/%s)", c.ObjectMeta.Name, c.Spec.Type, c.Spec.Version)
		a.compStore.AddOutputBinding(c.ObjectMeta.Name, binding)
		diag.DefaultMonitoring.ComponentInitialized(c.Spec.Type)
	}
	return nil
}

func (a *DaprRuntime) initConfiguration(s componentsV1alpha1.Component) error {
	fName := s.LogName()
	store, err := a.configurationStoreRegistry.Create(s.Spec.Type, s.Spec.Version, fName)
	if err != nil {
		diag.DefaultMonitoring.ComponentInitFailed(s.Spec.Type, "creation", s.ObjectMeta.Name)
		return rterrors.NewInit(rterrors.CreateComponentFailure, fName, err)
	}
	if store != nil {
		err := store.Init(context.TODO(), configuration.Metadata{Base: a.toBaseMetadata(s)})
		if err != nil {
			diag.DefaultMonitoring.ComponentInitFailed(s.Spec.Type, "init", s.ObjectMeta.Name)
			return rterrors.NewInit(rterrors.InitComponentFailure, fName, err)
		}

		a.compStore.AddConfiguration(s.ObjectMeta.Name, store)
		diag.DefaultMonitoring.ComponentInitialized(s.Spec.Type)
	}

	return nil
}

func (a *DaprRuntime) initLock(s componentsV1alpha1.Component) error {
	// create the component
	fName := s.LogName()
	store, err := a.lockStoreRegistry.Create(s.Spec.Type, s.Spec.Version, fName)
	if err != nil {
		diag.DefaultMonitoring.ComponentInitFailed(s.Spec.Type, "creation", s.ObjectMeta.Name)
		return rterrors.NewInit(rterrors.CreateComponentFailure, fName, err)
	}
	if store == nil {
		return nil
	}
	// initialization
	baseMetadata := a.toBaseMetadata(s)
	props := baseMetadata.Properties
	err = store.InitLockStore(context.TODO(), lock.Metadata{Base: baseMetadata})
	if err != nil {
		diag.DefaultMonitoring.ComponentInitFailed(s.Spec.Type, "init", s.ObjectMeta.Name)
		return rterrors.NewInit(rterrors.InitComponentFailure, fName, err)
	}
	// save lock related configuration
	a.compStore.AddLock(s.ObjectMeta.Name, store)
	err = lockLoader.SaveLockConfiguration(s.ObjectMeta.Name, props)
	if err != nil {
		diag.DefaultMonitoring.ComponentInitFailed(s.Spec.Type, "init", s.ObjectMeta.Name)
		wrapError := fmt.Errorf("failed to save lock keyprefix: %s", err.Error())
		return rterrors.NewInit(rterrors.InitComponentFailure, fName, wrapError)
	}
	diag.DefaultMonitoring.ComponentInitialized(s.Spec.Type)

	return nil
}

func (a *DaprRuntime) initWorkflowComponent(s componentsV1alpha1.Component) error {
	// create the component
	fName := s.LogName()
	workflowComp, err := a.workflowComponentRegistry.Create(s.Spec.Type, s.Spec.Version, fName)
	if err != nil {
		log.Warnf("error creating workflow component %s (%s/%s): %s", s.ObjectMeta.Name, s.Spec.Type, s.Spec.Version, err)
		diag.DefaultMonitoring.ComponentInitFailed(s.Spec.Type, "init", s.ObjectMeta.Name)
		return err
	}

	if workflowComp == nil {
		return nil
	}

	// initialization
	baseMetadata := a.toBaseMetadata(s)
	err = workflowComp.Init(wfs.Metadata{Base: baseMetadata})
	if err != nil {
		diag.DefaultMonitoring.ComponentInitFailed(s.Spec.Type, "init", s.ObjectMeta.Name)
		return rterrors.NewInit(rterrors.InitComponentFailure, fName, err)
	}
	// save workflow related configuration
	a.compStore.AddWorkflow(s.ObjectMeta.Name, workflowComp)
	diag.DefaultMonitoring.ComponentInitialized(s.Spec.Type)

	return nil
}

// Refer for state store api decision  https://github.com/dapr/dapr/blob/master/docs/decision_records/api/API-008-multi-state-store-api-design.md
func (a *DaprRuntime) initState(s componentsV1alpha1.Component) error {
	fName := s.LogName()
	store, err := a.stateStoreRegistry.Create(s.Spec.Type, s.Spec.Version, fName)
	if err != nil {
		diag.DefaultMonitoring.ComponentInitFailed(s.Spec.Type, "creation", s.ObjectMeta.Name)
		return rterrors.NewInit(rterrors.CreateComponentFailure, fName, err)
	}
	if store != nil {
		secretStoreName := a.authSecretStoreOrDefault(s)

		secretStore, _ := a.compStore.GetSecretStore(secretStoreName)
		encKeys, encErr := encryption.ComponentEncryptionKey(s, secretStore)
		if encErr != nil {
			diag.DefaultMonitoring.ComponentInitFailed(s.Spec.Type, "creation", s.ObjectMeta.Name)
			return rterrors.NewInit(rterrors.CreateComponentFailure, fName, err)
		}

		if encKeys.Primary.Key != "" {
			ok := encryption.AddEncryptedStateStore(s.ObjectMeta.Name, encKeys)
			if ok {
				log.Infof("automatic encryption enabled for state store %s", s.ObjectMeta.Name)
			}
		}

		baseMetadata := a.toBaseMetadata(s)
		props := baseMetadata.Properties
		err = store.Init(context.TODO(), state.Metadata{Base: baseMetadata})
		if err != nil {
			diag.DefaultMonitoring.ComponentInitFailed(s.Spec.Type, "init", s.ObjectMeta.Name)
			return rterrors.NewInit(rterrors.InitComponentFailure, fName, err)
		}

		a.compStore.AddStateStore(s.ObjectMeta.Name, store)
		err = stateLoader.SaveStateConfiguration(s.ObjectMeta.Name, props)
		if err != nil {
			diag.DefaultMonitoring.ComponentInitFailed(s.Spec.Type, "init", s.ObjectMeta.Name)
			wrapError := fmt.Errorf("failed to save lock keyprefix: %s", err.Error())
			return rterrors.NewInit(rterrors.InitComponentFailure, fName, wrapError)
		}

		// when placement address list is not empty, set specified actor store.
		if len(a.runtimeConfig.PlacementAddresses) != 0 {
			// set specified actor store if "actorStateStore" is true in the spec.
			actorStoreSpecified := false
			for k, v := range props {
				if strings.ToLower(k) == actorStateStore { //nolint:gocritic
					actorStoreSpecified = utils.IsTruthy(v)
				}
			}

			if actorStoreSpecified {
				a.actorStateStoreLock.Lock()
				if a.actorStateStoreName == "" {
					log.Info("Using '" + s.ObjectMeta.Name + "' as actor state store")
					a.actorStateStoreName = s.ObjectMeta.Name
				} else if a.actorStateStoreName != s.ObjectMeta.Name {
					log.Fatalf("Detected duplicate actor state store: %s and %s", a.actorStateStoreName, s.ObjectMeta.Name)
				}
				a.actorStateStoreLock.Unlock()
			}
		}
		diag.DefaultMonitoring.ComponentInitialized(s.Spec.Type)
	}

	return nil
}

func (a *DaprRuntime) getDeclarativeSubscriptions() []runtimePubsub.Subscription {
	var subs []runtimePubsub.Subscription

	switch a.runtimeConfig.Mode {
	case modes.KubernetesMode:
		subs = runtimePubsub.DeclarativeKubernetes(a.operatorClient, a.podName, a.namespace, log)
	case modes.StandaloneMode:
		subs = runtimePubsub.DeclarativeLocal(a.runtimeConfig.Standalone.ResourcesPath, a.namespace, log)
	}

	// only return valid subscriptions for this app id
	i := 0
	for _, s := range subs {
		keep := false
		if len(s.Scopes) == 0 {
			keep = true
		} else {
			for _, scope := range s.Scopes {
				if scope == a.runtimeConfig.ID {
					keep = true
					break
				}
			}
		}

		if keep {
			subs[i] = s
			i++
		}
	}
	return subs[:i]
}

func (a *DaprRuntime) getSubscriptions() ([]runtimePubsub.Subscription, error) {
	if subs := a.compStore.ListSubscriptions(); len(subs) > 0 {
		return subs, nil
	}

	var (
		subscriptions []runtimePubsub.Subscription
		err           error
	)

	if a.appChannel == nil {
		log.Warn("app channel not initialized, make sure -app-port is specified if pubsub subscription is required")
		return subscriptions, nil
	}

	// handle app subscriptions
	if a.runtimeConfig.AppConnectionConfig.Protocol.IsHTTP() {
		subscriptions, err = runtimePubsub.GetSubscriptionsHTTP(a.appChannel, log, a.resiliency)
	} else {
		var conn gogrpc.ClientConnInterface
		conn, err = a.grpc.GetAppClient()
		defer a.grpc.ReleaseAppClient(conn)
		if err != nil {
			return nil, fmt.Errorf("error while getting app client: %w", err)
		}
		client := runtimev1pb.NewAppCallbackClient(conn)
		subscriptions, err = runtimePubsub.GetSubscriptionsGRPC(client, log, a.resiliency)
	}
	if err != nil {
		return nil, err
	}

	// handle declarative subscriptions
	ds := a.getDeclarativeSubscriptions()
	for _, s := range ds {
		skip := false

		// don't register duplicate subscriptions
		for _, sub := range subscriptions {
			if sub.PubsubName == s.PubsubName && sub.Topic == s.Topic {
				log.Warnf("two identical subscriptions found (sources: declarative, app endpoint). pubsubname: %s, topic: %s",
					s.PubsubName, s.Topic)
				skip = true
				break
			}
		}

		if !skip {
			subscriptions = append(subscriptions, s)
		}
	}

	a.compStore.SetSubscriptions(subscriptions)
	return subscriptions, nil
}

func (a *DaprRuntime) getTopicRoutes() (map[string]compstore.TopicRoutes, error) {
	if !a.compStore.TopicRoutesIsNil() {
		return a.compStore.GetTopicRoutes(), nil
	}

	topicRoutes := make(map[string]compstore.TopicRoutes)

	if a.appChannel == nil {
		log.Warn("app channel not initialized, make sure -app-port is specified if pubsub subscription is required")
		return topicRoutes, nil
	}

	subscriptions, err := a.getSubscriptions()
	if err != nil {
		return nil, err
	}

	for _, s := range subscriptions {
		if topicRoutes[s.PubsubName] == nil {
			topicRoutes[s.PubsubName] = compstore.TopicRoutes{}
		}

		topicRoutes[s.PubsubName][s.Topic] = compstore.TopicRouteElem{
			Metadata:        s.Metadata,
			Rules:           s.Rules,
			DeadLetterTopic: s.DeadLetterTopic,
			BulkSubscribe:   s.BulkSubscribe,
		}
	}

	if len(topicRoutes) > 0 {
		for pubsubName, v := range topicRoutes {
			var topics string
			for topic := range v {
				if topics == "" {
					topics += topic
				} else {
					topics += " " + topic
				}
			}
			log.Infof("app is subscribed to the following topics: [%s] through pubsub=%s", topics, pubsubName)
		}
	}
	a.compStore.SetTopicRoutes(topicRoutes)
	return topicRoutes, nil
}

func (a *DaprRuntime) initPubSub(c componentsV1alpha1.Component) error {
	fName := c.LogName()
	pubSub, err := a.pubSubRegistry.Create(c.Spec.Type, c.Spec.Version, fName)
	if err != nil {
		diag.DefaultMonitoring.ComponentInitFailed(c.Spec.Type, "creation", c.ObjectMeta.Name)
		return rterrors.NewInit(rterrors.CreateComponentFailure, fName, err)
	}

	baseMetadata := a.toBaseMetadata(c)
	properties := baseMetadata.Properties
	consumerID := strings.TrimSpace(properties["consumerID"])
	if consumerID == "" {
		consumerID = a.runtimeConfig.ID
	}
	properties["consumerID"] = consumerID

	err = pubSub.Init(context.TODO(), pubsub.Metadata{Base: baseMetadata})
	if err != nil {
		diag.DefaultMonitoring.ComponentInitFailed(c.Spec.Type, "init", c.ObjectMeta.Name)
		return rterrors.NewInit(rterrors.InitComponentFailure, fName, err)
	}

	pubsubName := c.ObjectMeta.Name

	a.compStore.AddPubSub(pubsubName, compstore.PubsubItem{
		Component:           pubSub,
		ScopedSubscriptions: scopes.GetScopedTopics(scopes.SubscriptionScopes, a.runtimeConfig.ID, properties),
		ScopedPublishings:   scopes.GetScopedTopics(scopes.PublishingScopes, a.runtimeConfig.ID, properties),
		AllowedTopics:       scopes.GetAllowedTopics(properties),
		NamespaceScoped:     metadataContainsNamespace(c.Spec.Metadata),
	})
	diag.DefaultMonitoring.ComponentInitialized(c.Spec.Type)

	return nil
}

// Publish is an adapter method for the runtime to pre-validate publish requests
// And then forward them to the Pub/Sub component.
// This method is used by the HTTP and gRPC APIs.
func (a *DaprRuntime) Publish(req *pubsub.PublishRequest) error {
	a.topicsLock.RLock()
	ps, ok := a.compStore.GetPubSub(req.PubsubName)
	a.topicsLock.RUnlock()

	if !ok {
		return runtimePubsub.NotFoundError{PubsubName: req.PubsubName}
	}

	if allowed := a.isPubSubOperationAllowed(req.PubsubName, req.Topic, ps.ScopedPublishings); !allowed {
		return runtimePubsub.NotAllowedError{Topic: req.Topic, ID: a.runtimeConfig.ID}
	}

	if ps.NamespaceScoped {
		req.Topic = a.namespace + req.Topic
	}

	policyRunner := resiliency.NewRunner[any](a.ctx,
		a.resiliency.ComponentOutboundPolicy(req.PubsubName, resiliency.Pubsub),
	)
	_, err := policyRunner(func(ctx context.Context) (any, error) {
		return nil, ps.Component.Publish(ctx, req)
	})
	return err
}

func (a *DaprRuntime) BulkPublish(req *pubsub.BulkPublishRequest) (pubsub.BulkPublishResponse, error) {
	// context.TODO() is used here as later on a context will have to be passed in for each publish separately
	ps, ok := a.compStore.GetPubSub(req.PubsubName)
	if !ok {
		return pubsub.BulkPublishResponse{}, runtimePubsub.NotFoundError{PubsubName: req.PubsubName}
	}

	if allowed := a.isPubSubOperationAllowed(req.PubsubName, req.Topic, ps.ScopedPublishings); !allowed {
		return pubsub.BulkPublishResponse{}, runtimePubsub.NotAllowedError{Topic: req.Topic, ID: a.runtimeConfig.ID}
	}
	policyDef := a.resiliency.ComponentOutboundPolicy(req.PubsubName, resiliency.Pubsub)
	if bulkPublisher, ok := ps.Component.(pubsub.BulkPublisher); ok {
		return runtimePubsub.ApplyBulkPublishResiliency(context.TODO(), req, policyDef, bulkPublisher)
	}
	log.Debugf("pubsub %s does not implement the BulkPublish API; falling back to publishing messages individually", req.PubsubName)
	defaultBulkPublisher := runtimePubsub.NewDefaultBulkPublisher(ps.Component)

	return runtimePubsub.ApplyBulkPublishResiliency(context.TODO(), req, policyDef, defaultBulkPublisher)
}

func metadataContainsNamespace(items []componentsV1alpha1.MetadataItem) bool {
	for _, c := range items {
		val := c.Value.String()
		if strings.Contains(val, "{namespace}") {
			return true
		}
	}
	return false
}

// Subscribe is used by APIs to start a subscription to a topic.
func (a *DaprRuntime) Subscribe(ctx context.Context, name string, routes map[string]compstore.TopicRouteElem) (err error) {
	_, ok := a.compStore.GetPubSub(name)
	if !ok {
		return fmt.Errorf("pubsub component %s does not exist", name)
	}

	for topic, route := range routes {
		err = a.subscribeTopic(ctx, name, topic, route)
		if err != nil {
			return err
		}
	}

	return nil
}

// GetPubSub is an adapter method to find a pubsub by name.
func (a *DaprRuntime) GetPubSub(pubsubName string) pubsub.PubSub {
	ps, ok := a.compStore.GetPubSub(pubsubName)
	if !ok {
		return nil
	}
	return ps.Component
}

func (a *DaprRuntime) isPubSubOperationAllowed(pubsubName string, topic string, scopedTopics []string) bool {
	inAllowedTopics := false

	pubSub, ok := a.compStore.GetPubSub(pubsubName)
	if !ok {
		return false
	}

	// first check if allowedTopics contain it
	if len(pubSub.AllowedTopics) > 0 {
		for _, t := range pubSub.AllowedTopics {
			if t == topic {
				inAllowedTopics = true
				break
			}
		}
		if !inAllowedTopics {
			return false
		}
	}
	if len(scopedTopics) == 0 {
		return true
	}

	// check if a granular scope has been applied
	allowedScope := false
	for _, t := range scopedTopics {
		if t == topic {
			allowedScope = true
			break
		}
	}
	return allowedScope
}

func (a *DaprRuntime) initNameResolution() error {
	var resolver nr.Resolver
	var err error
	resolverMetadata := nr.Metadata{}

	var resolverName, resolverVersion string
	if a.globalConfig.Spec.NameResolutionSpec != nil {
		resolverName = a.globalConfig.Spec.NameResolutionSpec.Component
		resolverVersion = a.globalConfig.Spec.NameResolutionSpec.Version
	}

	if resolverName == "" {
		switch a.runtimeConfig.Mode {
		case modes.KubernetesMode:
			resolverName = "kubernetes"
		case modes.StandaloneMode:
			resolverName = "mdns"
		default:
			fName := utils.ComponentLogName(resolverName, "nameResolution", resolverVersion)
			return rterrors.NewInit(rterrors.InitComponentFailure, fName, fmt.Errorf("unable to determine name resolver for %s mode", string(a.runtimeConfig.Mode)))
		}
	}

	if resolverVersion == "" {
		resolverVersion = components.FirstStableVersion
	}

	fName := utils.ComponentLogName(resolverName, "nameResolution", resolverVersion)
	resolver, err = a.nameResolutionRegistry.Create(resolverName, resolverVersion, fName)
	resolverMetadata.Name = resolverName
	if a.globalConfig.Spec.NameResolutionSpec != nil {
		resolverMetadata.Configuration = a.globalConfig.Spec.NameResolutionSpec.Configuration
	}
	resolverMetadata.Properties = map[string]string{
		nr.DaprHTTPPort: strconv.Itoa(a.runtimeConfig.HTTPPort),
		nr.DaprPort:     strconv.Itoa(a.runtimeConfig.InternalGRPCPort),
		nr.AppPort:      strconv.Itoa(a.runtimeConfig.ApplicationPort),
		nr.HostAddress:  a.hostAddress,
		nr.AppID:        a.runtimeConfig.ID,
	}

	if err != nil {
		diag.DefaultMonitoring.ComponentInitFailed("nameResolution", "creation", resolverName)
		return rterrors.NewInit(rterrors.CreateComponentFailure, fName, err)
	}

	if err = resolver.Init(resolverMetadata); err != nil {
		diag.DefaultMonitoring.ComponentInitFailed("nameResolution", "init", resolverName)
		return rterrors.NewInit(rterrors.InitComponentFailure, fName, err)
	}

	a.nameResolver = resolver

	log.Infof("Initialized name resolution to %s", resolverName)
	return nil
}

func (a *DaprRuntime) publishMessageHTTP(ctx context.Context, msg *pubsubSubscribedMessage) error {
	cloudEvent := msg.cloudEvent

	var span trace.Span

	req := invokev1.NewInvokeMethodRequest(msg.path).
		WithHTTPExtension(nethttp.MethodPost, "").
		WithRawDataBytes(msg.data).
		WithContentType(contenttype.CloudEventContentType).
		WithCustomHTTPMetadata(msg.metadata)
	defer req.Close()

	iTraceID := cloudEvent[pubsub.TraceParentField]
	if iTraceID == nil {
		iTraceID = cloudEvent[pubsub.TraceIDField]
	}
	if iTraceID != nil {
		traceID := iTraceID.(string)
		sc, _ := diag.SpanContextFromW3CString(traceID)
		ctx, span = diag.StartInternalCallbackSpan(ctx, "pubsub/"+msg.topic, sc, a.globalConfig.Spec.TracingSpec)
	}

	start := time.Now()
	resp, err := a.appChannel.InvokeMethod(ctx, req, "")
	elapsed := diag.ElapsedSince(start)

	if err != nil {
		diag.DefaultComponentMonitoring.PubsubIngressEvent(ctx, msg.pubsub, strings.ToLower(string(pubsub.Retry)), msg.topic, elapsed)
		return fmt.Errorf("error returned from app channel while sending pub/sub event to app: %w", rterrors.NewRetriable(err))
	}
	defer resp.Close()

	statusCode := int(resp.Status().Code)

	if span != nil {
		m := diag.ConstructSubscriptionSpanAttributes(msg.topic)
		diag.AddAttributesToSpan(span, m)
		diag.UpdateSpanStatusFromHTTPStatus(span, statusCode)
		span.End()
	}

	if (statusCode >= 200) && (statusCode <= 299) {
		// Any 2xx is considered a success.
		var appResponse pubsub.AppResponse
		err := json.NewDecoder(resp.RawData()).Decode(&appResponse)
		if err != nil {
			log.Debugf("skipping status check due to error parsing result from pub/sub event %v", cloudEvent[pubsub.IDField])
			diag.DefaultComponentMonitoring.PubsubIngressEvent(ctx, msg.pubsub, strings.ToLower(string(pubsub.Success)), msg.topic, elapsed)
			return nil //nolint:nilerr
		}

		switch appResponse.Status {
		case "":
			// Consider empty status field as success
			fallthrough
		case pubsub.Success:
			diag.DefaultComponentMonitoring.PubsubIngressEvent(ctx, msg.pubsub, strings.ToLower(string(pubsub.Success)), msg.topic, elapsed)
			return nil
		case pubsub.Retry:
			diag.DefaultComponentMonitoring.PubsubIngressEvent(ctx, msg.pubsub, strings.ToLower(string(pubsub.Retry)), msg.topic, elapsed)
			return fmt.Errorf("RETRY status returned from app while processing pub/sub event %v: %w", cloudEvent[pubsub.IDField], rterrors.NewRetriable(nil))
		case pubsub.Drop:
			diag.DefaultComponentMonitoring.PubsubIngressEvent(ctx, msg.pubsub, strings.ToLower(string(pubsub.Drop)), msg.topic, elapsed)
			log.Warnf("DROP status returned from app while processing pub/sub event %v", cloudEvent[pubsub.IDField])
			return nil
		}
		// Consider unknown status field as error and retry
		diag.DefaultComponentMonitoring.PubsubIngressEvent(ctx, msg.pubsub, strings.ToLower(string(pubsub.Retry)), msg.topic, elapsed)
		return fmt.Errorf("unknown status returned from app while processing pub/sub event %v, status: %v, err: %w", cloudEvent[pubsub.IDField], appResponse.Status, rterrors.NewRetriable(nil))
	}

	body, _ := resp.RawDataFull()
	if statusCode == nethttp.StatusNotFound {
		// These are errors that are not retriable, for now it is just 404 but more status codes can be added.
		// When adding/removing an error here, check if that is also applicable to GRPC since there is a mapping between HTTP and GRPC errors:
		// https://cloud.google.com/apis/design/errors#handling_errors
		log.Errorf("non-retriable error returned from app while processing pub/sub event %v: %s. status code returned: %v", cloudEvent[pubsub.IDField], body, statusCode)
		diag.DefaultComponentMonitoring.PubsubIngressEvent(ctx, msg.pubsub, strings.ToLower(string(pubsub.Drop)), msg.topic, elapsed)
		return nil
	}

	// Every error from now on is a retriable error.
	errMsg := fmt.Sprintf("retriable error returned from app while processing pub/sub event %v, topic: %v, body: %s. status code returned: %v", cloudEvent[pubsub.IDField], cloudEvent[pubsub.TopicField], body, statusCode)
	log.Warnf(errMsg)
	diag.DefaultComponentMonitoring.PubsubIngressEvent(ctx, msg.pubsub, strings.ToLower(string(pubsub.Retry)), msg.topic, elapsed)
	return rterrors.NewRetriable(errors.New(errMsg))
}

func (a *DaprRuntime) publishMessageGRPC(ctx context.Context, msg *pubsubSubscribedMessage) error {
	cloudEvent := msg.cloudEvent

	envelope := &runtimev1pb.TopicEventRequest{
		Id:              extractCloudEventProperty(cloudEvent, pubsub.IDField),
		Source:          extractCloudEventProperty(cloudEvent, pubsub.SourceField),
		DataContentType: extractCloudEventProperty(cloudEvent, pubsub.DataContentTypeField),
		Type:            extractCloudEventProperty(cloudEvent, pubsub.TypeField),
		SpecVersion:     extractCloudEventProperty(cloudEvent, pubsub.SpecVersionField),
		Topic:           msg.topic,
		PubsubName:      msg.metadata[pubsubName],
		Path:            msg.path,
	}

	if data, ok := cloudEvent[pubsub.DataBase64Field]; ok && data != nil {
		if dataAsString, ok := data.(string); ok {
			decoded, decodeErr := base64.StdEncoding.DecodeString(dataAsString)
			if decodeErr != nil {
				log.Debugf("unable to base64 decode cloudEvent field data_base64: %s", decodeErr)
				diag.DefaultComponentMonitoring.PubsubIngressEvent(ctx, msg.pubsub, strings.ToLower(string(pubsub.Retry)), msg.topic, 0)

				return fmt.Errorf("error returned from app while processing pub/sub event: %w", rterrors.NewRetriable(decodeErr))
			}

			envelope.Data = decoded
		} else {
			diag.DefaultComponentMonitoring.PubsubIngressEvent(ctx, msg.pubsub, strings.ToLower(string(pubsub.Retry)), msg.topic, 0)
			return fmt.Errorf("error returned from app while processing pub/sub event: %w", rterrors.NewRetriable(ErrUnexpectedEnvelopeData))
		}
	} else if data, ok := cloudEvent[pubsub.DataField]; ok && data != nil {
		envelope.Data = nil

		if contenttype.IsStringContentType(envelope.DataContentType) {
			switch v := data.(type) {
			case string:
				envelope.Data = []byte(v)
			case []byte:
				envelope.Data = v
			default:
				diag.DefaultComponentMonitoring.PubsubIngressEvent(ctx, msg.pubsub, strings.ToLower(string(pubsub.Retry)), msg.topic, 0)
				return fmt.Errorf("error returned from app while processing pub/sub event: %w", rterrors.NewRetriable(ErrUnexpectedEnvelopeData))
			}
		} else if contenttype.IsJSONContentType(envelope.DataContentType) || contenttype.IsCloudEventContentType(envelope.DataContentType) {
			envelope.Data, _ = json.Marshal(data)
		}
	}

	var span trace.Span
	iTraceID := cloudEvent[pubsub.TraceParentField]
	if iTraceID == nil {
		iTraceID = cloudEvent[pubsub.TraceIDField]
	}
	if iTraceID != nil {
		if traceID, ok := iTraceID.(string); ok {
			sc, _ := diag.SpanContextFromW3CString(traceID)
			spanName := fmt.Sprintf("pubsub/%s", msg.topic)

			// no ops if trace is off
			ctx, span = diag.StartInternalCallbackSpan(ctx, spanName, sc, a.globalConfig.Spec.TracingSpec)
			// span is nil if tracing is disabled (sampling rate is 0)
			if span != nil {
				ctx = diag.SpanContextToGRPCMetadata(ctx, span.SpanContext())
			}
		} else {
			log.Warnf("ignored non-string traceid value: %v", iTraceID)
		}
	}

	extensions, extensionsErr := extractCloudEventExtensions(cloudEvent)
	if extensionsErr != nil {
		diag.DefaultComponentMonitoring.PubsubIngressEvent(ctx, msg.pubsub, strings.ToLower(string(pubsub.Retry)), msg.topic, 0)
		return extensionsErr
	}
	envelope.Extensions = extensions

	ctx = invokev1.WithCustomGRPCMetadata(ctx, msg.metadata)

	conn, err := a.grpc.GetAppClient()
	defer a.grpc.ReleaseAppClient(conn)
	if err != nil {
		return fmt.Errorf("error while getting app client: %w", err)
	}
	clientV1 := runtimev1pb.NewAppCallbackClient(conn)

	start := time.Now()
	res, err := clientV1.OnTopicEvent(ctx, envelope)
	elapsed := diag.ElapsedSince(start)

	if span != nil {
		m := diag.ConstructSubscriptionSpanAttributes(envelope.Topic)
		diag.AddAttributesToSpan(span, m)
		diag.UpdateSpanStatusFromGRPCError(span, err)
		span.End()
	}

	if err != nil {
		errStatus, hasErrStatus := status.FromError(err)
		if hasErrStatus && (errStatus.Code() == codes.Unimplemented) {
			// DROP
			log.Warnf("non-retriable error returned from app while processing pub/sub event %v: %s", cloudEvent[pubsub.IDField], err)
			diag.DefaultComponentMonitoring.PubsubIngressEvent(ctx, msg.pubsub, strings.ToLower(string(pubsub.Drop)), msg.topic, elapsed)

			return nil
		}

		err = fmt.Errorf("error returned from app while processing pub/sub event %v: %w", cloudEvent[pubsub.IDField], rterrors.NewRetriable(err))
		log.Debug(err)
		diag.DefaultComponentMonitoring.PubsubIngressEvent(ctx, msg.pubsub, strings.ToLower(string(pubsub.Retry)), msg.topic, elapsed)

		// on error from application, return error for redelivery of event
		return err
	}

	switch res.GetStatus() {
	case runtimev1pb.TopicEventResponse_SUCCESS: //nolint:nosnakecase
		// on uninitialized status, this is the case it defaults to as an uninitialized status defaults to 0 which is
		// success from protobuf definition
		diag.DefaultComponentMonitoring.PubsubIngressEvent(ctx, msg.pubsub, strings.ToLower(string(pubsub.Success)), msg.topic, elapsed)
		return nil
	case runtimev1pb.TopicEventResponse_RETRY: //nolint:nosnakecase
		diag.DefaultComponentMonitoring.PubsubIngressEvent(ctx, msg.pubsub, strings.ToLower(string(pubsub.Retry)), msg.topic, elapsed)
		return fmt.Errorf("RETRY status returned from app while processing pub/sub event %v: %w", cloudEvent[pubsub.IDField], rterrors.NewRetriable(nil))
	case runtimev1pb.TopicEventResponse_DROP: //nolint:nosnakecase
		log.Warnf("DROP status returned from app while processing pub/sub event %v", cloudEvent[pubsub.IDField])
		diag.DefaultComponentMonitoring.PubsubIngressEvent(ctx, msg.pubsub, strings.ToLower(string(pubsub.Drop)), msg.topic, elapsed)

		return nil
	}

	// Consider unknown status field as error and retry
	diag.DefaultComponentMonitoring.PubsubIngressEvent(ctx, msg.pubsub, strings.ToLower(string(pubsub.Retry)), msg.topic, elapsed)
	return fmt.Errorf("unknown status returned from app while processing pub/sub event %v, status: %v, err: %w", cloudEvent[pubsub.IDField], res.GetStatus(), rterrors.NewRetriable(nil))
}

func extractCloudEventExtensions(cloudEvent map[string]interface{}) (*structpb.Struct, error) {
	// Assemble Cloud Event Extensions:
	// Create copy of the cloud event with duplicated data removed

	extensions := map[string]interface{}{}
	for key, value := range cloudEvent {
		if !cloudEventDuplicateKeys.Has(key) {
			extensions[key] = value
		}
	}
	extensionsStruct := structpb.Struct{}
	extensionBytes, jsonMarshalErr := json.Marshal(extensions)
	if jsonMarshalErr != nil {
		return &extensionsStruct, fmt.Errorf("error processing internal cloud event data: unable to marshal cloudEvent extensions: %s", jsonMarshalErr)
	}

	protoUnmarshalErr := protojson.Unmarshal(extensionBytes, &extensionsStruct)
	if protoUnmarshalErr != nil {
		return &extensionsStruct, fmt.Errorf("error processing internal cloud event data: unable to unmarshal cloudEvent extensions to proto struct: %s", protoUnmarshalErr)
	}
	return &extensionsStruct, nil
}

func extractCloudEventProperty(cloudEvent map[string]interface{}, property string) string {
	if cloudEvent == nil {
		return ""
	}
	iValue, ok := cloudEvent[property]
	if ok {
		if value, ok := iValue.(string); ok {
			return value
		}
	}

	return ""
}

func (a *DaprRuntime) initActors() error {
	err := actors.ValidateHostEnvironment(a.runtimeConfig.mtlsEnabled, a.runtimeConfig.Mode, a.namespace)
	if err != nil {
		return rterrors.NewInit(rterrors.InitFailure, "actors", err)
	}
	a.actorStateStoreLock.Lock()
	defer a.actorStateStoreLock.Unlock()
	if a.actorStateStoreName == "" {
		log.Info("actors: state store is not configured - this is okay for clients but services with hosted actors will fail to initialize!")
	}
	actorConfig := actors.NewConfig(actors.ConfigOpts{
		HostAddress:        a.hostAddress,
		AppID:              a.runtimeConfig.ID,
		PlacementAddresses: a.runtimeConfig.PlacementAddresses,
		Port:               a.runtimeConfig.InternalGRPCPort,
		Namespace:          a.namespace,
		AppConfig:          a.appConfig,
		HealthHTTPClient:   a.appHTTPClient,
		HealthEndpoint:     a.getAppHTTPEndpoint(),
		AppChannelAddress:  a.runtimeConfig.AppConnectionConfig.ChannelAddress,
	})

	act := actors.NewActors(actors.ActorsOpts{
		AppChannel:       a.appChannel,
		GRPCConnectionFn: a.grpc.GetGRPCConnection,
		Config:           actorConfig,
		CertChain:        a.runtimeConfig.CertChain,
		TracingSpec:      a.globalConfig.GetTracingSpec(),
		Resiliency:       a.resiliency,
		StateStoreName:   a.actorStateStoreName,
		CompStore:        a.compStore,
		// TODO: @joshvanl Remove in Dapr 1.12 when ActorStateTTL is finalized.
		StateTTLEnabled: a.globalConfig.IsFeatureEnabled(config.ActorStateTTL),
	})
	err = act.Init()
	if err == nil {
		a.actor = act
		return nil
	}
	return rterrors.NewInit(rterrors.InitFailure, "actors", err)
}

func (a *DaprRuntime) namespaceComponentAuthorizer(component componentsV1alpha1.Component) bool {
	if a.namespace == "" || component.ObjectMeta.Namespace == "" || (a.namespace != "" && component.ObjectMeta.Namespace == a.namespace) {
		return component.IsAppScoped(a.runtimeConfig.ID)
	}

	return false
}

func (a *DaprRuntime) getAuthorizedObjects(objects interface{}, authorizer func(interface{}) bool) interface{} {
	reflectValue := reflect.ValueOf(objects)
	authorized := reflect.MakeSlice(reflectValue.Type(), 0, reflectValue.Len())
	for i := 0; i < reflectValue.Len(); i++ {
		object := reflectValue.Index(i).Interface()
		if authorizer(object) {
			authorized = reflect.Append(authorized, reflect.ValueOf(object))
		}
	}
	return authorized.Interface()
}

func (a *DaprRuntime) isObjectAuthorized(object interface{}) bool {
	switch obj := object.(type) {
	case httpEndpointV1alpha1.HTTPEndpoint:
		for _, auth := range a.httpEndpointAuthorizers {
			if !auth(obj) {
				return false
			}
		}
	case componentsV1alpha1.Component:
		for _, auth := range a.componentAuthorizers {
			if !auth(obj) {
				return false
			}
		}
	}
	return true
}

func (a *DaprRuntime) namespaceHTTPEndpointAuthorizer(endpoint httpEndpointV1alpha1.HTTPEndpoint) bool {
	switch {
	case a.namespace == "",
		endpoint.ObjectMeta.Namespace == "",
		(a.namespace != "" && endpoint.ObjectMeta.Namespace == a.namespace):
		return endpoint.IsAppScoped(a.runtimeConfig.ID)
	default:
		return false
	}
}

func (a *DaprRuntime) loadComponents(opts *runtimeOpts) error {
	var loader components.ComponentLoader

	switch a.runtimeConfig.Mode {
	case modes.KubernetesMode:
		loader = components.NewKubernetesComponents(a.runtimeConfig.Kubernetes, a.namespace, a.operatorClient, a.podName)
	case modes.StandaloneMode:
		loader = components.NewLocalComponents(a.runtimeConfig.Standalone.ResourcesPath...)
	default:
		return nil
	}

	log.Info("Loading components…")
	comps, err := loader.LoadComponents()
	if err != nil {
		return err
	}

	authorizedComps := a.getAuthorizedObjects(comps, a.isObjectAuthorized).([]componentsV1alpha1.Component)

	// Iterate through the list twice
	// First, we look for secret stores and load those, then all other components
	// Sure, we could sort the list of authorizedComps... but this is simpler and most certainly faster
	for _, comp := range authorizedComps {
		if strings.HasPrefix(comp.Spec.Type, string(components.CategorySecretStore)+".") {
			log.Debug("Found component: " + comp.LogName())
			a.pendingComponents <- comp
		}
	}
	for _, comp := range authorizedComps {
		if !strings.HasPrefix(comp.Spec.Type, string(components.CategorySecretStore)+".") {
			log.Debug("Found component: " + comp.LogName())
			a.pendingComponents <- comp
		}
	}

	return nil
}

func (a *DaprRuntime) extractComponentCategory(component componentsV1alpha1.Component) components.Category {
	for _, category := range componentCategoriesNeedProcess {
		if strings.HasPrefix(component.Spec.Type, string(category)+".") {
			return category
		}
	}
	return ""
}

func (a *DaprRuntime) processComponents() {
	for comp := range a.pendingComponents {
		if comp.Name == "" {
			continue
		}

		err := a.processComponentAndDependents(comp)
		if err != nil {
			e := fmt.Sprintf("process component %s error: %s", comp.Name, err.Error())
			if !comp.Spec.IgnoreErrors {
				log.Warnf("Error processing component, daprd process will exit gracefully")
				a.Shutdown(a.runtimeConfig.GracefulShutdownDuration)
				log.Fatalf(e)
			}
			log.Errorf(e)
		}
	}
}

func (a *DaprRuntime) processHTTPEndpoints() {
	for endpoint := range a.pendingHTTPEndpoints {
		if endpoint.Name == "" {
			continue
		}
		newEndpoint, _ := a.processHTTPEndpointSecrets(endpoint)
		a.compStore.AddHTTPEndpoint(newEndpoint)
	}
}

func (a *DaprRuntime) flushOutstandingHTTPEndpoints() {
	log.Info("Waiting for all outstanding http endpoints to be processed")
	// We flush by sending a no-op http endpoint. Since the processHTTPEndpoints goroutine only reads one http endpoint at a time,
	// We know that once the no-op http endpoint is read from the channel, all previous http endpoints will have been fully processed.
	a.pendingHTTPEndpoints <- httpEndpointV1alpha1.HTTPEndpoint{}
	log.Info("All outstanding http endpoints processed")
}

func (a *DaprRuntime) flushOutstandingComponents() {
	log.Info("Waiting for all outstanding components to be processed")
	// We flush by sending a no-op component. Since the processComponents goroutine only reads one component at a time,
	// We know that once the no-op component is read from the channel, all previous components will have been fully processed.
	a.pendingComponents <- componentsV1alpha1.Component{}
	log.Info("All outstanding components processed")
}

func (a *DaprRuntime) processComponentAndDependents(comp componentsV1alpha1.Component) error {
	log.Debug("Loading component: " + comp.LogName())
	res := a.preprocessOneComponent(&comp)
	if res.unreadyDependency != "" {
		a.pendingComponentDependents[res.unreadyDependency] = append(a.pendingComponentDependents[res.unreadyDependency], comp)
		return nil
	}

	compCategory := a.extractComponentCategory(comp)
	if compCategory == "" {
		// the category entered is incorrect, return error
		return fmt.Errorf("incorrect type %s", comp.Spec.Type)
	}

	ch := make(chan error, 1)

	timeout, err := time.ParseDuration(comp.Spec.InitTimeout)
	if err != nil {
		timeout = defaultComponentInitTimeout
	}

	go func() {
		ch <- a.doProcessOneComponent(compCategory, comp)
	}()

	select {
	case err := <-ch:
		if err != nil {
			return err
		}
	case <-time.After(timeout):
		diag.DefaultMonitoring.ComponentInitFailed(comp.Spec.Type, "init", comp.ObjectMeta.Name)
		err := fmt.Errorf("init timeout for component %s exceeded after %s", comp.Name, timeout.String())
		return rterrors.NewInit(rterrors.InitComponentFailure, comp.LogName(), err)
	}

	log.Info("Component loaded: " + comp.LogName())
	a.compStore.AddComponent(comp)
	diag.DefaultMonitoring.ComponentLoaded()

	dependency := componentDependency(compCategory, comp.Name)
	if deps, ok := a.pendingComponentDependents[dependency]; ok {
		delete(a.pendingComponentDependents, dependency)
		for _, dependent := range deps {
			if err := a.processComponentAndDependents(dependent); err != nil {
				return err
			}
		}
	}

	return nil
}

func (a *DaprRuntime) doProcessOneComponent(category components.Category, comp componentsV1alpha1.Component) error {
	switch category {
	case components.CategoryBindings:
		return a.initBinding(comp)
	case components.CategoryPubSub:
		return a.initPubSub(comp)
	case components.CategorySecretStore:
		return a.initSecretStore(comp)
	case components.CategoryCryptoProvider:
		return a.initCryptoProvider(comp)
	case components.CategoryStateStore:
		return a.initState(comp)
	case components.CategoryConfiguration:
		return a.initConfiguration(comp)
	case components.CategoryLock:
		return a.initLock(comp)
	case components.CategoryWorkflow:
		return a.initWorkflowComponent(comp)
	}
	return nil
}

func (a *DaprRuntime) preprocessOneComponent(comp *componentsV1alpha1.Component) componentPreprocessRes {
	var unreadySecretsStore string
	*comp, unreadySecretsStore = a.processComponentSecrets(*comp)
	if unreadySecretsStore != "" {
		return componentPreprocessRes{
			unreadyDependency: componentDependency(components.CategorySecretStore, unreadySecretsStore),
		}
	}
	return componentPreprocessRes{}
}

func (a *DaprRuntime) loadHTTPEndpoints(opts *runtimeOpts) error {
	var loader httpendpoint.EndpointsLoader

	switch a.runtimeConfig.Mode {
	case modes.KubernetesMode:
		loader = httpendpoint.NewKubernetesHTTPEndpoints(a.runtimeConfig.Kubernetes, a.namespace, a.operatorClient, a.podName)
	case modes.StandaloneMode:
		loader = httpendpoint.NewLocalHTTPEndpoints(a.runtimeConfig.Standalone.ResourcesPath...)
	default:
		return nil
	}

	log.Info("Loading endpoints")
	endpoints, err := loader.LoadHTTPEndpoints()
	if err != nil {
		return err
	}

	authorizedHTTPEndpoints := a.getAuthorizedObjects(endpoints, a.isObjectAuthorized).([]httpEndpointV1alpha1.HTTPEndpoint)

	for _, e := range authorizedHTTPEndpoints {
		log.Infof("Found http endpoint: %s", e.Name)
		a.pendingHTTPEndpoints <- e
	}

	return nil
}

func (a *DaprRuntime) stopActor() {
	if a.actor != nil {
		log.Info("Shutting down actor")
		a.actor.Stop()
	}
}

func (a *DaprRuntime) stopWorkflow() {
	if a.workflowEngine != nil && a.workflowEngine.IsRunning {
		log.Info("Shutting down workflow engine")
		a.workflowEngine.Stop(context.TODO())
	}
}

// shutdownOutputComponents allows for a graceful shutdown of all runtime internal operations of components that are not source of more work.
// These are all components except input bindings and pubsub.
func (a *DaprRuntime) shutdownOutputComponents() error {
	log.Info("Shutting down all remaining components")
	var merr error

	// Close components if they implement `io.Closer`
	for name, component := range a.compStore.ListSecretStores() {
		a.compStore.DeleteSecretStore(name)
		merr = errors.Join(merr, closeComponent(component, "secret store "+name))
	}
	for name, component := range a.compStore.ListStateStores() {
		a.compStore.DeleteStateStore(name)
		merr = errors.Join(merr, closeComponent(component, "state store "+name))
	}
	for name, component := range a.compStore.ListLocks() {
		a.compStore.DeleteLock(name)
		merr = errors.Join(merr, closeComponent(component, "clock store "+name))
	}
	for name, component := range a.compStore.ListConfigurations() {
		a.compStore.DeleteConfiguration(name)
		merr = errors.Join(merr, closeComponent(component, "configuration store "+name))
	}
	for name, component := range a.compStore.ListCryptoProviders() {
		a.compStore.DeleteCryptoProvider(name)
		merr = errors.Join(merr, closeComponent(component, "crypto provider "+name))
	}
	for name, component := range a.compStore.ListWorkflows() {
		a.compStore.DeleteWorkflow(name)
		merr = errors.Join(merr, closeComponent(component, "workflow component "+name))
	}
	// Close output bindings
	// Input bindings are closed when a.ctx is canceled
	for name, component := range a.compStore.ListOutputBindings() {
		a.compStore.DeleteOutputBinding(name)
		merr = errors.Join(merr, closeComponent(component, "output binding "+name))
	}
	// Close pubsub publisher
	// The subscriber part is closed when a.ctx is canceled
	for name, pubSub := range a.compStore.ListPubSubs() {
		a.compStore.DeletePubSub(name)
		if pubSub.Component == nil {
			continue
		}
		merr = errors.Join(merr, closeComponent(pubSub.Component, "pubsub "+name))
	}
	merr = errors.Join(merr, closeComponent(a.nameResolver, "name resolver"))

	for _, component := range a.compStore.ListComponents() {
		a.compStore.DeleteComponent(component.Spec.Type, component.Name)
	}

	return merr
}

func closeComponent(component any, logmsg string) error {
	if closer, ok := component.(io.Closer); ok && closer != nil {
		if err := closer.Close(); err != nil {
			err = fmt.Errorf("error closing %s: %w", logmsg, err)
			log.Warn(err)
			return err
		}
	}

	return nil
}

// ShutdownWithWait will gracefully stop runtime and wait outstanding operations.
func (a *DaprRuntime) ShutdownWithWait() {
	// Another shutdown signal causes an instant shutdown and interrupts the graceful shutdown
	go func() {
		<-ShutdownSignal()
		log.Warn("Received another shutdown signal - shutting down right away")
		os.Exit(0)
	}()

	a.Shutdown(a.runtimeConfig.GracefulShutdownDuration)
	os.Exit(0)
}

func (a *DaprRuntime) cleanSocket() {
	if a.runtimeConfig.UnixDomainSocket != "" {
		for _, s := range []string{"http", "grpc"} {
			os.Remove(fmt.Sprintf("%s/dapr-%s-%s.socket", a.runtimeConfig.UnixDomainSocket, a.runtimeConfig.ID, s))
		}
	}
}

func (a *DaprRuntime) Shutdown(duration time.Duration) {
	// If the shutdown has already been invoked, do nothing
	if !a.running.CompareAndSwap(true, false) {
		return
	}

	// Ensure the Unix socket file is removed if a panic occurs.
	defer a.cleanSocket()
	log.Info("Dapr shutting down")
	log.Info("Stopping PubSub subscribers and input bindings")
	a.stopSubscriptions()
	a.stopReadingFromBindings()

	// shutdown workflow if it's running
	a.stopWorkflow()

	log.Info("Initiating actor shutdown")
	a.stopActor()

	if a.appHealth != nil {
		log.Info("Closing App Health")
		a.appHealth.Close()
	}

	log.Infof("Holding shutdown for %s to allow graceful stop of outstanding operations", duration.String())
	<-time.After(duration)

	log.Info("Stopping Dapr APIs")
	for _, closer := range a.apiClosers {
		if err := closer.Close(); err != nil {
			log.Warnf("Error closing API: %v", err)
		}
	}
	a.stopTrace()
	a.shutdownOutputComponents()
	a.cancel()
	a.shutdownC <- nil
}

// SetRunning updates the value of the running flag.
// This method is used by tests in dapr/components-contrib.
func (a *DaprRuntime) SetRunning(val bool) {
	a.running.Store(val)
}

// WaitUntilShutdown waits until the Shutdown() method is done.
// This method is used by tests in dapr/components-contrib.
func (a *DaprRuntime) WaitUntilShutdown() error {
	return <-a.shutdownC
}

// Returns the component updated with the secrets applied.
// If the component references a secret store that hasn't been loaded yet, it returns the name of the secret store component as second returned value.
func (a *DaprRuntime) processComponentSecrets(component componentsV1alpha1.Component) (componentsV1alpha1.Component, string) {
	cache := map[string]secretstores.GetSecretResponse{}

	for i, m := range component.Spec.Metadata {
		if m.SecretKeyRef.Name == "" {
			continue
		}

		secretStoreName := a.authSecretStoreOrDefault(component)

		// If running in Kubernetes and have an operator client, do not fetch secrets from the Kubernetes secret store as they will be populated by the operator.
		// Instead, base64 decode the secret values into their real self.
		if a.operatorClient != nil && secretStoreName == secretstoresLoader.BuiltinKubernetesSecretStore {
			var jsonVal string
			err := json.Unmarshal(m.Value.Raw, &jsonVal)
			if err != nil {
				log.Errorf("Error decoding secret: %v", err)
				continue
			}

			dec, err := base64.StdEncoding.DecodeString(jsonVal)
			if err != nil {
				log.Errorf("Error decoding secret: %v", err)
				continue
			}

			m.Value = componentsV1alpha1.DynamicValue{
				JSON: v1.JSON{
					Raw: dec,
				},
			}

			component.Spec.Metadata[i] = m
			continue
		}

		secretStore, ok := a.compStore.GetSecretStore(secretStoreName)
		if !ok {
			log.Warnf("Component %s references a secret store that isn't loaded: %s", component.Name, secretStoreName)
			return component, secretStoreName
		}

		resp, ok := cache[m.SecretKeyRef.Name]
		if !ok {
			// TODO: cascade context.
			r, err := secretStore.GetSecret(context.TODO(), secretstores.GetSecretRequest{
				Name: m.SecretKeyRef.Name,
				Metadata: map[string]string{
					"namespace": component.ObjectMeta.Namespace,
				},
			})
			if err != nil {
				log.Errorf("Error getting secret: %v", err)
				continue
			}
			resp = r
		}

		// Use the SecretKeyRef.Name key if SecretKeyRef.Key is not given
		secretKeyName := m.SecretKeyRef.Key
		if secretKeyName == "" {
			secretKeyName = m.SecretKeyRef.Name
		}

		val, ok := resp.Data[secretKeyName]
		if ok && val != "" {
			component.Spec.Metadata[i].Value = componentsV1alpha1.DynamicValue{
				JSON: v1.JSON{
					Raw: []byte(val),
				},
			}
		}

		cache[m.SecretKeyRef.Name] = resp
	}
	return component, ""
}

// Returns the http endpoint updated with the secrets applied.
// If the http endpoint references a secret store that hasn't been loaded yet, it returns the name of the secret store component as second returned value.
func (a *DaprRuntime) processHTTPEndpointSecrets(endpoint httpEndpointV1alpha1.HTTPEndpoint) (httpEndpointV1alpha1.HTTPEndpoint, string) {
	cache := map[string]secretstores.GetSecretResponse{}

	for i, header := range endpoint.Spec.Headers {
		if header.SecretKeyRef.Name == "" {
			continue
		}

		secretStoreName := a.authSecretStoreOrDefault(endpoint)

		// If running in Kubernetes and have an operator client, do not fetch secrets from the Kubernetes secret store as they will be populated by the operator.
		// Instead, base64 decode the secret values into their real self.
		if a.operatorClient != nil && secretStoreName == secretstoresLoader.BuiltinKubernetesSecretStore {
			var jsonVal string
			err := json.Unmarshal(header.Value.Raw, &jsonVal)
			if err != nil {
				log.Errorf("Error decoding secret: %v", err)
				continue
			}

			dec, err := base64.StdEncoding.DecodeString(jsonVal)
			if err != nil {
				log.Errorf("Error decoding secret: %v", err)
				continue
			}

			header.Value = httpEndpointV1alpha1.DynamicValue{
				JSON: v1.JSON{
					Raw: dec,
				},
			}

			endpoint.Spec.Headers[i] = header
			continue
		}

		secretStore, ok := a.compStore.GetSecretStore(secretStoreName)
		if !ok {
			log.Warnf("HTTP Endpoint %s references a secret store that isn't loaded: %s", endpoint.Name, secretStoreName)
			return endpoint, secretStoreName
		}

		resp, ok := cache[header.SecretKeyRef.Name]
		if !ok {
			// TODO: cascade context.
			r, err := secretStore.GetSecret(context.TODO(), secretstores.GetSecretRequest{
				Name: header.SecretKeyRef.Name,
				Metadata: map[string]string{
					"namespace": endpoint.ObjectMeta.Namespace,
				},
			})
			if err != nil {
				log.Errorf("Error getting secret: %v", err)
				continue
			}
			resp = r
		}

		// Use the SecretKeyRef.Name key if SecretKeyRef.Key is not given
		secretKeyName := header.SecretKeyRef.Key
		if secretKeyName == "" {
			secretKeyName = header.SecretKeyRef.Name
		}

		val, ok := resp.Data[secretKeyName]
		if ok {
			endpoint.Spec.Headers[i].Value = httpEndpointV1alpha1.DynamicValue{
				JSON: v1.JSON{
					Raw: []byte(val),
				},
			}
		}

		cache[header.SecretKeyRef.Name] = resp
	}
	return endpoint, ""
}

func (a *DaprRuntime) authSecretStoreOrDefault(object interface{}) string {
	var secretStore string
	switch obj := object.(type) {
	case componentsV1alpha1.Component:
		secretStore = obj.SecretStore
	case httpEndpointV1alpha1.HTTPEndpoint:
		secretStore = obj.SecretStore
	default:
		// Handle unsupported types
		return ""
	}
	if secretStore == "" {
		switch a.runtimeConfig.Mode {
		case modes.KubernetesMode:
			return "kubernetes"
		}
	}
	return secretStore
}

func (a *DaprRuntime) blockUntilAppIsReady() {
	if a.runtimeConfig.ApplicationPort <= 0 {
		return
	}

	log.Infof("application protocol: %s. waiting on port %v.  This will block until the app is listening on that port.", string(a.runtimeConfig.AppConnectionConfig.Protocol), a.runtimeConfig.ApplicationPort)

	stopCh := ShutdownSignal()
	defer signal.Stop(stopCh)
	for {
		select {
		case <-stopCh:
			// Cause a shutdown
			a.ShutdownWithWait()
			return
		case <-a.ctx.Done():
			// Return
			return
		default:
			// nop - continue execution
		}
		conn, _ := net.DialTimeout("tcp", a.runtimeConfig.AppConnectionConfig.ChannelAddress+":"+strconv.Itoa(a.runtimeConfig.ApplicationPort), time.Millisecond*500)
		if conn != nil {
			conn.Close()
			break
		}
		// prevents overwhelming the OS with open connections
		time.Sleep(time.Millisecond * 50)
	}

	log.Infof("application discovered on port %v", a.runtimeConfig.ApplicationPort)
}

func (a *DaprRuntime) loadAppConfiguration() {
	if a.appChannel == nil {
		return
	}

	appConfig, err := a.appChannel.GetAppConfig()
	if err != nil {
		return
	}

	if appConfig != nil {
		a.appConfig = *appConfig
		log.Info("Application configuration loaded")
	}
}

func (a *DaprRuntime) createChannels() (err error) {
	// Create a HTTP channel for external HTTP endpoint invocation
	pipeline, err := a.buildAppHTTPPipeline()
	if err != nil {
		return fmt.Errorf("failed to build app HTTP pipeline: %w", err)
	}

	a.httpEndpointsAppChannel, err = httpChannel.CreateHTTPChannel(a.getAppHTTPChannelConfig(pipeline, false))
	if err != nil {
		return fmt.Errorf("failed to create external HTTP app channel: %w", err)
	}

	if a.runtimeConfig.ApplicationPort == 0 {
		log.Warn("App channel is not initialized. Did you configure an app-port?")
		return nil
	}

	if a.runtimeConfig.AppConnectionConfig.Protocol.IsHTTP() {
		// Create a HTTP channel
		a.appChannel, err = httpChannel.CreateHTTPChannel(a.getAppHTTPChannelConfig(pipeline, false))
		if err != nil {
			return fmt.Errorf("failed to create HTTP app channel: %w", err)
		}
		a.appChannel.(*httpChannel.Channel).SetAppHealthCheckPath(a.runtimeConfig.AppConnectionConfig.HealthCheckHTTPPath)
	} else {
		// create gRPC app channel
		a.appChannel, err = a.grpc.GetAppChannel()
		if err != nil {
			return fmt.Errorf("failed to create gRPC app channel: %w", err)
		}
	}

	return nil
}

// Returns the HTTP endpoint for the app.
func (a *DaprRuntime) getAppHTTPEndpoint() string {
	// Application protocol is "http" or "https"
	port := strconv.Itoa(a.runtimeConfig.ApplicationPort)
	switch a.runtimeConfig.AppConnectionConfig.Protocol {
	case protocol.HTTPProtocol, protocol.H2CProtocol:
		return "http://" + a.runtimeConfig.AppConnectionConfig.ChannelAddress + ":" + port
	case protocol.HTTPSProtocol:
		return "https://" + a.runtimeConfig.AppConnectionConfig.ChannelAddress + ":" + port
	default:
		return ""
	}
}

// Initializes the appHTTPClient property.
func (a *DaprRuntime) initAppHTTPClient() {
	var transport nethttp.RoundTripper
	if a.runtimeConfig.AppConnectionConfig.Protocol == protocol.H2CProtocol {
		// Enable HTTP/2 Cleartext transport
		transport = &http2.Transport{
			AllowHTTP: true, // To enable using "http" as protocol
			DialTLS: func(network, addr string, _ *tls.Config) (net.Conn, error) {
				// Return the TCP socket without TLS
				return net.Dial(network, addr)
			},
			// TODO: This may not be exactly the same as "MaxResponseHeaderBytes" so check before enabling this
			// MaxHeaderListSize: uint32(a.runtimeConfig.ReadBufferSize << 10),
		}
	} else {
		var tlsConfig *tls.Config
		if a.runtimeConfig.AppConnectionConfig.Protocol == protocol.HTTPSProtocol {
			tlsConfig = &tls.Config{
				InsecureSkipVerify: true, //nolint:gosec
				// For 1.11
				MinVersion: channel.AppChannelMinTLSVersion,
			}
			// TODO: Remove when the feature is finalized
			if a.globalConfig.IsFeatureEnabled(config.AppChannelAllowInsecureTLS) {
				tlsConfig.MinVersion = 0
			}
		}

		transport = &nethttp.Transport{
			TLSClientConfig:        tlsConfig,
			ReadBufferSize:         a.runtimeConfig.ReadBufferSize << 10,
			MaxResponseHeaderBytes: int64(a.runtimeConfig.ReadBufferSize) << 10,
			MaxConnsPerHost:        1024,
			MaxIdleConns:           64, // A local channel connects to a single host
			MaxIdleConnsPerHost:    64,
		}
	}

	// Initialize this property in the object, and then pass it to the HTTP channel and the actors runtime (for health checks)
	// We want to re-use the same client so TCP sockets can be re-used efficiently across everything that communicates with the app
	// This is especially useful if the app supports HTTP/2
	a.appHTTPClient = &nethttp.Client{
		Transport: transport,
		CheckRedirect: func(req *nethttp.Request, via []*nethttp.Request) error {
			return nethttp.ErrUseLastResponse
		},
	}
}

func (a *DaprRuntime) getAppHTTPChannelConfig(pipeline httpMiddleware.Pipeline, isExternal bool) httpChannel.ChannelConfiguration {
	conf := httpChannel.ChannelConfiguration{
		CompStore:            a.compStore,
		MaxConcurrency:       a.runtimeConfig.AppConnectionConfig.MaxConcurrency,
		Pipeline:             pipeline,
		TracingSpec:          a.globalConfig.GetTracingSpec(),
		MaxRequestBodySizeMB: a.runtimeConfig.MaxRequestBodySize,
	}

<<<<<<< HEAD
func (a *DaprRuntime) getAppHTTPChannelForHTTPEndpointsConfig(pipeline httpMiddleware.Pipeline) httpEndpointChannel.ChannelConfigurationForHTTPEndpoints {
	return httpEndpointChannel.ChannelConfigurationForHTTPEndpoints{
		Client:               a.appHTTPClient,
		CompStore:            a.compStore,
		MaxConcurrency:       a.runtimeConfig.AppConnectionConfig.MaxConcurrency,
		Pipeline:             pipeline,
		TracingSpec:          a.globalConfig.GetTracingSpec(),
		MaxRequestBodySizeMB: a.runtimeConfig.MaxRequestBodySize,
=======
	if !isExternal {
		conf.Endpoint = a.getAppHTTPEndpoint()
		conf.Client = a.appHTTPClient
	} else {
		conf.Client = nethttp.DefaultClient
>>>>>>> 74cf8920
	}

	return conf
}

func (a *DaprRuntime) appendBuiltinSecretStore() {
	if a.runtimeConfig.DisableBuiltinK8sSecretStore {
		return
	}

	switch a.runtimeConfig.Mode {
	case modes.KubernetesMode:
		// Preload Kubernetes secretstore
		a.pendingComponents <- componentsV1alpha1.Component{
			ObjectMeta: metav1.ObjectMeta{
				Name: secretstoresLoader.BuiltinKubernetesSecretStore,
			},
			Spec: componentsV1alpha1.ComponentSpec{
				Type:    "secretstores.kubernetes",
				Version: components.FirstStableVersion,
			},
		}
	}
}

func (a *DaprRuntime) initCryptoProvider(c componentsV1alpha1.Component) error {
	fName := c.LogName()
	component, err := a.cryptoProviderRegistry.Create(c.Spec.Type, c.Spec.Version, fName)
	if err != nil {
		diag.DefaultMonitoring.ComponentInitFailed(c.Spec.Type, "creation", c.ObjectMeta.Name)
		return rterrors.NewInit(rterrors.CreateComponentFailure, fName, err)
	}

	err = component.Init(context.TODO(), contribCrypto.Metadata{Base: a.toBaseMetadata(c)})
	if err != nil {
		diag.DefaultMonitoring.ComponentInitFailed(c.Spec.Type, "init", c.ObjectMeta.Name)
		return rterrors.NewInit(rterrors.InitComponentFailure, fName, err)
	}

	a.compStore.AddCryptoProvider(c.ObjectMeta.Name, component)
	diag.DefaultMonitoring.ComponentInitialized(c.Spec.Type)
	return nil
}

func (a *DaprRuntime) initSecretStore(c componentsV1alpha1.Component) error {
	fName := c.LogName()
	secretStore, err := a.secretStoresRegistry.Create(c.Spec.Type, c.Spec.Version, fName)
	if err != nil {
		diag.DefaultMonitoring.ComponentInitFailed(c.Spec.Type, "creation", c.ObjectMeta.Name)
		return rterrors.NewInit(rterrors.CreateComponentFailure, fName, err)
	}

	err = secretStore.Init(context.TODO(), secretstores.Metadata{Base: a.toBaseMetadata(c)})
	if err != nil {
		diag.DefaultMonitoring.ComponentInitFailed(c.Spec.Type, "init", c.ObjectMeta.Name)
		return rterrors.NewInit(rterrors.InitComponentFailure, fName, err)
	}

	a.compStore.AddSecretStore(c.ObjectMeta.Name, secretStore)
	diag.DefaultMonitoring.ComponentInitialized(c.Spec.Type)
	return nil
}

func (a *DaprRuntime) convertMetadataItemsToProperties(items []componentsV1alpha1.MetadataItem) map[string]string {
	properties := map[string]string{}
	for _, c := range items {
		val := c.Value.String()
		for strings.Contains(val, "{uuid}") {
			val = strings.Replace(val, "{uuid}", uuid.New().String(), 1)
		}
		for strings.Contains(val, "{podName}") {
			if a.podName == "" {
				log.Fatalf("failed to parse metadata: property %s refers to {podName} but podName is not set", c.Name)
			}
			val = strings.Replace(val, "{podName}", a.podName, 1)
		}
		for strings.Contains(val, "{namespace}") {
			val = strings.Replace(val, "{namespace}", fmt.Sprintf("%s.%s", a.namespace, a.runtimeConfig.ID), 1)
		}
		for strings.Contains(val, "{appID}") {
			val = strings.Replace(val, "{appID}", a.runtimeConfig.ID, 1)
		}
		properties[c.Name] = val
	}
	return properties
}

func (a *DaprRuntime) toBaseMetadata(c componentsV1alpha1.Component) contribMetadata.Base {
	return contribMetadata.Base{
		Properties: a.convertMetadataItemsToProperties(c.Spec.Metadata),
		Name:       c.Name,
	}
}

func (a *DaprRuntime) getComponentsCapabilitesMap() map[string][]string {
	capabilities := make(map[string][]string)
	for key, store := range a.compStore.ListStateStores() {
		features := store.Features()
		stateStoreCapabilities := featureTypeToString(features)
		if state.FeatureETag.IsPresent(features) && state.FeatureTransactional.IsPresent(features) {
			stateStoreCapabilities = append(stateStoreCapabilities, "ACTOR")
		}
		capabilities[key] = stateStoreCapabilities
	}
	for key, pubSubItem := range a.compStore.ListPubSubs() {
		features := pubSubItem.Component.Features()
		capabilities[key] = featureTypeToString(features)
	}
	for key := range a.compStore.ListInputBindings() {
		capabilities[key] = []string{"INPUT_BINDING"}
	}
	for key := range a.compStore.ListOutputBindings() {
		if val, found := capabilities[key]; found {
			capabilities[key] = append(val, "OUTPUT_BINDING")
		} else {
			capabilities[key] = []string{"OUTPUT_BINDING"}
		}
	}
	for key, store := range a.compStore.ListSecretStores() {
		features := store.Features()
		capabilities[key] = featureTypeToString(features)
	}
	return capabilities
}

// converts components Features from FeatureType to string
func featureTypeToString(features interface{}) []string {
	featureStr := make([]string, 0)
	switch reflect.TypeOf(features).Kind() {
	case reflect.Slice:
		val := reflect.ValueOf(features)
		for i := 0; i < val.Len(); i++ {
			featureStr = append(featureStr, val.Index(i).String())
		}
	}
	return featureStr
}

func (a *DaprRuntime) establishSecurity(sentryAddress string) error {
	if !a.runtimeConfig.mtlsEnabled {
		log.Info("mTLS is disabled. Skipping certificate request and tls validation")
		return nil
	}
	if sentryAddress == "" {
		return errors.New("sentryAddress cannot be empty")
	}
	log.Info("mTLS enabled. creating sidecar authenticator")

	auth, err := security.GetSidecarAuthenticator(sentryAddress, a.runtimeConfig.CertChain)
	if err != nil {
		return err
	}
	a.authenticator = auth
	a.grpc.SetAuthenticator(auth)

	log.Info("authenticator created")

	diag.DefaultMonitoring.MTLSInitCompleted()
	return nil
}

func componentDependency(compCategory components.Category, name string) string {
	return fmt.Sprintf("%s:%s", compCategory, name)
}

func (a *DaprRuntime) startSubscriptions() {
	// Clean any previous state
	if a.pubsubCancel != nil {
		a.stopSubscriptions() // Stop all subscriptions
	}

	// PubSub subscribers are stopped via cancellation of the main runtime's context
	a.pubsubCtx, a.pubsubCancel = context.WithCancel(a.ctx)
	a.topicCtxCancels = map[string]context.CancelFunc{}
	for pubsubName := range a.compStore.ListPubSubs() {
		if err := a.beginPubSub(pubsubName); err != nil {
			log.Errorf("error occurred while beginning pubsub %s: %v", pubsubName, err)
		}
	}
}

// Stop subscriptions to all topics and cleans the cached topics
func (a *DaprRuntime) stopSubscriptions() {
	if a.pubsubCtx == nil || a.pubsubCtx.Err() != nil { // no pubsub to stop
		return
	}
	if a.pubsubCancel != nil {
		a.pubsubCancel() // Stop all subscriptions by canceling the subscription context
	}

	// Remove all contexts that are specific to each component (which have been canceled already by canceling pubsubCtx)
	a.topicCtxCancels = nil

	// Delete the cached topics and routes
	a.compStore.SetTopicRoutes(nil)
}

func (a *DaprRuntime) startReadingFromBindings() (err error) {
	if a.appChannel == nil {
		return errors.New("app channel not initialized")
	}

	// Clean any previous state
	if a.inputBindingsCancel != nil {
		a.inputBindingsCancel()
	}

	// Input bindings are stopped via cancellation of the main runtime's context
	a.inputBindingsCtx, a.inputBindingsCancel = context.WithCancel(a.ctx)

	for name, binding := range a.compStore.ListInputBindings() {
		isSubscribed, err := a.isAppSubscribedToBinding(name)
		if err != nil {
			return err
		}
		if !isSubscribed {
			log.Infof("app has not subscribed to binding %s.", name)
			continue
		}

		err = a.readFromBinding(a.inputBindingsCtx, name, binding)
		if err != nil {
			log.Errorf("error reading from input binding %s: %s", name, err)
			continue
		}
	}
	return nil
}

func (a *DaprRuntime) stopReadingFromBindings() {
	if a.inputBindingsCancel != nil {
		a.inputBindingsCancel()
	}

	a.inputBindingsCtx = nil
	a.inputBindingsCancel = nil
}

// Returns "componentName||topicName", which is used as key for some maps
func pubsubTopicKey(componentName, topicName string) string {
	return componentName + "||" + topicName
}

func createGRPCManager(runtimeConfig *Config, globalConfig *config.Configuration) *grpc.Manager {
	grpcAppChannelConfig := &grpc.AppChannelConfig{}
	if globalConfig != nil {
		grpcAppChannelConfig.TracingSpec = globalConfig.GetTracingSpec()
		grpcAppChannelConfig.AllowInsecureTLS = globalConfig.IsFeatureEnabled(config.AppChannelAllowInsecureTLS)
	}
	if runtimeConfig != nil {
		grpcAppChannelConfig.Port = runtimeConfig.ApplicationPort
		grpcAppChannelConfig.MaxConcurrency = runtimeConfig.AppConnectionConfig.MaxConcurrency
		grpcAppChannelConfig.EnableTLS = (runtimeConfig.AppConnectionConfig.Protocol == protocol.GRPCSProtocol)
		grpcAppChannelConfig.MaxRequestBodySizeMB = runtimeConfig.MaxRequestBodySize
		grpcAppChannelConfig.ReadBufferSizeKB = runtimeConfig.ReadBufferSize
		grpcAppChannelConfig.BaseAddress = runtimeConfig.AppConnectionConfig.ChannelAddress
	}

	m := grpc.NewGRPCManager(runtimeConfig.Mode, grpcAppChannelConfig)
	m.StartCollector()
	return m
}

func (a *DaprRuntime) stopTrace() {
	if a.tracerProvider == nil {
		return
	}
	// Flush and shutdown the tracing provider.
	shutdownCtx, shutdownCancel := context.WithCancel(a.ctx)
	defer shutdownCancel()
	if err := a.tracerProvider.ForceFlush(shutdownCtx); err != nil && !errors.Is(err, context.Canceled) {
		log.Warnf("error flushing tracing provider: %v", err)
	}

	if err := a.tracerProvider.Shutdown(shutdownCtx); err != nil && !errors.Is(err, context.Canceled) {
		log.Warnf("error shutting down tracing provider: %v", err)
	} else {
		a.tracerProvider = nil
	}
}

// ShutdownSignal returns a signal that receives a message when the app needs to shut down
func ShutdownSignal() chan os.Signal {
	stop := make(chan os.Signal, 1)
	signal.Notify(stop, syscall.SIGTERM, os.Interrupt)
	return stop
}<|MERGE_RESOLUTION|>--- conflicted
+++ resolved
@@ -3334,22 +3334,11 @@
 		MaxRequestBodySizeMB: a.runtimeConfig.MaxRequestBodySize,
 	}
 
-<<<<<<< HEAD
-func (a *DaprRuntime) getAppHTTPChannelForHTTPEndpointsConfig(pipeline httpMiddleware.Pipeline) httpEndpointChannel.ChannelConfigurationForHTTPEndpoints {
-	return httpEndpointChannel.ChannelConfigurationForHTTPEndpoints{
-		Client:               a.appHTTPClient,
-		CompStore:            a.compStore,
-		MaxConcurrency:       a.runtimeConfig.AppConnectionConfig.MaxConcurrency,
-		Pipeline:             pipeline,
-		TracingSpec:          a.globalConfig.GetTracingSpec(),
-		MaxRequestBodySizeMB: a.runtimeConfig.MaxRequestBodySize,
-=======
 	if !isExternal {
 		conf.Endpoint = a.getAppHTTPEndpoint()
 		conf.Client = a.appHTTPClient
 	} else {
 		conf.Client = nethttp.DefaultClient
->>>>>>> 74cf8920
 	}
 
 	return conf
