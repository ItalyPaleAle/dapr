/*
Copyright 2021 The Dapr Authors
Licensed under the Apache License, Version 2.0 (the "License");
you may not use this file except in compliance with the License.
You may obtain a copy of the License at
    http://www.apache.org/licenses/LICENSE-2.0
Unless required by applicable law or agreed to in writing, software
distributed under the License is distributed on an "AS IS" BASIS,
WITHOUT WARRANTIES OR CONDITIONS OF ANY KIND, either express or implied.
See the License for the specific language governing permissions and
limitations under the License.
*/

package runtime

import (
	"context"
	"encoding/base64"
	"encoding/json"
	"fmt"
	"io"
	"net"
	nethttp "net/http"
	"os"
	"reflect"
	"strconv"
	"strings"
	"sync"
	"time"

	"github.com/cenkalti/backoff/v4"
	"github.com/google/uuid"
	"github.com/hashicorp/go-multierror"
	"github.com/pkg/errors"
	"go.opentelemetry.io/otel/exporters/otlp/otlptrace"
	otlptracegrpc "go.opentelemetry.io/otel/exporters/otlp/otlptrace/otlptracegrpc"
	otlptracehttp "go.opentelemetry.io/otel/exporters/otlp/otlptrace/otlptracehttp"
	"go.opentelemetry.io/otel/exporters/zipkin"
	"go.opentelemetry.io/otel/sdk/resource"
	sdktrace "go.opentelemetry.io/otel/sdk/trace"
	semconv "go.opentelemetry.io/otel/semconv/v1.10.0"
	"go.opentelemetry.io/otel/trace"
	"google.golang.org/grpc/codes"
	"google.golang.org/grpc/status"
	"google.golang.org/protobuf/types/known/emptypb"
	v1 "k8s.io/apiextensions-apiserver/pkg/apis/apiextensions/v1"
	metav1 "k8s.io/apimachinery/pkg/apis/meta/v1"

	"github.com/dapr/components-contrib/bindings"
	"github.com/dapr/components-contrib/configuration"
	"github.com/dapr/components-contrib/contenttype"
	"github.com/dapr/components-contrib/lock"
	contrib_metadata "github.com/dapr/components-contrib/metadata"
	"github.com/dapr/components-contrib/middleware"
	nr "github.com/dapr/components-contrib/nameresolution"
	"github.com/dapr/components-contrib/pubsub"
	"github.com/dapr/components-contrib/secretstores"
	"github.com/dapr/components-contrib/state"
	configuration_loader "github.com/dapr/dapr/pkg/components/configuration"
	lock_loader "github.com/dapr/dapr/pkg/components/lock"
	"github.com/dapr/dapr/pkg/resiliency"
	"github.com/dapr/kit/logger"

	"github.com/dapr/dapr/pkg/actors"
	components_v1alpha1 "github.com/dapr/dapr/pkg/apis/components/v1alpha1"
	"github.com/dapr/dapr/pkg/channel"
	http_channel "github.com/dapr/dapr/pkg/channel/http"
	"github.com/dapr/dapr/pkg/components"
	bindings_loader "github.com/dapr/dapr/pkg/components/bindings"
	http_middleware_loader "github.com/dapr/dapr/pkg/components/middleware/http"
	nr_loader "github.com/dapr/dapr/pkg/components/nameresolution"
	pubsub_loader "github.com/dapr/dapr/pkg/components/pubsub"
	secretstores_loader "github.com/dapr/dapr/pkg/components/secretstores"
	state_loader "github.com/dapr/dapr/pkg/components/state"
	"github.com/dapr/dapr/pkg/config"
	diag "github.com/dapr/dapr/pkg/diagnostics"
	diag_utils "github.com/dapr/dapr/pkg/diagnostics/utils"
	"github.com/dapr/dapr/pkg/encryption"
	"github.com/dapr/dapr/pkg/grpc"
	"github.com/dapr/dapr/pkg/http"
	"github.com/dapr/dapr/pkg/messaging"
	invokev1 "github.com/dapr/dapr/pkg/messaging/v1"
	http_middleware "github.com/dapr/dapr/pkg/middleware/http"
	"github.com/dapr/dapr/pkg/modes"
	"github.com/dapr/dapr/pkg/operator/client"
	operatorv1pb "github.com/dapr/dapr/pkg/proto/operator/v1"
	runtimev1pb "github.com/dapr/dapr/pkg/proto/runtime/v1"
	runtime_pubsub "github.com/dapr/dapr/pkg/runtime/pubsub"
	"github.com/dapr/dapr/pkg/runtime/security"
	"github.com/dapr/dapr/pkg/scopes"
	"github.com/dapr/dapr/utils"
)

const (
	actorStateStore = "actorStateStore"

	// output bindings concurrency.
	bindingsConcurrencyParallel   = "parallel"
	bindingsConcurrencySequential = "sequential"
	pubsubName                    = "pubsubName"

	// hot reloading is currently unsupported, but
	// setting this environment variable restores the
	// partial hot reloading support for k8s.
	hotReloadingEnvVar = "DAPR_ENABLE_HOT_RELOADING"
)

type ComponentCategory string

const (
<<<<<<< HEAD
	bindingsComponent      ComponentCategory = "bindings"
	pubsubComponent        ComponentCategory = "pubsub"
	secretStoreComponent   ComponentCategory = "secretstores"
	stateComponent         ComponentCategory = "state"
	middlewareComponent    ComponentCategory = "middleware"
	configurationComponent ComponentCategory = "configuration"
	lockComponent          ComponentCategory = "lock"

	defaultComponentInitTimeout = time.Second * 5
	kubernetesSecretStore       = "kubernetes"
=======
	bindingsComponent               ComponentCategory = "bindings"
	pubsubComponent                 ComponentCategory = "pubsub"
	secretStoreComponent            ComponentCategory = "secretstores"
	stateComponent                  ComponentCategory = "state"
	middlewareComponent             ComponentCategory = "middleware"
	configurationComponent          ComponentCategory = "configuration"
	lockComponent                   ComponentCategory = "lock"
	defaultComponentInitTimeout                       = time.Second * 5
	defaultGracefulShutdownDuration                   = time.Second * 5
>>>>>>> 5095a7a5
)

var componentCategoriesNeedProcess = []ComponentCategory{
	bindingsComponent,
	pubsubComponent,
	secretStoreComponent,
	stateComponent,
	middlewareComponent,
	configurationComponent,
	lockComponent,
}

var log = logger.NewLogger("dapr.runtime")

// ErrUnexpectedEnvelopeData denotes that an unexpected data type
// was encountered when processing a cloud event's data property.
var ErrUnexpectedEnvelopeData = errors.New("unexpected data type encountered in envelope")

type Route struct {
	metadata map[string]string
	rules    []*runtime_pubsub.Rule
}

type TopicRoute struct {
	routes map[string]Route
}

// Type of function that determines if a component is authorized.
// The function receives the component and must return true if the component is authorized.
type ComponentAuthorizer func(component components_v1alpha1.Component) bool

// DaprRuntime holds all the core components of the runtime.
type DaprRuntime struct {
	ctx                    context.Context
	cancel                 context.CancelFunc
	runtimeConfig          *Config
	globalConfig           *config.Configuration
	accessControlList      *config.AccessControlList
	componentsLock         *sync.RWMutex
	components             []components_v1alpha1.Component
	grpc                   *grpc.Manager
	appChannel             channel.AppChannel
	appConfig              config.ApplicationConfig
	directMessaging        messaging.DirectMessaging
	stateStoreRegistry     state_loader.Registry
	secretStoresRegistry   secretstores_loader.Registry
	nameResolutionRegistry nr_loader.Registry
	stateStores            map[string]state.Store
	actor                  actors.Actors
	bindingsRegistry       bindings_loader.Registry
	subscribeBindingList   []string
	inputBindings          map[string]bindings.InputBinding
	outputBindings         map[string]bindings.OutputBinding
	inputBindingsCtx       context.Context
	inputBindingsCancel    context.CancelFunc
	secretStores           map[string]secretstores.SecretStore
	pubSubRegistry         pubsub_loader.Registry
	pubSubs                map[string]pubsubItem // Key is "componentName"
	nameResolver           nr.Resolver
	httpMiddlewareRegistry http_middleware_loader.Registry
	hostAddress            string
	actorStateStoreName    string
	actorStateStoreLock    *sync.RWMutex
	authenticator          security.Authenticator
	namespace              string
	podName                string
	daprHTTPAPI            http.API
	operatorClient         operatorv1pb.OperatorClient
	pubsubCtx              context.Context
	pubsubCancel           context.CancelFunc
	topicsLock             *sync.Mutex
	topicRoutes            map[string]TopicRoute         // Key is "componentName"
	deadLetterTopics       map[string]string             // Key is "componentName||topicName"
	topicCtxCancels        map[string]context.CancelFunc // Key is "componentName||topicName"
	inputBindingRoutes     map[string]string
	shutdownC              chan error
	apiClosers             []io.Closer
	componentAuthorizers   []ComponentAuthorizer

	secretsConfiguration map[string]config.SecretsScope

	configurationStoreRegistry configuration_loader.Registry
	configurationStores        map[string]configuration.Store

	lockStoreRegistry lock_loader.Registry
	lockStores        map[string]lock.Store

	pendingComponents          chan components_v1alpha1.Component
	pendingComponentDependents map[string][]components_v1alpha1.Component

	proxy messaging.Proxy

	resiliency resiliency.Provider

	tracerProvider *sdktrace.TracerProvider
}

type ComponentsCallback func(components ComponentRegistry) error

type ComponentRegistry struct {
	Actors          actors.Actors
	DirectMessaging messaging.DirectMessaging
	StateStores     map[string]state.Store
	InputBindings   map[string]bindings.InputBinding
	OutputBindings  map[string]bindings.OutputBinding
	SecretStores    map[string]secretstores.SecretStore
	PubSubs         map[string]pubsub.PubSub
}

type componentPreprocessRes struct {
	unreadyDependency string
}

type pubsubSubscribedMessage struct {
	cloudEvent map[string]interface{}
	data       []byte
	topic      string
	metadata   map[string]string
	path       string
	pubsub     string
}

type pubsubItem struct {
	component           pubsub.PubSub
	scopedSubscriptions []string
	scopedPublishings   []string
	allowedTopics       []string
}

// NewDaprRuntime returns a new runtime with the given runtime config and global config.
func NewDaprRuntime(runtimeConfig *Config, globalConfig *config.Configuration, accessControlList *config.AccessControlList, resiliencyProvider resiliency.Provider) *DaprRuntime {
	ctx, cancel := context.WithCancel(context.Background())
	rt := &DaprRuntime{
		ctx:                    ctx,
		cancel:                 cancel,
		runtimeConfig:          runtimeConfig,
		globalConfig:           globalConfig,
		accessControlList:      accessControlList,
		componentsLock:         &sync.RWMutex{},
		components:             make([]components_v1alpha1.Component, 0),
		actorStateStoreLock:    &sync.RWMutex{},
		grpc:                   grpc.NewGRPCManager(runtimeConfig.Mode),
		inputBindings:          map[string]bindings.InputBinding{},
		outputBindings:         map[string]bindings.OutputBinding{},
		secretStores:           map[string]secretstores.SecretStore{},
		stateStores:            map[string]state.Store{},
		pubSubs:                map[string]pubsubItem{},
		stateStoreRegistry:     state_loader.NewRegistry(),
		bindingsRegistry:       bindings_loader.NewRegistry(),
		pubSubRegistry:         pubsub_loader.NewRegistry(),
		secretStoresRegistry:   secretstores_loader.NewRegistry(),
		nameResolutionRegistry: nr_loader.NewRegistry(),
		httpMiddlewareRegistry: http_middleware_loader.NewRegistry(),

		topicsLock:                 &sync.Mutex{},
		inputBindingRoutes:         map[string]string{},
		secretsConfiguration:       map[string]config.SecretsScope{},
		configurationStoreRegistry: configuration_loader.NewRegistry(),
		configurationStores:        map[string]configuration.Store{},

		lockStoreRegistry: lock_loader.NewRegistry(),
		lockStores:        map[string]lock.Store{},

		pendingComponents:          make(chan components_v1alpha1.Component),
		pendingComponentDependents: map[string][]components_v1alpha1.Component{},
		shutdownC:                  make(chan error, 1),

		tracerProvider: nil,

		resiliency: resiliencyProvider,
	}

	rt.componentAuthorizers = []ComponentAuthorizer{rt.namespaceComponentAuthorizer}
	if globalConfig != nil && len(globalConfig.Spec.ComponentsSpec.Deny) > 0 {
		dl := newComponentDenyList(globalConfig.Spec.ComponentsSpec.Deny)
		rt.componentAuthorizers = append(rt.componentAuthorizers, dl.IsAllowed)
	}

	return rt
}

// Run performs initialization of the runtime with the runtime and global configurations.
func (a *DaprRuntime) Run(opts ...Option) error {
	start := time.Now()
	log.Infof("%s mode configured", a.runtimeConfig.Mode)
	log.Infof("app id: %s", a.runtimeConfig.ID)

	var o runtimeOpts
	for _, opt := range opts {
		opt(&o)
	}

	err := a.initRuntime(&o)
	if err != nil {
		return err
	}

	d := time.Since(start).Milliseconds()
	log.Infof("dapr initialized. Status: Running. Init Elapsed %vms", d)

	if a.daprHTTPAPI != nil {
		// gRPC server start failure is logged as Fatal in initRuntime method. Setting the status only when runtime is initialized.
		a.daprHTTPAPI.MarkStatusAsReady()
	}

	return nil
}

func (a *DaprRuntime) getNamespace() string {
	return os.Getenv("NAMESPACE")
}

func (a *DaprRuntime) getPodName() string {
	return os.Getenv("POD_NAME")
}

func (a *DaprRuntime) getOperatorClient() (operatorv1pb.OperatorClient, error) {
	if a.runtimeConfig.Mode == modes.KubernetesMode {
		client, _, err := client.GetOperatorClient(a.runtimeConfig.Kubernetes.ControlPlaneAddress, security.TLSServerName, a.runtimeConfig.CertChain)
		if err != nil {
			return nil, errors.Wrap(err, "error creating operator client")
		}
		return client, nil
	}
	return nil, nil
}

// setupTracing set up the trace exporters. Technically we don't need to pass `hostAddress` in,
// but we do so here to explicitly call out the dependency on having `hostAddress` computed.
func (a *DaprRuntime) setupTracing(hostAddress string, tpStore tracerProviderStore) error {
	// Register stdout trace exporter if user wants to debug requests or log as Info level.
	if a.globalConfig.Spec.TracingSpec.Stdout {
		tpStore.RegisterExporter(diag_utils.NewStdOutExporter())
	}

	// Register zipkin trace exporter if ZipkinSpec is specified
	if a.globalConfig.Spec.TracingSpec.Zipkin.EndpointAddress != "" {
		zipkinExporter, err := zipkin.New(a.globalConfig.Spec.TracingSpec.Zipkin.EndpointAddress)
		if err != nil {
			return err
		}
		tpStore.RegisterExporter(zipkinExporter)
	}

	// Register otel trace exporter if OtelSpec is specified
	if a.globalConfig.Spec.TracingSpec.Otel.EndpointAddress != "" && a.globalConfig.Spec.TracingSpec.Otel.Protocol != "" {
		endpoint := a.globalConfig.Spec.TracingSpec.Otel.EndpointAddress
		protocol := a.globalConfig.Spec.TracingSpec.Otel.Protocol
		if protocol != "http" && protocol != "grpc" {
			return fmt.Errorf("invalid protocol %v provided for Otel endpoint", protocol)
		}
		isSecure := a.globalConfig.Spec.TracingSpec.Otel.IsSecure

		var client otlptrace.Client
		if protocol == "http" {
			clientOptions := []otlptracehttp.Option{otlptracehttp.WithEndpoint(endpoint)}
			if !isSecure {
				clientOptions = append(clientOptions, otlptracehttp.WithInsecure())
			}
			client = otlptracehttp.NewClient(clientOptions...)
		} else {
			clientOptions := []otlptracegrpc.Option{otlptracegrpc.WithEndpoint(endpoint)}
			if !isSecure {
				clientOptions = append(clientOptions, otlptracegrpc.WithInsecure())
			}
			client = otlptracegrpc.NewClient(clientOptions...)
		}
		otelExporter, err := otlptrace.New(context.Background(), client)
		if err != nil {
			return err
		}
		tpStore.RegisterExporter(otelExporter)
	}

	// Register a resource
	r := resource.NewWithAttributes(
		semconv.SchemaURL,
		semconv.ServiceNameKey.String(a.runtimeConfig.ID),
	)

	tpStore.RegisterResource(r)

	// Register a trace sampler based on Sampling settings
	tpStore.RegisterSampler(diag_utils.TraceSampler(a.globalConfig.Spec.TracingSpec.SamplingRate))

	tpStore.RegisterTracerProvider()

	return nil
}

func (a *DaprRuntime) initRuntime(opts *runtimeOpts) error {
	a.namespace = a.getNamespace()

	// Initialize metrics only if MetricSpec is enabled.
	if a.globalConfig.Spec.MetricSpec.Enabled {
		if err := diag.InitMetrics(a.runtimeConfig.ID, a.namespace); err != nil {
			log.Errorf("failed to initialize metrics: %v", err)
		}
	}

	err := a.establishSecurity(a.runtimeConfig.SentryServiceAddress)
	if err != nil {
		return err
	}
	a.podName = a.getPodName()
	a.operatorClient, err = a.getOperatorClient()
	if err != nil {
		return err
	}

	if a.hostAddress, err = utils.GetHostAddress(); err != nil {
		return errors.Wrap(err, "failed to determine host address")
	}
	if err = a.setupTracing(a.hostAddress, newOpentelemetryTracerProviderStore()); err != nil {
		return errors.Wrap(err, "failed to setup tracing")
	}
	// Register and initialize name resolution for service discovery.
	a.nameResolutionRegistry.Register(opts.nameResolutions...)
	err = a.initNameResolution()
	if err != nil {
		log.Warnf("failed to init name resolution: %s", err)
	}

	a.pubSubRegistry.Register(opts.pubsubs...)
	a.secretStoresRegistry.Register(opts.secretStores...)
	a.stateStoreRegistry.Register(opts.states...)
	a.configurationStoreRegistry.Register(opts.configurations...)
	a.bindingsRegistry.RegisterInputBindings(opts.inputBindings...)
	a.bindingsRegistry.RegisterOutputBindings(opts.outputBindings...)
	a.httpMiddlewareRegistry.Register(opts.httpMiddleware...)
	a.lockStoreRegistry.Register(opts.locks...)

	go a.processComponents()

	if _, ok := os.LookupEnv(hotReloadingEnvVar); ok {
		log.Debug("starting to watch component updates")
		err = a.beginComponentsUpdates()
		if err != nil {
			log.Warnf("failed to watch component updates: %s", err)
		}
	}

	a.appendBuiltinSecretStore()
	err = a.loadComponents(opts)
	if err != nil {
		log.Warnf("failed to load components: %s", err)
	}

	a.flushOutstandingComponents()

	pipeline, err := a.buildHTTPPipeline()
	if err != nil {
		log.Warnf("failed to build HTTP pipeline: %s", err)
	}

	// Setup allow/deny list for secrets
	a.populateSecretsConfiguration()

	// Start proxy
	a.initProxy()

	// Create and start internal and external gRPC servers
	grpcAPI := a.getGRPCAPI()

	err = a.startGRPCAPIServer(grpcAPI, a.runtimeConfig.APIGRPCPort)
	if err != nil {
		log.Fatalf("failed to start API gRPC server: %s", err)
	}
	if a.runtimeConfig.UnixDomainSocket != "" {
		log.Info("API gRPC server is running on a unix domain socket")
	} else {
		log.Infof("API gRPC server is running on port %v", a.runtimeConfig.APIGRPCPort)
	}

	// Start HTTP Server
	err = a.startHTTPServer(a.runtimeConfig.HTTPPort, a.runtimeConfig.PublicPort, a.runtimeConfig.ProfilePort, a.runtimeConfig.AllowedOrigins, pipeline)
	if err != nil {
		log.Fatalf("failed to start HTTP server: %s", err)
	}
	if a.runtimeConfig.UnixDomainSocket != "" {
		log.Info("http server is running on a unix domain socket")
	} else {
		log.Infof("http server is running on port %v", a.runtimeConfig.HTTPPort)
	}
	log.Infof("The request body size parameter is: %v", a.runtimeConfig.MaxRequestBodySize)

	err = a.startGRPCInternalServer(grpcAPI, a.runtimeConfig.InternalGRPCPort)
	if err != nil {
		log.Fatalf("failed to start internal gRPC server: %s", err)
	}
	log.Infof("internal gRPC server is running on port %v", a.runtimeConfig.InternalGRPCPort)

	if a.daprHTTPAPI != nil {
		a.daprHTTPAPI.MarkStatusAsOutboundReady()
	}

	a.blockUntilAppIsReady()

	err = a.createAppChannel()
	if err != nil {
		log.Warnf("failed to open %s channel to app: %s", string(a.runtimeConfig.ApplicationProtocol), err)
	}
	a.daprHTTPAPI.SetAppChannel(a.appChannel)
	grpcAPI.SetAppChannel(a.appChannel)

	a.loadAppConfiguration()

	a.initDirectMessaging(a.nameResolver)

	a.daprHTTPAPI.SetDirectMessaging(a.directMessaging)
	grpcAPI.SetDirectMessaging(a.directMessaging)

	if len(a.runtimeConfig.PlacementAddresses) != 0 {
		err = a.initActors()
		if err != nil {
			log.Warnf("failed to init actors: %v", err)
		} else {
			a.daprHTTPAPI.SetActorRuntime(a.actor)
			grpcAPI.SetActorRuntime(a.actor)
		}
	}

	if opts.componentsCallback != nil {
		pubsubs := make(map[string]pubsub.PubSub, len(a.pubSubs))
		for k, v := range a.pubSubs {
			pubsubs[k] = v.component
		}
		if err = opts.componentsCallback(ComponentRegistry{
			Actors:          a.actor,
			DirectMessaging: a.directMessaging,
			StateStores:     a.stateStores,
			InputBindings:   a.inputBindings,
			OutputBindings:  a.outputBindings,
			SecretStores:    a.secretStores,
			PubSubs:         pubsubs,
		}); err != nil {
			log.Fatalf("failed to register components with callback: %s", err)
		}
	}

	a.startSubscriptions()
	err = a.startReadingFromBindings()
	if err != nil {
		log.Warnf("failed to read from bindings: %s ", err)
	}
	return nil
}

func (a *DaprRuntime) populateSecretsConfiguration() {
	// Populate in a map for easy lookup by store name.
	for _, scope := range a.globalConfig.Spec.Secrets.Scopes {
		a.secretsConfiguration[scope.StoreName] = scope
	}
}

func (a *DaprRuntime) buildHTTPPipeline() (http_middleware.Pipeline, error) {
	var handlers []http_middleware.Middleware

	if a.globalConfig != nil {
		for i := 0; i < len(a.globalConfig.Spec.HTTPPipelineSpec.Handlers); i++ {
			middlewareSpec := a.globalConfig.Spec.HTTPPipelineSpec.Handlers[i]
			component, exists := a.getComponent(middlewareSpec.Type, middlewareSpec.Name)
			if !exists {
				return http_middleware.Pipeline{}, errors.Errorf("couldn't find middleware component with name %s and type %s/%s",
					middlewareSpec.Name,
					middlewareSpec.Type,
					middlewareSpec.Version)
			}
			handler, err := a.httpMiddlewareRegistry.Create(middlewareSpec.Type, middlewareSpec.Version,
				middleware.Metadata{Properties: a.convertMetadataItemsToProperties(component.Spec.Metadata)})
			if err != nil {
				return http_middleware.Pipeline{}, err
			}
			log.Infof("enabled %s/%s http middleware", middlewareSpec.Type, middlewareSpec.Version)
			handlers = append(handlers, handler)
		}
	}
	return http_middleware.Pipeline{Handlers: handlers}, nil
}

func (a *DaprRuntime) initBinding(c components_v1alpha1.Component) error {
	if a.bindingsRegistry.HasOutputBinding(c.Spec.Type, c.Spec.Version) {
		if err := a.initOutputBinding(c); err != nil {
			log.Errorf("failed to init output bindings: %s", err)
			return err
		}
	}

	if a.bindingsRegistry.HasInputBinding(c.Spec.Type, c.Spec.Version) {
		if err := a.initInputBinding(c); err != nil {
			log.Errorf("failed to init input bindings: %s", err)
			return err
		}
	}
	return nil
}

func (a *DaprRuntime) sendToDeadLetterIfConfigured(name string, msg *pubsub.NewMessage) (isDeadLetterConfigured bool, err error) {
	deadLetterTopic, ok := a.deadLetterTopics[pubsubTopicKey(name, msg.Topic)]
	if !ok {
		return false, nil
	}
	req := &pubsub.PublishRequest{
		Data:        msg.Data,
		PubsubName:  name,
		Topic:       deadLetterTopic,
		Metadata:    msg.Metadata,
		ContentType: msg.ContentType,
	}

	err = a.Publish(req)
	if err != nil {
		log.Errorf("error sending message to dead letter, origin topic: %s dead letter topic %s err: %w", msg.Topic, deadLetterTopic, err)
	}
	return true, err
}

func (a *DaprRuntime) subscribeTopic(parentCtx context.Context, name string, topic string, route Route) error {
	subKey := pubsubTopicKey(name, topic)

	allowed := a.isPubSubOperationAllowed(name, topic, a.pubSubs[name].scopedSubscriptions)
	if !allowed {
		return fmt.Errorf("subscription to topic '%s' on pubsub '%s' is not allowed", topic, name)
	}

	a.topicsLock.Lock()
	defer a.topicsLock.Unlock()

	log.Debugf("subscribing to topic='%s' on pubsub='%s'", topic, name)

	if _, ok := a.topicCtxCancels[subKey]; ok {
		return fmt.Errorf("cannot subscribe to topic '%s' on pubsub '%s': the subscription already exists", topic, name)
	}

	ctx, cancel := context.WithCancel(parentCtx)
	policy := a.resiliency.ComponentInboundPolicy(ctx, name)
	err := a.pubSubs[name].component.Subscribe(ctx, pubsub.SubscribeRequest{
		Topic:    topic,
		Metadata: route.metadata,
	}, func(ctx context.Context, msg *pubsub.NewMessage) error {
		if msg.Metadata == nil {
			msg.Metadata = make(map[string]string, 1)
		}

		msg.Metadata[pubsubName] = name

		rawPayload, err := contrib_metadata.IsRawPayload(route.metadata)
		if err != nil {
			log.Errorf("error deserializing pubsub metadata: %s", err)
			if configured, dlqErr := a.sendToDeadLetterIfConfigured(name, msg); configured && dlqErr == nil {
				// dlq has been configured and message is successfully sent to dlq.
				diag.DefaultComponentMonitoring.PubsubIngressEvent(ctx, pubsubName, strings.ToLower(string(pubsub.Drop)), msg.Topic, 0)
				return nil
			}
			diag.DefaultComponentMonitoring.PubsubIngressEvent(ctx, pubsubName, strings.ToLower(string(pubsub.Retry)), msg.Topic, 0)
			return err
		}

		var cloudEvent map[string]interface{}
		data := msg.Data
		if rawPayload {
			cloudEvent = pubsub.FromRawPayload(msg.Data, msg.Topic, name)
			data, err = json.Marshal(cloudEvent)
			if err != nil {
				log.Errorf("error serializing cloud event in pubsub %s and topic %s: %s", name, msg.Topic, err)
				if configured, dlqErr := a.sendToDeadLetterIfConfigured(name, msg); configured && dlqErr == nil {
					// dlq has been configured and message is successfully sent to dlq.
					diag.DefaultComponentMonitoring.PubsubIngressEvent(ctx, pubsubName, strings.ToLower(string(pubsub.Drop)), msg.Topic, 0)
					return nil
				}
				diag.DefaultComponentMonitoring.PubsubIngressEvent(ctx, pubsubName, strings.ToLower(string(pubsub.Retry)), msg.Topic, 0)
				return err
			}
		} else {
			err = json.Unmarshal(msg.Data, &cloudEvent)
			if err != nil {
				log.Errorf("error deserializing cloud event in pubsub %s and topic %s: %s", name, msg.Topic, err)
				if configured, dlqErr := a.sendToDeadLetterIfConfigured(name, msg); configured && dlqErr == nil {
					// dlq has been configured and message is successfully sent to dlq.
					diag.DefaultComponentMonitoring.PubsubIngressEvent(ctx, pubsubName, strings.ToLower(string(pubsub.Drop)), msg.Topic, 0)
					return nil
				}
				diag.DefaultComponentMonitoring.PubsubIngressEvent(ctx, pubsubName, strings.ToLower(string(pubsub.Retry)), msg.Topic, 0)
				return err
			}
		}

		if pubsub.HasExpired(cloudEvent) {
			log.Warnf("dropping expired pub/sub event %v as of %v", cloudEvent[pubsub.IDField], cloudEvent[pubsub.ExpirationField])
			diag.DefaultComponentMonitoring.PubsubIngressEvent(ctx, pubsubName, strings.ToLower(string(pubsub.Drop)), msg.Topic, 0)

			a.sendToDeadLetterIfConfigured(name, msg)
			return nil
		}

		routePath, shouldProcess, err := findMatchingRoute(route.rules, cloudEvent)
		if err != nil {
			log.Errorf("error finding matching route for event %v in pubsub %s and topic %s: %s", cloudEvent[pubsub.IDField], name, msg.Topic, err)
			if configured, dlqErr := a.sendToDeadLetterIfConfigured(name, msg); configured && dlqErr == nil {
				// dlq has been configured and message is successfully sent to dlq.
				diag.DefaultComponentMonitoring.PubsubIngressEvent(ctx, pubsubName, strings.ToLower(string(pubsub.Drop)), msg.Topic, 0)
				return nil
			}
			diag.DefaultComponentMonitoring.PubsubIngressEvent(ctx, pubsubName, strings.ToLower(string(pubsub.Retry)), msg.Topic, 0)
			return err
		}
		if !shouldProcess {
			// The event does not match any route specified so ignore it.
			log.Debugf("no matching route for event %v in pubsub %s and topic %s; skipping", cloudEvent[pubsub.IDField], name, msg.Topic)
			diag.DefaultComponentMonitoring.PubsubIngressEvent(ctx, pubsubName, strings.ToLower(string(pubsub.Drop)), msg.Topic, 0)
			a.sendToDeadLetterIfConfigured(name, msg)
			return nil
		}

		err = policy(func(ctx context.Context) error {
			psm := &pubsubSubscribedMessage{
				cloudEvent: cloudEvent,
				data:       data,
				topic:      msg.Topic,
				metadata:   msg.Metadata,
				path:       routePath,
				pubsub:     name,
			}
			switch a.runtimeConfig.ApplicationProtocol {
			case HTTPProtocol:
				return a.publishMessageHTTP(ctx, psm)
			case GRPCProtocol:
				return a.publishMessageGRPC(ctx, psm)
			default:
				return backoff.Permanent(errors.New("invalid application protocol"))
			}
		})
		if err != nil && err != context.Canceled {
			// Sending msg to dead letter queue.
			// If no DLQ is configured, return error for backwards compatibility (component-level retry).
			if configured, _ := a.sendToDeadLetterIfConfigured(name, msg); !configured {
				return err
			}
			return nil
		}
		return err
	})
	if err != nil {
		cancel()
		return fmt.Errorf("failed to subscribe to topic %s: %w", topic, err)
	}
	a.topicCtxCancels[subKey] = cancel
	return nil
}

func (a *DaprRuntime) unsubscribeTopic(name string, topic string) error {
	a.topicsLock.Lock()
	defer a.topicsLock.Unlock()

	subKey := pubsubTopicKey(name, topic)
	cancel, ok := a.topicCtxCancels[subKey]
	if !ok {
		return fmt.Errorf("cannot unsubscribe from topic '%s' on pubsub '%s': the subscription does not exist", topic, name)
	}

	if cancel != nil {
		cancel()
	}

	delete(a.topicCtxCancels, subKey)

	return nil
}

func (a *DaprRuntime) beginPubSub(name string) error {
	topicRoutes, err := a.getTopicRoutes()
	if err != nil {
		return err
	}

	v, ok := topicRoutes[name]
	if !ok {
		return nil
	}

	for topic, route := range v.routes {
		err = a.subscribeTopic(a.pubsubCtx, name, topic, route)
		if err != nil {
			// Log the error only
			log.Errorf("error occurred while beginning pubsub for component %s: %s", err)
		}
	}

	return nil
}

// findMatchingRoute selects the path based on routing rules. If there are
// no matching rules, the route-level path is used.
func findMatchingRoute(rules []*runtime_pubsub.Rule, cloudEvent interface{}) (path string, shouldProcess bool, err error) {
	hasRules := len(rules) > 0
	if hasRules {
		data := map[string]interface{}{
			"event": cloudEvent,
		}
		rule, err := matchRoutingRule(rules, data)
		if err != nil {
			return "", false, err
		}
		if rule != nil {
			return rule.Path, true, nil
		}
	}

	return "", false, nil
}

func matchRoutingRule(rules []*runtime_pubsub.Rule, data map[string]interface{}) (*runtime_pubsub.Rule, error) {
	for _, rule := range rules {
		if rule.Match == nil {
			return rule, nil
		}
		iResult, err := rule.Match.Eval(data)
		if err != nil {
			return nil, err
		}
		result, ok := iResult.(bool)
		if !ok {
			return nil, errors.Errorf("the result of match expression %s was not a boolean", rule.Match)
		}

		if result {
			return rule, nil
		}
	}

	return nil, nil
}

func (a *DaprRuntime) initDirectMessaging(resolver nr.Resolver) {
	a.directMessaging = messaging.NewDirectMessaging(
		a.runtimeConfig.ID,
		a.namespace,
		a.runtimeConfig.InternalGRPCPort,
		a.runtimeConfig.Mode,
		a.appChannel,
		a.grpc.GetGRPCConnection,
		resolver,
		a.globalConfig.Spec.TracingSpec,
		a.runtimeConfig.MaxRequestBodySize,
		a.proxy,
		a.runtimeConfig.ReadBufferSize,
		a.runtimeConfig.StreamRequestBody,
		a.resiliency,
		config.IsFeatureEnabled(a.globalConfig.Spec.Features, config.Resiliency),
	)
}

func (a *DaprRuntime) initProxy() {
	a.proxy = messaging.NewProxy(a.grpc.GetGRPCConnection, a.runtimeConfig.ID,
		fmt.Sprintf("%s:%d", channel.DefaultChannelAddress, a.runtimeConfig.ApplicationPort), a.runtimeConfig.InternalGRPCPort, a.accessControlList, a.runtimeConfig.AppSSL, a.resiliency)

	log.Info("gRPC proxy enabled")
}

// begin components updates for kubernetes mode.
func (a *DaprRuntime) beginComponentsUpdates() error {
	if a.runtimeConfig.Mode != modes.KubernetesMode {
		return nil
	}

	go func() {
		parseAndUpdate := func(compRaw []byte) {
			var component components_v1alpha1.Component
			if err := json.Unmarshal(compRaw, &component); err != nil {
				log.Warnf("error deserializing component: %s", err)
				return
			}

			if !a.isComponentAuthorized(component) {
				log.Debugf("received unauthorized component update, ignored. name: %s, type: %s/%s", component.ObjectMeta.Name, component.Spec.Type, component.Spec.Version)
				return
			}

			log.Debugf("received component update. name: %s, type: %s/%s", component.ObjectMeta.Name, component.Spec.Type, component.Spec.Version)
			updated := a.onComponentUpdated(component)
			if !updated {
				log.Info("component update skipped: .spec field unchanged")
			}
		}

		needList := false
		for {
			var stream operatorv1pb.Operator_ComponentUpdateClient

			// Retry on stream error.
			backoff.Retry(func() error {
				var err error
				stream, err = a.operatorClient.ComponentUpdate(context.Background(), &operatorv1pb.ComponentUpdateRequest{
					Namespace: a.namespace,
					PodName:   a.podName,
				})
				if err != nil {
					log.Errorf("error from operator stream: %s", err)
					return err
				}
				return nil
			}, backoff.NewExponentialBackOff())

			if needList {
				// We should get all components again to avoid missing any updates during the failure time.
				backoff.Retry(func() error {
					resp, err := a.operatorClient.ListComponents(context.Background(), &operatorv1pb.ListComponentsRequest{
						Namespace: a.namespace,
					})
					if err != nil {
						log.Errorf("error listing components: %s", err)
						return err
					}

					comps := resp.GetComponents()
					for i := 0; i < len(comps); i++ {
						// avoid missing any updates during the init component time.
						go func(comp []byte) {
							parseAndUpdate(comp)
						}(comps[i])
					}

					return nil
				}, backoff.NewExponentialBackOff())
			}

			for {
				c, err := stream.Recv()
				if err != nil {
					// Retry on stream error.
					needList = true
					log.Errorf("error from operator stream: %s", err)
					break
				}

				parseAndUpdate(c.GetComponent())
			}
		}
	}()
	return nil
}

func (a *DaprRuntime) onComponentUpdated(component components_v1alpha1.Component) bool {
	oldComp, exists := a.getComponent(component.Spec.Type, component.Name)
	newComp, _ := a.processComponentSecrets(component)

	if exists && reflect.DeepEqual(oldComp.Spec, newComp.Spec) {
		return false
	}

	a.pendingComponents <- component
	return true
}

func (a *DaprRuntime) sendBatchOutputBindingsParallel(to []string, data []byte) {
	for _, dst := range to {
		go func(name string) {
			_, err := a.sendToOutputBinding(name, &bindings.InvokeRequest{
				Data:      data,
				Operation: bindings.CreateOperation,
			})
			if err != nil {
				log.Error(err)
			}
		}(dst)
	}
}

func (a *DaprRuntime) sendBatchOutputBindingsSequential(to []string, data []byte) error {
	for _, dst := range to {
		_, err := a.sendToOutputBinding(dst, &bindings.InvokeRequest{
			Data:      data,
			Operation: bindings.CreateOperation,
		})
		if err != nil {
			return err
		}
	}
	return nil
}

func (a *DaprRuntime) sendToOutputBinding(name string, req *bindings.InvokeRequest) (*bindings.InvokeResponse, error) {
	if req.Operation == "" {
		return nil, errors.New("operation field is missing from request")
	}

	if binding, ok := a.outputBindings[name]; ok {
		ops := binding.Operations()
		for _, o := range ops {
			if o == req.Operation {
				var resp *bindings.InvokeResponse
				policy := a.resiliency.ComponentOutboundPolicy(a.ctx, name)
				err := policy(func(ctx context.Context) (err error) {
					resp, err = binding.Invoke(ctx, req)
					return err
				})
				return resp, err
			}
		}
		supported := make([]string, 0, len(ops))
		for _, o := range ops {
			supported = append(supported, string(o))
		}
		return nil, errors.Errorf("binding %s does not support operation %s. supported operations:%s", name, req.Operation, strings.Join(supported, " "))
	}
	return nil, errors.Errorf("couldn't find output binding %s", name)
}

func (a *DaprRuntime) onAppResponse(response *bindings.AppResponse) error {
	if len(response.State) > 0 {
		go func(reqs []state.SetRequest) {
			if a.stateStores != nil {
				policy := a.resiliency.ComponentOutboundPolicy(a.ctx, response.StoreName)
				err := policy(func(ctx context.Context) (err error) {
					return a.stateStores[response.StoreName].BulkSet(reqs)
				})
				if err != nil {
					log.Errorf("error saving state from app response: %s", err)
				}
			}
		}(response.State)
	}

	if len(response.To) > 0 {
		b, err := json.Marshal(&response.Data)
		if err != nil {
			return err
		}

		if response.Concurrency == bindingsConcurrencyParallel {
			a.sendBatchOutputBindingsParallel(response.To, b)
		} else {
			return a.sendBatchOutputBindingsSequential(response.To, b)
		}
	}

	return nil
}

func (a *DaprRuntime) sendBindingEventToApp(bindingName string, data []byte, metadata map[string]string) ([]byte, error) {
	var response bindings.AppResponse
	spanName := fmt.Sprintf("bindings/%s", bindingName)
	ctx, span := diag.StartInternalCallbackSpan(a.ctx, spanName, trace.SpanContext{}, a.globalConfig.Spec.TracingSpec)

	var appResponseBody []byte
	path := a.inputBindingRoutes[bindingName]
	if path == "" {
		path = bindingName
	}

	if a.runtimeConfig.ApplicationProtocol == GRPCProtocol {
		ctx = diag.SpanContextToGRPCMetadata(ctx, span.SpanContext())
		client := runtimev1pb.NewAppCallbackClient(a.grpc.AppClient)
		req := &runtimev1pb.BindingEventRequest{
			Name:     bindingName,
			Data:     data,
			Metadata: metadata,
		}
		start := time.Now()

		var resp *runtimev1pb.BindingEventResponse
		policy := a.resiliency.ComponentInboundPolicy(ctx, bindingName)
		err := policy(func(ctx context.Context) (err error) {
			resp, err = client.OnBindingEvent(ctx, req)
			return err
		})

		if span != nil {
			m := diag.ConstructInputBindingSpanAttributes(
				bindingName,
				"/dapr.proto.runtime.v1.AppCallback/OnBindingEvent")
			diag.AddAttributesToSpan(span, m)
			diag.UpdateSpanStatusFromGRPCError(span, err)
			span.End()
		}
		if diag.DefaultGRPCMonitoring.IsEnabled() {
			diag.DefaultGRPCMonitoring.ServerRequestSent(ctx,
				"/dapr.proto.runtime.v1.AppCallback/OnBindingEvent",
				status.Code(err).String(),
				int64(len(resp.GetData())), start)
		}

		if err != nil {
			var body []byte
			if resp != nil {
				body = resp.Data
			}
			return nil, errors.Wrap(err, fmt.Sprintf("error invoking app, body: %s", string(body)))
		}
		if resp != nil {
			if resp.Concurrency == runtimev1pb.BindingEventResponse_PARALLEL {
				response.Concurrency = bindingsConcurrencyParallel
			} else {
				response.Concurrency = bindingsConcurrencySequential
			}

			response.To = resp.To

			if resp.Data != nil {
				appResponseBody = resp.Data

				var d interface{}
				err := json.Unmarshal(resp.Data, &d)
				if err == nil {
					response.Data = d
				}
			}
		}
	} else if a.runtimeConfig.ApplicationProtocol == HTTPProtocol {
		req := invokev1.NewInvokeMethodRequest(path)
		req.WithHTTPExtension(nethttp.MethodPost, "")
		req.WithRawData(data, invokev1.JSONContentType)

		reqMetadata := map[string][]string{}
		for k, v := range metadata {
			reqMetadata[k] = []string{v}
		}
		req.WithMetadata(reqMetadata)

		var resp *invokev1.InvokeMethodResponse
		respErr := false
		policy := a.resiliency.ComponentInboundPolicy(ctx, bindingName)
		err := policy(func(ctx context.Context) (err error) {
			respErr = false
			resp, err = a.appChannel.InvokeMethod(ctx, req)
			if err != nil {
				return err
			}

			if resp != nil && resp.Status().Code != nethttp.StatusOK {
				respErr = true
				return errors.Errorf("Error sending binding event to application, status %d", resp.Status().Code)
			}
			return nil
		})
		if err != nil && !respErr {
			return nil, errors.Wrap(err, "error invoking app")
		}

		if span != nil {
			m := diag.ConstructInputBindingSpanAttributes(
				bindingName,
				fmt.Sprintf("%s /%s", nethttp.MethodPost, bindingName))
			diag.AddAttributesToSpan(span, m)
			diag.UpdateSpanStatusFromHTTPStatus(span, int(resp.Status().Code))
			span.End()
		}
		// ::TODO report metrics for http, such as grpc
		if resp.Status().Code != nethttp.StatusOK {
			_, body := resp.RawData()
			return nil, errors.Errorf("fails to send binding event to http app channel, status code: %d body: %s", resp.Status().Code, string(body))
		}

		if resp.Message().Data != nil && len(resp.Message().Data.Value) > 0 {
			appResponseBody = resp.Message().Data.Value
		}
	}

	if len(response.State) > 0 || len(response.To) > 0 {
		if err := a.onAppResponse(&response); err != nil {
			log.Errorf("error executing app response: %s", err)
		}
	}

	return appResponseBody, nil
}

func (a *DaprRuntime) readFromBinding(readCtx context.Context, name string, binding bindings.InputBinding) error {
	return binding.Read(readCtx, func(ctx context.Context, resp *bindings.ReadResponse) ([]byte, error) {
		if resp == nil {
			return nil, nil
		}

		start := time.Now()
		b, err := a.sendBindingEventToApp(name, resp.Data, resp.Metadata)
		elapsed := diag.ElapsedSince(start)

		diag.DefaultComponentMonitoring.InputBindingEvent(context.Background(), name, err == nil, elapsed)

		if err != nil {
			log.Debugf("error from app consumer for binding [%s]: %s", name, err)
			return nil, err
		}
		return b, nil
	})
}

func (a *DaprRuntime) startHTTPServer(port int, publicPort *int, profilePort int, allowedOrigins string, pipeline http_middleware.Pipeline) error {
	a.daprHTTPAPI = http.NewAPI(a.runtimeConfig.ID,
		a.appChannel,
		a.directMessaging,
		a.getComponents,
		a.resiliency,
		a.stateStores,
		a.lockStores,
		a.secretStores,
		a.secretsConfiguration,
		a.configurationStores,
		a.getPublishAdapter(),
		a.actor,
		a.sendToOutputBinding,
		a.globalConfig.Spec.TracingSpec,
		a.ShutdownWithWait,
		a.getComponentsCapabilitesMap,
	)
	serverConf := http.NewServerConfig(
		a.runtimeConfig.ID,
		a.hostAddress,
		port,
		a.runtimeConfig.APIListenAddresses,
		publicPort,
		profilePort,
		allowedOrigins,
		a.runtimeConfig.EnableProfiling,
		a.runtimeConfig.MaxRequestBodySize,
		a.runtimeConfig.UnixDomainSocket,
		a.runtimeConfig.ReadBufferSize,
		a.runtimeConfig.StreamRequestBody,
		a.runtimeConfig.EnableAPILogging,
	)

	server := http.NewServer(a.daprHTTPAPI,
		serverConf, a.globalConfig.Spec.TracingSpec, a.globalConfig.Spec.MetricSpec, pipeline, a.globalConfig.Spec.APISpec)
	if err := server.StartNonBlocking(); err != nil {
		return err
	}
	a.apiClosers = append(a.apiClosers, server)

	return nil
}

func (a *DaprRuntime) startGRPCInternalServer(api grpc.API, port int) error {
	// Since GRPCInteralServer is encrypted & authenticated, it is safe to listen on *
	serverConf := a.getNewServerConfig([]string{""}, port)
	server := grpc.NewInternalServer(api, serverConf, a.globalConfig.Spec.TracingSpec, a.globalConfig.Spec.MetricSpec, a.authenticator, a.proxy)
	if err := server.StartNonBlocking(); err != nil {
		return err
	}
	a.apiClosers = append(a.apiClosers, server)

	return nil
}

func (a *DaprRuntime) startGRPCAPIServer(api grpc.API, port int) error {
	serverConf := a.getNewServerConfig(a.runtimeConfig.APIListenAddresses, port)
	server := grpc.NewAPIServer(api, serverConf, a.globalConfig.Spec.TracingSpec, a.globalConfig.Spec.MetricSpec, a.globalConfig.Spec.APISpec, a.proxy)
	if err := server.StartNonBlocking(); err != nil {
		return err
	}
	a.apiClosers = append(a.apiClosers, server)

	return nil
}

func (a *DaprRuntime) getNewServerConfig(apiListenAddresses []string, port int) grpc.ServerConfig {
	// Use the trust domain value from the access control policy spec to generate the cert
	// If no access control policy has been specified, use a default value
	trustDomain := config.DefaultTrustDomain
	if a.accessControlList != nil {
		trustDomain = a.accessControlList.TrustDomain
	}
	return grpc.NewServerConfig(a.runtimeConfig.ID, a.hostAddress, port, apiListenAddresses, a.namespace, trustDomain, a.runtimeConfig.MaxRequestBodySize, a.runtimeConfig.UnixDomainSocket, a.runtimeConfig.ReadBufferSize, a.runtimeConfig.EnableAPILogging)
}

func (a *DaprRuntime) getGRPCAPI() grpc.API {
	return grpc.NewAPI(a.runtimeConfig.ID,
		a.appChannel,
		a.resiliency,
		a.stateStores,
		a.secretStores,
		a.secretsConfiguration,
		a.configurationStores,
		a.lockStores,
		a.getPublishAdapter(),
		a.directMessaging,
		a.actor,
		a.sendToOutputBinding,
		a.globalConfig.Spec.TracingSpec,
		a.accessControlList,
		string(a.runtimeConfig.ApplicationProtocol),
		a.getComponents,
		a.ShutdownWithWait,
		a.getComponentsCapabilitesMap,
	)
}

func (a *DaprRuntime) getPublishAdapter() runtime_pubsub.Adapter {
	if len(a.pubSubs) == 0 {
		return nil
	}

	return a
}

func (a *DaprRuntime) getSubscribedBindingsGRPC() []string {
	client := runtimev1pb.NewAppCallbackClient(a.grpc.AppClient)
	resp, err := client.ListInputBindings(context.Background(), &emptypb.Empty{})
	bindings := []string{}

	if err == nil && resp != nil {
		bindings = resp.Bindings
	}
	return bindings
}

func (a *DaprRuntime) isAppSubscribedToBinding(binding string) bool {
	// if gRPC, looks for the binding in the list of bindings returned from the app
	if a.runtimeConfig.ApplicationProtocol == GRPCProtocol {
		if a.subscribeBindingList == nil {
			a.subscribeBindingList = a.getSubscribedBindingsGRPC()
		}
		for _, b := range a.subscribeBindingList {
			if b == binding {
				return true
			}
		}
	} else if a.runtimeConfig.ApplicationProtocol == HTTPProtocol {
		// if HTTP, check if there's an endpoint listening for that binding
		path := a.inputBindingRoutes[binding]
		req := invokev1.NewInvokeMethodRequest(path)
		req.WithHTTPExtension(nethttp.MethodOptions, "")
		req.WithRawData(nil, invokev1.JSONContentType)

		// TODO: Propagate Context
		ctx := context.Background()
		resp, err := a.appChannel.InvokeMethod(ctx, req)
		if err != nil {
			log.Fatalf("could not invoke OPTIONS method on input binding subscription endpoint %q: %w", path, err)
		}
		code := resp.Status().Code

		return code/100 == 2 || code == nethttp.StatusMethodNotAllowed
	}
	return false
}

func (a *DaprRuntime) initInputBinding(c components_v1alpha1.Component) error {
	binding, err := a.bindingsRegistry.CreateInputBinding(c.Spec.Type, c.Spec.Version)
	if err != nil {
		log.Warnf("failed to create input binding %s (%s/%s): %s", c.ObjectMeta.Name, c.Spec.Type, c.Spec.Version, err)
		diag.DefaultMonitoring.ComponentInitFailed(c.Spec.Type, "creation")
		return err
	}
	err = binding.Init(bindings.Metadata{
		Properties: a.convertMetadataItemsToProperties(c.Spec.Metadata),
		Name:       c.ObjectMeta.Name,
	})
	if err != nil {
		log.Errorf("failed to init input binding %s (%s/%s): %s", c.ObjectMeta.Name, c.Spec.Type, c.Spec.Version, err)
		diag.DefaultMonitoring.ComponentInitFailed(c.Spec.Type, "init")
		return err
	}

	log.Infof("successful init for input binding %s (%s/%s)", c.ObjectMeta.Name, c.Spec.Type, c.Spec.Version)
	a.inputBindingRoutes[c.Name] = c.Name
	for _, item := range c.Spec.Metadata {
		if item.Name == "route" {
			a.inputBindingRoutes[c.ObjectMeta.Name] = item.Value.String()
		}
	}
	a.inputBindings[c.Name] = binding
	diag.DefaultMonitoring.ComponentInitialized(c.Spec.Type)
	return nil
}

func (a *DaprRuntime) initOutputBinding(c components_v1alpha1.Component) error {
	binding, err := a.bindingsRegistry.CreateOutputBinding(c.Spec.Type, c.Spec.Version)
	if err != nil {
		log.Warnf("failed to create output binding %s (%s/%s): %s", c.ObjectMeta.Name, c.Spec.Type, c.Spec.Version, err)
		diag.DefaultMonitoring.ComponentInitFailed(c.Spec.Type, "creation")
		return err
	}

	if binding != nil {
		err := binding.Init(bindings.Metadata{
			Properties: a.convertMetadataItemsToProperties(c.Spec.Metadata),
			Name:       c.ObjectMeta.Name,
		})
		if err != nil {
			log.Errorf("failed to init output binding %s (%s/%s): %s", c.ObjectMeta.Name, c.Spec.Type, c.Spec.Version, err)
			diag.DefaultMonitoring.ComponentInitFailed(c.Spec.Type, "init")
			return err
		}
		log.Infof("successful init for output binding %s (%s/%s)", c.ObjectMeta.Name, c.Spec.Type, c.Spec.Version)
		a.outputBindings[c.ObjectMeta.Name] = binding
		diag.DefaultMonitoring.ComponentInitialized(c.Spec.Type)
	}
	return nil
}

func (a *DaprRuntime) initConfiguration(s components_v1alpha1.Component) error {
	store, err := a.configurationStoreRegistry.Create(s.Spec.Type, s.Spec.Version)
	if err != nil {
		log.Warnf("error creating configuration store %s (%s/%s): %s", s.ObjectMeta.Name, s.Spec.Type, s.Spec.Version, err)
		diag.DefaultMonitoring.ComponentInitFailed(s.Spec.Type, "creation")
		return err
	}
	if store != nil {
		props := a.convertMetadataItemsToProperties(s.Spec.Metadata)
		err := store.Init(configuration.Metadata{
			Properties: props,
		})
		if err != nil {
			diag.DefaultMonitoring.ComponentInitFailed(s.Spec.Type, "init")
			log.Warnf("error initializing configuration store %s (%s/%s): %s", s.ObjectMeta.Name, s.Spec.Type, s.Spec.Version, err)
			return err
		}

		a.configurationStores[s.ObjectMeta.Name] = store
		diag.DefaultMonitoring.ComponentInitialized(s.Spec.Type)
	}

	return nil
}

func (a *DaprRuntime) initLock(s components_v1alpha1.Component) error {
	// create the component
	store, err := a.lockStoreRegistry.Create(s.Spec.Type, s.Spec.Version)
	if err != nil {
		log.Warnf("error creating lock store %s (%s/%s): %s", s.ObjectMeta.Name, s.Spec.Type, s.Spec.Version, err)
		diag.DefaultMonitoring.ComponentInitFailed(s.Spec.Type, "creation")
		return err
	}
	if store == nil {
		return nil
	}
	// initialization
	props := a.convertMetadataItemsToProperties(s.Spec.Metadata)
	err = store.InitLockStore(lock.Metadata{
		Properties: props,
	})
	if err != nil {
		diag.DefaultMonitoring.ComponentInitFailed(s.Spec.Type, "init")
		log.Warnf("error initializing lock store %s (%s/%s): %s", s.ObjectMeta.Name, s.Spec.Type, s.Spec.Version, err)
		return err
	}
	// save lock related configuration
	a.lockStores[s.ObjectMeta.Name] = store
	err = lock_loader.SaveLockConfiguration(s.ObjectMeta.Name, props)
	if err != nil {
		diag.DefaultMonitoring.ComponentInitFailed(s.Spec.Type, "init")
		log.Warnf("error save lock keyprefix: %s", err.Error())
		return err
	}
	diag.DefaultMonitoring.ComponentInitialized(s.Spec.Type)

	return nil
}

// Refer for state store api decision  https://github.com/dapr/dapr/blob/master/docs/decision_records/api/API-008-multi-state-store-api-design.md
func (a *DaprRuntime) initState(s components_v1alpha1.Component) error {
	store, err := a.stateStoreRegistry.Create(s.Spec.Type, s.Spec.Version)
	if err != nil {
		log.Warnf("error creating state store %s (%s/%s): %s", s.ObjectMeta.Name, s.Spec.Type, s.Spec.Version, err)
		diag.DefaultMonitoring.ComponentInitFailed(s.Spec.Type, "creation")
		return err
	}
	if store != nil {
		secretStoreName := a.authSecretStoreOrDefault(s)

		secretStore := a.getSecretStore(secretStoreName)
		encKeys, encErr := encryption.ComponentEncryptionKey(s, secretStore)
		if encErr != nil {
			log.Errorf("error initializing state store encryption %s (%s/%s): %s", s.ObjectMeta.Name, s.Spec.Type, s.Spec.Version, encErr)
			diag.DefaultMonitoring.ComponentInitFailed(s.Spec.Type, "creation")
			return encErr
		}

		if encKeys.Primary.Key != "" {
			ok := encryption.AddEncryptedStateStore(s.ObjectMeta.Name, encKeys)
			if ok {
				log.Infof("automatic encryption enabled for state store %s", s.ObjectMeta.Name)
			}
		}

		props := a.convertMetadataItemsToProperties(s.Spec.Metadata)
		err = store.Init(state.Metadata{
			Properties: props,
		})
		if err != nil {
			diag.DefaultMonitoring.ComponentInitFailed(s.Spec.Type, "init")
			log.Warnf("error initializing state store %s (%s/%s): %s", s.ObjectMeta.Name, s.Spec.Type, s.Spec.Version, err)
			return err
		}

		a.stateStores[s.ObjectMeta.Name] = store
		err = state_loader.SaveStateConfiguration(s.ObjectMeta.Name, props)
		if err != nil {
			diag.DefaultMonitoring.ComponentInitFailed(s.Spec.Type, "init")
			log.Warnf("error save state keyprefix: %s", err.Error())
			return err
		}

		// when placement address list is not empty, set specified actor store.
		if len(a.runtimeConfig.PlacementAddresses) != 0 {
			// set specified actor store if "actorStateStore" is true in the spec.
			actorStoreSpecified := props[actorStateStore]
			if actorStoreSpecified == "true" {
				a.actorStateStoreLock.Lock()
				if a.actorStateStoreName == "" {
					log.Infof("detected actor state store: %s", s.ObjectMeta.Name)
					a.actorStateStoreName = s.ObjectMeta.Name
				} else if a.actorStateStoreName != s.ObjectMeta.Name {
					log.Fatalf("detected duplicate actor state store: %s", s.ObjectMeta.Name)
				}
				a.actorStateStoreLock.Unlock()
			}
		}
		diag.DefaultMonitoring.ComponentInitialized(s.Spec.Type)
	}

	return nil
}

func (a *DaprRuntime) getDeclarativeSubscriptions() []runtime_pubsub.Subscription {
	var subs []runtime_pubsub.Subscription

	switch a.runtimeConfig.Mode {
	case modes.KubernetesMode:
		subs = runtime_pubsub.DeclarativeKubernetes(a.operatorClient, a.podName, a.namespace, log)
	case modes.StandaloneMode:
		subs = runtime_pubsub.DeclarativeSelfHosted(a.runtimeConfig.Standalone.ComponentsPath, log)
	}

	// only return valid subscriptions for this app id
	i := 0
	for _, s := range subs {
		keep := false
		if len(s.Scopes) == 0 {
			keep = true
		} else {
			for _, scope := range s.Scopes {
				if scope == a.runtimeConfig.ID {
					keep = true
					break
				}
			}
		}

		if keep {
			subs[i] = s
			i++
		}
	}
	return subs[:i]
}

func (a *DaprRuntime) getTopicRoutes() (map[string]TopicRoute, error) {
	if a.topicRoutes != nil {
		return a.topicRoutes, nil
	}

	topicRoutes := make(map[string]TopicRoute)
	deadLetterTopics := make(map[string]string)

	if a.appChannel == nil {
		log.Warn("app channel not initialized, make sure -app-port is specified if pubsub subscription is required")
		return topicRoutes, nil
	}

	var (
		subscriptions []runtime_pubsub.Subscription
		err           error
	)

	// handle app subscriptions
	resiliencyEnabled := config.IsFeatureEnabled(a.globalConfig.Spec.Features, config.Resiliency)
	if a.runtimeConfig.ApplicationProtocol == HTTPProtocol {
		subscriptions, err = runtime_pubsub.GetSubscriptionsHTTP(a.appChannel, log, a.resiliency, resiliencyEnabled)
	} else if a.runtimeConfig.ApplicationProtocol == GRPCProtocol {
		client := runtimev1pb.NewAppCallbackClient(a.grpc.AppClient)
		subscriptions, err = runtime_pubsub.GetSubscriptionsGRPC(client, log, a.resiliency, resiliencyEnabled)
	}
	if err != nil {
		return nil, err
	}

	// handle declarative subscriptions
	ds := a.getDeclarativeSubscriptions()
	for _, s := range ds {
		skip := false

		// don't register duplicate subscriptions
		for _, sub := range subscriptions {
			if sub.PubsubName == s.PubsubName && sub.Topic == s.Topic {
				log.Warnf("two identical subscriptions found (sources: declarative, app endpoint). pubsubname: %s, topic: %s",
					s.PubsubName, s.Topic)
				skip = true
				break
			}
		}

		if !skip {
			subscriptions = append(subscriptions, s)
		}
	}

	for _, s := range subscriptions {
		if _, ok := topicRoutes[s.PubsubName]; !ok {
			topicRoutes[s.PubsubName] = TopicRoute{routes: make(map[string]Route)}
		}

		topicRoutes[s.PubsubName].routes[s.Topic] = Route{metadata: s.Metadata, rules: s.Rules}
		if len(s.DeadLetterTopic) > 0 {
			deadLetterTopics[pubsubTopicKey(s.PubsubName, s.Topic)] = s.DeadLetterTopic
		}
	}

	if len(topicRoutes) > 0 {
		for pubsubName, v := range topicRoutes {
			topics := []string{}
			for topic := range v.routes {
				topics = append(topics, topic)
			}
			log.Infof("app is subscribed to the following topics: %v through pubsub=%s", topics, pubsubName)
		}
	}
	a.topicRoutes = topicRoutes
	a.deadLetterTopics = deadLetterTopics
	return topicRoutes, nil
}

func (a *DaprRuntime) initPubSub(c components_v1alpha1.Component) error {
	pubSub, err := a.pubSubRegistry.Create(c.Spec.Type, c.Spec.Version)
	if err != nil {
		log.Warnf("error creating pub sub %s (%s/%s): %s", &c.ObjectMeta.Name, c.Spec.Type, c.Spec.Version, err)
		diag.DefaultMonitoring.ComponentInitFailed(c.Spec.Type, "creation")
		return err
	}

	properties := a.convertMetadataItemsToProperties(c.Spec.Metadata)
	consumerID := strings.TrimSpace(properties["consumerID"])
	if consumerID == "" {
		consumerID = a.runtimeConfig.ID
	}
	properties["consumerID"] = consumerID

	err = pubSub.Init(pubsub.Metadata{
		Properties: properties,
	})
	if err != nil {
		log.Warnf("error initializing pub sub %s/%s: %s", c.Spec.Type, c.Spec.Version, err)
		diag.DefaultMonitoring.ComponentInitFailed(c.Spec.Type, "init")
		return err
	}

	pubsubName := c.ObjectMeta.Name

	a.pubSubs[pubsubName] = pubsubItem{
		component:           pubSub,
		scopedSubscriptions: scopes.GetScopedTopics(scopes.SubscriptionScopes, a.runtimeConfig.ID, properties),
		scopedPublishings:   scopes.GetScopedTopics(scopes.PublishingScopes, a.runtimeConfig.ID, properties),
		allowedTopics:       scopes.GetAllowedTopics(properties),
	}
	diag.DefaultMonitoring.ComponentInitialized(c.Spec.Type)

	return nil
}

// Publish is an adapter method for the runtime to pre-validate publish requests
// And then forward them to the Pub/Sub component.
// This method is used by the HTTP and gRPC APIs.
func (a *DaprRuntime) Publish(req *pubsub.PublishRequest) error {
	ps, ok := a.pubSubs[req.PubsubName]
	if !ok {
		return runtime_pubsub.NotFoundError{PubsubName: req.PubsubName}
	}

	if allowed := a.isPubSubOperationAllowed(req.PubsubName, req.Topic, ps.scopedPublishings); !allowed {
		return runtime_pubsub.NotAllowedError{Topic: req.Topic, ID: a.runtimeConfig.ID}
	}

	policy := a.resiliency.ComponentOutboundPolicy(a.ctx, req.PubsubName)
	return policy(func(ctx context.Context) (err error) {
		return ps.component.Publish(req)
	})
}

// Subscribe is used by APIs to start a subscription to a topic.
func (a *DaprRuntime) Subscribe(ctx context.Context, name string, routes map[string]Route) (err error) {
	_, ok := a.pubSubs[name]
	if !ok {
		return fmt.Errorf("pubsub component %s does not exist", name)
	}

	for topic, route := range routes {
		err = a.subscribeTopic(ctx, name, topic, route)
		if err != nil {
			return err
		}
	}

	return nil
}

// GetPubSub is an adapter method to find a pubsub by name.
func (a *DaprRuntime) GetPubSub(pubsubName string) pubsub.PubSub {
	ps, ok := a.pubSubs[pubsubName]
	if !ok {
		return nil
	}
	return ps.component
}

func (a *DaprRuntime) isPubSubOperationAllowed(pubsubName string, topic string, scopedTopics []string) bool {
	inAllowedTopics := false

	// first check if allowedTopics contain it
	if len(a.pubSubs[pubsubName].allowedTopics) > 0 {
		for _, t := range a.pubSubs[pubsubName].allowedTopics {
			if t == topic {
				inAllowedTopics = true
				break
			}
		}
		if !inAllowedTopics {
			return false
		}
	}
	if len(scopedTopics) == 0 {
		return true
	}

	// check if a granular scope has been applied
	allowedScope := false
	for _, t := range scopedTopics {
		if t == topic {
			allowedScope = true
			break
		}
	}
	return allowedScope
}

func (a *DaprRuntime) initNameResolution() error {
	var resolver nr.Resolver
	var err error
	resolverMetadata := nr.Metadata{}

	resolverName := a.globalConfig.Spec.NameResolutionSpec.Component
	resolverVersion := a.globalConfig.Spec.NameResolutionSpec.Version

	if resolverName == "" {
		switch a.runtimeConfig.Mode {
		case modes.KubernetesMode:
			resolverName = "kubernetes"
		case modes.StandaloneMode:
			resolverName = "mdns"
		default:
			return errors.Errorf("unable to determine name resolver for %s mode", string(a.runtimeConfig.Mode))
		}
	}

	if resolverVersion == "" {
		resolverVersion = components.FirstStableVersion
	}

	resolver, err = a.nameResolutionRegistry.Create(resolverName, resolverVersion)
	resolverMetadata.Configuration = a.globalConfig.Spec.NameResolutionSpec.Configuration
	resolverMetadata.Properties = map[string]string{
		nr.DaprHTTPPort: strconv.Itoa(a.runtimeConfig.HTTPPort),
		nr.DaprPort:     strconv.Itoa(a.runtimeConfig.InternalGRPCPort),
		nr.AppPort:      strconv.Itoa(a.runtimeConfig.ApplicationPort),
		nr.HostAddress:  a.hostAddress,
		nr.AppID:        a.runtimeConfig.ID,
		// TODO - change other nr components to use above properties (specifically MDNS component)
		nr.MDNSInstanceName:    a.runtimeConfig.ID,
		nr.MDNSInstanceAddress: a.hostAddress,
		nr.MDNSInstancePort:    strconv.Itoa(a.runtimeConfig.InternalGRPCPort),
	}

	if err != nil {
		log.Warnf("error creating name resolution resolver %s: %s", resolverName, err)
		return err
	}

	if err = resolver.Init(resolverMetadata); err != nil {
		log.Errorf("failed to initialize name resolution resolver %s: %s", resolverName, err)
		return err
	}

	a.nameResolver = resolver

	log.Infof("Initialized name resolution to %s", resolverName)
	return nil
}

func (a *DaprRuntime) publishMessageHTTP(ctx context.Context, msg *pubsubSubscribedMessage) error {
	cloudEvent := msg.cloudEvent

	var span trace.Span

	req := invokev1.NewInvokeMethodRequest(msg.path)
	req.WithHTTPExtension(nethttp.MethodPost, "")
	req.WithRawData(msg.data, contenttype.CloudEventContentType)
	req.WithCustomHTTPMetadata(msg.metadata)

	if cloudEvent[pubsub.TraceIDField] != nil {
		traceID := cloudEvent[pubsub.TraceIDField].(string)
		sc, _ := diag.SpanContextFromW3CString(traceID)
		spanName := fmt.Sprintf("pubsub/%s", msg.topic)
		ctx, span = diag.StartInternalCallbackSpan(ctx, spanName, sc, a.globalConfig.Spec.TracingSpec)
	}

	start := time.Now()
	resp, err := a.appChannel.InvokeMethod(ctx, req)
	elapsed := diag.ElapsedSince(start)

	if err != nil {
		diag.DefaultComponentMonitoring.PubsubIngressEvent(ctx, msg.pubsub, strings.ToLower(string(pubsub.Retry)), msg.topic, elapsed)
		return errors.Wrap(err, "error from app channel while sending pub/sub event to app")
	}

	statusCode := int(resp.Status().Code)

	if span != nil {
		m := diag.ConstructSubscriptionSpanAttributes(msg.topic)
		diag.AddAttributesToSpan(span, m)
		diag.UpdateSpanStatusFromHTTPStatus(span, statusCode)
		span.End()
	}

	_, body := resp.RawData()

	if (statusCode >= 200) && (statusCode <= 299) {
		// Any 2xx is considered a success.
		var appResponse pubsub.AppResponse
		err := json.Unmarshal(body, &appResponse)
		if err != nil {
			log.Debugf("skipping status check due to error parsing result from pub/sub event %v", cloudEvent[pubsub.IDField])
			diag.DefaultComponentMonitoring.PubsubIngressEvent(ctx, msg.pubsub, strings.ToLower(string(pubsub.Success)), msg.topic, elapsed)
			return nil
		}

		switch appResponse.Status {
		case "":
			// Consider empty status field as success
			fallthrough
		case pubsub.Success:
			diag.DefaultComponentMonitoring.PubsubIngressEvent(ctx, msg.pubsub, strings.ToLower(string(pubsub.Success)), msg.topic, elapsed)
			return nil
		case pubsub.Retry:
			diag.DefaultComponentMonitoring.PubsubIngressEvent(ctx, msg.pubsub, strings.ToLower(string(pubsub.Retry)), msg.topic, elapsed)
			return errors.Errorf("RETRY status returned from app while processing pub/sub event %v", cloudEvent[pubsub.IDField])
		case pubsub.Drop:
			diag.DefaultComponentMonitoring.PubsubIngressEvent(ctx, msg.pubsub, strings.ToLower(string(pubsub.Drop)), msg.topic, elapsed)
			log.Warnf("DROP status returned from app while processing pub/sub event %v", cloudEvent[pubsub.IDField])
			return nil
		}
		// Consider unknown status field as error and retry
		diag.DefaultComponentMonitoring.PubsubIngressEvent(ctx, msg.pubsub, strings.ToLower(string(pubsub.Retry)), msg.topic, elapsed)
		return errors.Errorf("unknown status returned from app while processing pub/sub event %v: %v", cloudEvent[pubsub.IDField], appResponse.Status)
	}

	if statusCode == nethttp.StatusNotFound {
		// These are errors that are not retriable, for now it is just 404 but more status codes can be added.
		// When adding/removing an error here, check if that is also applicable to GRPC since there is a mapping between HTTP and GRPC errors:
		// https://cloud.google.com/apis/design/errors#handling_errors
		log.Errorf("non-retriable error returned from app while processing pub/sub event %v: %s. status code returned: %v", cloudEvent[pubsub.IDField], body, statusCode)
		diag.DefaultComponentMonitoring.PubsubIngressEvent(ctx, msg.pubsub, strings.ToLower(string(pubsub.Drop)), msg.topic, elapsed)
		return nil
	}

	// Every error from now on is a retriable error.
	log.Warnf("retriable error returned from app while processing pub/sub event %v, topic: %v, body: %s. status code returned: %v", cloudEvent[pubsub.IDField], cloudEvent[pubsub.TopicField], body, statusCode)
	diag.DefaultComponentMonitoring.PubsubIngressEvent(ctx, msg.pubsub, strings.ToLower(string(pubsub.Retry)), msg.topic, elapsed)
	return errors.Errorf("retriable error returned from app while processing pub/sub event %v, topic: %v, body: %s. status code returned: %v", cloudEvent[pubsub.IDField], cloudEvent[pubsub.TopicField], body, statusCode)
}

func (a *DaprRuntime) publishMessageGRPC(ctx context.Context, msg *pubsubSubscribedMessage) error {
	cloudEvent := msg.cloudEvent

	envelope := &runtimev1pb.TopicEventRequest{
		Id:              extractCloudEventProperty(cloudEvent, pubsub.IDField),
		Source:          extractCloudEventProperty(cloudEvent, pubsub.SourceField),
		DataContentType: extractCloudEventProperty(cloudEvent, pubsub.DataContentTypeField),
		Type:            extractCloudEventProperty(cloudEvent, pubsub.TypeField),
		SpecVersion:     extractCloudEventProperty(cloudEvent, pubsub.SpecVersionField),
		Topic:           msg.topic,
		PubsubName:      msg.metadata[pubsubName],
		Path:            msg.path,
	}

	if data, ok := cloudEvent[pubsub.DataBase64Field]; ok && data != nil {
		if dataAsString, ok := data.(string); ok {
			decoded, decodeErr := base64.StdEncoding.DecodeString(dataAsString)
			if decodeErr != nil {
				log.Debugf("unable to base64 decode cloudEvent field data_base64: %s", decodeErr)
				diag.DefaultComponentMonitoring.PubsubIngressEvent(ctx, msg.pubsub, strings.ToLower(string(pubsub.Retry)), msg.topic, 0)

				return decodeErr
			}

			envelope.Data = decoded
		} else {
			diag.DefaultComponentMonitoring.PubsubIngressEvent(ctx, msg.pubsub, strings.ToLower(string(pubsub.Retry)), msg.topic, 0)
			return ErrUnexpectedEnvelopeData
		}
	} else if data, ok := cloudEvent[pubsub.DataField]; ok && data != nil {
		envelope.Data = nil

		if contenttype.IsStringContentType(envelope.DataContentType) {
			switch v := data.(type) {
			case string:
				envelope.Data = []byte(v)
			case []byte:
				envelope.Data = v
			default:
				diag.DefaultComponentMonitoring.PubsubIngressEvent(ctx, msg.pubsub, strings.ToLower(string(pubsub.Retry)), msg.topic, 0)
				return ErrUnexpectedEnvelopeData
			}
		} else if contenttype.IsJSONContentType(envelope.DataContentType) || contenttype.IsCloudEventContentType(envelope.DataContentType) {
			envelope.Data, _ = json.Marshal(data)
		}
	}

	var span trace.Span
	if iTraceID, ok := cloudEvent[pubsub.TraceIDField]; ok {
		if traceID, ok := iTraceID.(string); ok {
			sc, _ := diag.SpanContextFromW3CString(traceID)
			spanName := fmt.Sprintf("pubsub/%s", msg.topic)

			// no ops if trace is off
			ctx, span = diag.StartInternalCallbackSpan(ctx, spanName, sc, a.globalConfig.Spec.TracingSpec)
			ctx = diag.SpanContextToGRPCMetadata(ctx, span.SpanContext())
		} else {
			log.Warnf("ignored non-string traceid value: %v", iTraceID)
		}
	}

	ctx = invokev1.WithCustomGRPCMetadata(ctx, msg.metadata)

	clientV1 := runtimev1pb.NewAppCallbackClient(a.grpc.AppClient)

	start := time.Now()
	res, err := clientV1.OnTopicEvent(ctx, envelope)
	elapsed := diag.ElapsedSince(start)

	if span != nil {
		m := diag.ConstructSubscriptionSpanAttributes(envelope.Topic)
		diag.AddAttributesToSpan(span, m)
		diag.UpdateSpanStatusFromGRPCError(span, err)
		span.End()
	}

	if err != nil {
		errStatus, hasErrStatus := status.FromError(err)
		if hasErrStatus && (errStatus.Code() == codes.Unimplemented) {
			// DROP
			log.Warnf("non-retriable error returned from app while processing pub/sub event %v: %s", cloudEvent[pubsub.IDField], err)
			diag.DefaultComponentMonitoring.PubsubIngressEvent(ctx, msg.pubsub, strings.ToLower(string(pubsub.Drop)), msg.topic, elapsed)

			return nil
		}

		err = errors.Errorf("error returned from app while processing pub/sub event %v: %s", cloudEvent[pubsub.IDField], err)
		log.Debug(err)
		diag.DefaultComponentMonitoring.PubsubIngressEvent(ctx, msg.pubsub, strings.ToLower(string(pubsub.Retry)), msg.topic, elapsed)

		// on error from application, return error for redelivery of event
		return err
	}

	switch res.GetStatus() {
	case runtimev1pb.TopicEventResponse_SUCCESS:
		// on uninitialized status, this is the case it defaults to as an uninitialized status defaults to 0 which is
		// success from protobuf definition
		diag.DefaultComponentMonitoring.PubsubIngressEvent(ctx, msg.pubsub, strings.ToLower(string(pubsub.Success)), msg.topic, elapsed)
		return nil
	case runtimev1pb.TopicEventResponse_RETRY:
		diag.DefaultComponentMonitoring.PubsubIngressEvent(ctx, msg.pubsub, strings.ToLower(string(pubsub.Retry)), msg.topic, elapsed)
		return errors.Errorf("RETRY status returned from app while processing pub/sub event %v", cloudEvent[pubsub.IDField])
	case runtimev1pb.TopicEventResponse_DROP:
		log.Warnf("DROP status returned from app while processing pub/sub event %v", cloudEvent[pubsub.IDField])
		diag.DefaultComponentMonitoring.PubsubIngressEvent(ctx, msg.pubsub, strings.ToLower(string(pubsub.Drop)), msg.topic, elapsed)

		return nil
	}

	// Consider unknown status field as error and retry
	diag.DefaultComponentMonitoring.PubsubIngressEvent(ctx, msg.pubsub, strings.ToLower(string(pubsub.Retry)), msg.topic, elapsed)
	return errors.Errorf("unknown status returned from app while processing pub/sub event %v: %v", cloudEvent[pubsub.IDField], res.GetStatus())
}

func extractCloudEventProperty(cloudEvent map[string]interface{}, property string) string {
	if cloudEvent == nil {
		return ""
	}
	iValue, ok := cloudEvent[property]
	if ok {
		if value, ok := iValue.(string); ok {
			return value
		}
	}

	return ""
}

func (a *DaprRuntime) initActors() error {
	err := actors.ValidateHostEnvironment(a.runtimeConfig.mtlsEnabled, a.runtimeConfig.Mode, a.namespace)
	if err != nil {
		return err
	}
	a.actorStateStoreLock.Lock()
	defer a.actorStateStoreLock.Unlock()
	if a.actorStateStoreName == "" {
		log.Info("actors: state store is not configured - this is okay for clients but services with hosted actors will fail to initialize!")
	}
	actorConfig := actors.NewConfig(a.hostAddress, a.runtimeConfig.ID,
		a.runtimeConfig.PlacementAddresses, a.runtimeConfig.InternalGRPCPort,
		a.namespace, a.appConfig)
	act := actors.NewActors(a.stateStores[a.actorStateStoreName], a.appChannel, a.grpc.GetGRPCConnection, actorConfig,
		a.runtimeConfig.CertChain, a.globalConfig.Spec.TracingSpec, a.globalConfig.Spec.Features,
		a.resiliency, a.actorStateStoreName)
	err = act.Init()
	if err == nil {
		a.actor = act
	}
	return err
}

func (a *DaprRuntime) getAuthorizedComponents(components []components_v1alpha1.Component) []components_v1alpha1.Component {
	authorized := make([]components_v1alpha1.Component, len(components))

	i := 0
	for _, c := range components {
		if a.isComponentAuthorized(c) {
			authorized[i] = c
			i++
		}
	}
	return authorized[0:i]
}

func (a *DaprRuntime) isComponentAuthorized(component components_v1alpha1.Component) bool {
	for _, auth := range a.componentAuthorizers {
		if !auth(component) {
			return false
		}
	}
	return true
}

func (a *DaprRuntime) namespaceComponentAuthorizer(component components_v1alpha1.Component) bool {
	if a.namespace == "" || (a.namespace != "" && component.ObjectMeta.Namespace == a.namespace) {
		if len(component.Scopes) == 0 {
			return true
		}

		// scopes are defined, make sure this runtime ID is authorized
		for _, s := range component.Scopes {
			if s == a.runtimeConfig.ID {
				return true
			}
		}
	}

	return false
}

func (a *DaprRuntime) loadComponents(opts *runtimeOpts) error {
	var loader components.ComponentLoader

	switch a.runtimeConfig.Mode {
	case modes.KubernetesMode:
		loader = components.NewKubernetesComponents(a.runtimeConfig.Kubernetes, a.namespace, a.operatorClient, a.podName)
	case modes.StandaloneMode:
		loader = components.NewStandaloneComponents(a.runtimeConfig.Standalone)
	default:
		return errors.Errorf("components loader for mode %s not found", a.runtimeConfig.Mode)
	}

	log.Info("loading components")
	comps, err := loader.LoadComponents()
	if err != nil {
		return err
	}
	for _, comp := range comps {
		log.Debugf("found component. name: %s, type: %s/%s", comp.ObjectMeta.Name, comp.Spec.Type, comp.Spec.Version)
	}

	authorizedComps := a.getAuthorizedComponents(comps)

	a.componentsLock.Lock()
	a.components = authorizedComps
	a.componentsLock.Unlock()

	for _, comp := range authorizedComps {
		a.pendingComponents <- comp
	}

	return nil
}

func (a *DaprRuntime) appendOrReplaceComponents(component components_v1alpha1.Component) {
	a.componentsLock.Lock()
	defer a.componentsLock.Unlock()

	replaced := false
	for i, c := range a.components {
		if c.Spec.Type == component.Spec.Type && c.ObjectMeta.Name == component.Name {
			a.components[i] = component
			replaced = true
			break
		}
	}

	if !replaced {
		a.components = append(a.components, component)
	}
}

func (a *DaprRuntime) extractComponentCategory(component components_v1alpha1.Component) ComponentCategory {
	for _, category := range componentCategoriesNeedProcess {
		if strings.HasPrefix(component.Spec.Type, fmt.Sprintf("%s.", category)) {
			return category
		}
	}
	return ""
}

func (a *DaprRuntime) processComponents() {
	for comp := range a.pendingComponents {
		if comp.Name == "" {
			continue
		}

		err := a.processComponentAndDependents(comp)
		if err != nil {
			e := fmt.Sprintf("process component %s error: %s", comp.Name, err.Error())
			if !comp.Spec.IgnoreErrors {
				log.Warnf("error processing component, daprd process will exit gracefully")
				a.Shutdown(a.runtimeConfig.GracefulShutdownDuration)
				log.Fatalf(e)
			}
			log.Errorf(e)
		}
	}
}

func (a *DaprRuntime) flushOutstandingComponents() {
	log.Info("waiting for all outstanding components to be processed")
	// We flush by sending a no-op component. Since the processComponents goroutine only reads one component at a time,
	// We know that once the no-op component is read from the channel, all previous components will have been fully processed.
	a.pendingComponents <- components_v1alpha1.Component{}
	log.Info("all outstanding components processed")
}

func (a *DaprRuntime) processComponentAndDependents(comp components_v1alpha1.Component) error {
	log.Debugf("loading component. name: %s, type: %s/%s", comp.ObjectMeta.Name, comp.Spec.Type, comp.Spec.Version)
	res := a.preprocessOneComponent(&comp)
	if res.unreadyDependency != "" {
		a.pendingComponentDependents[res.unreadyDependency] = append(a.pendingComponentDependents[res.unreadyDependency], comp)
		return nil
	}

	compCategory := a.extractComponentCategory(comp)
	if compCategory == "" {
		// the category entered is incorrect, return error
		return errors.Errorf("incorrect type %s", comp.Spec.Type)
	}

	ch := make(chan error, 1)

	timeout, err := time.ParseDuration(comp.Spec.InitTimeout)
	if err != nil {
		timeout = defaultComponentInitTimeout
	}

	go func() {
		ch <- a.doProcessOneComponent(compCategory, comp)
	}()

	select {
	case err := <-ch:
		if err != nil {
			return err
		}
	case <-time.After(timeout):
		return fmt.Errorf("init timeout for component %s exceeded after %s", comp.Name, timeout.String())
	}

	log.Infof("component loaded. name: %s, type: %s/%s", comp.ObjectMeta.Name, comp.Spec.Type, comp.Spec.Version)
	a.appendOrReplaceComponents(comp)
	diag.DefaultMonitoring.ComponentLoaded()

	dependency := componentDependency(compCategory, comp.Name)
	if deps, ok := a.pendingComponentDependents[dependency]; ok {
		delete(a.pendingComponentDependents, dependency)
		for _, dependent := range deps {
			if err := a.processComponentAndDependents(dependent); err != nil {
				return err
			}
		}
	}

	return nil
}

func (a *DaprRuntime) doProcessOneComponent(category ComponentCategory, comp components_v1alpha1.Component) error {
	switch category {
	case bindingsComponent:
		return a.initBinding(comp)
	case pubsubComponent:
		return a.initPubSub(comp)
	case secretStoreComponent:
		return a.initSecretStore(comp)
	case stateComponent:
		return a.initState(comp)
	case configurationComponent:
		return a.initConfiguration(comp)
	case lockComponent:
		return a.initLock(comp)
	}
	return nil
}

func (a *DaprRuntime) preprocessOneComponent(comp *components_v1alpha1.Component) componentPreprocessRes {
	var unreadySecretsStore string
	*comp, unreadySecretsStore = a.processComponentSecrets(*comp)
	if unreadySecretsStore != "" {
		return componentPreprocessRes{
			unreadyDependency: componentDependency(secretStoreComponent, unreadySecretsStore),
		}
	}
	return componentPreprocessRes{}
}

func (a *DaprRuntime) stopActor() {
	if a.actor != nil {
		log.Info("Shutting down actor")
		a.actor.Stop()
	}
}

// shutdownOutputComponents allows for a graceful shutdown of all runtime internal operations of components that are not source of more work.
// These are all components except input bindings and pubsub.
func (a *DaprRuntime) shutdownOutputComponents() error {
	log.Info("Shutting down all remaining components")
	var merr error

	// Close components if they implement `io.Closer`
	// Input bindings are closed when a.ctx is canceled
	for name, binding := range a.outputBindings {
		if closer, ok := binding.(io.Closer); ok {
			if err := closer.Close(); err != nil {
				err = fmt.Errorf("error closing output binding %s: %w", name, err)
				merr = multierror.Append(merr, err)
				log.Warn(err)
			}
		}
	}
	for name, secretstore := range a.secretStores {
		if closer, ok := secretstore.(io.Closer); ok {
			if err := closer.Close(); err != nil {
				err = fmt.Errorf("error closing secret store %s: %w", name, err)
				merr = multierror.Append(merr, err)
				log.Warn(err)
			}
		}
	}
	for name, stateStore := range a.stateStores {
		if closer, ok := stateStore.(io.Closer); ok {
			if err := closer.Close(); err != nil {
				err = fmt.Errorf("error closing state store %s: %w", name, err)
				merr = multierror.Append(merr, err)
				log.Warn(err)
			}
		}
	}
	// Close pubsub publisher
	// The subscriber part is closed when a.ctx is canceled
	for name, pubSub := range a.pubSubs {
		if pubSub.component == nil {
			continue
		}
		if err := pubSub.component.Close(); err != nil {
			err = fmt.Errorf("error closing pub sub %s: %w", name, err)
			merr = multierror.Append(merr, err)
			log.Warn(err)
		}
	}
	if closer, ok := a.nameResolver.(io.Closer); ok {
		if err := closer.Close(); err != nil {
			err = fmt.Errorf("error closing name resolver: %w", err)
			merr = multierror.Append(merr, err)
			log.Warn(err)
		}
	}

	return merr
}

// ShutdownWithWait will gracefully stop runtime and wait outstanding operations.
func (a *DaprRuntime) ShutdownWithWait() {
	a.Shutdown(a.runtimeConfig.GracefulShutdownDuration)
	os.Exit(0)
}

func (a *DaprRuntime) cleanSocket() {
	if a.runtimeConfig.UnixDomainSocket != "" {
		for _, s := range []string{"http", "grpc"} {
			os.Remove(fmt.Sprintf("%s/dapr-%s-%s.socket", a.runtimeConfig.UnixDomainSocket, a.runtimeConfig.ID, s))
		}
	}
}

func (a *DaprRuntime) Shutdown(duration time.Duration) {
	// Ensure the Unix socket file is removed if a panic occurs.
	defer a.cleanSocket()

	log.Info("dapr shutting down.")

	log.Info("Stopping PubSub subscribers and input bindings")
	a.stopSubscriptions()
	a.stopReadingFromBindings()
	a.cancel()
	a.stopActor()
	log.Info("Stopping Dapr APIs")
	for _, closer := range a.apiClosers {
		if err := closer.Close(); err != nil {
			log.Warnf("error closing API: %v", err)
		}
	}
	if a.tracerProvider != nil {
		a.tracerProvider.Shutdown(context.Background())
	}
	log.Infof("Waiting %s to finish outstanding operations", duration)
	<-time.After(duration)
	a.shutdownOutputComponents()
	a.shutdownC <- nil
}

func (a *DaprRuntime) WaitUntilShutdown() error {
	return <-a.shutdownC
}

func (a *DaprRuntime) processComponentSecrets(component components_v1alpha1.Component) (components_v1alpha1.Component, string) {
	cache := map[string]secretstores.GetSecretResponse{}

	for i, m := range component.Spec.Metadata {
		if m.SecretKeyRef.Name == "" {
			continue
		}

		secretStoreName := a.authSecretStoreOrDefault(component)
		secretStore := a.getSecretStore(secretStoreName)
		if secretStore == nil {
			log.Warnf("component %s references a secret store that isn't loaded: %s", component.Name, secretStoreName)
			return component, secretStoreName
		}

		// If running in Kubernetes, do not fetch secrets from the Kubernetes secret store as they will be populated by the operator.
		// Instead, base64 decode the secret values into their real self.
		if a.runtimeConfig.Mode == modes.KubernetesMode && secretStoreName == secretstores_loader.BuiltinKubernetesSecretStore {
			var jsonVal string
			err := json.Unmarshal(m.Value.Raw, &jsonVal)
			if err != nil {
				log.Errorf("error decoding secret: %s", err)
				continue
			}

			dec, err := base64.StdEncoding.DecodeString(jsonVal)
			if err != nil {
				log.Errorf("error decoding secret: %s", err)
				continue
			}

			m.Value = components_v1alpha1.DynamicValue{
				JSON: v1.JSON{
					Raw: dec,
				},
			}

			component.Spec.Metadata[i] = m
			continue
		}

		resp, ok := cache[m.SecretKeyRef.Name]
		if !ok {
			r, err := secretStore.GetSecret(secretstores.GetSecretRequest{
				Name: m.SecretKeyRef.Name,
				Metadata: map[string]string{
					"namespace": component.ObjectMeta.Namespace,
				},
			})
			if err != nil {
				log.Errorf("error getting secret: %s", err)
				continue
			}
			resp = r
		}

		// Use the SecretKeyRef.Name key if SecretKeyRef.Key is not given
		secretKeyName := m.SecretKeyRef.Key
		if secretKeyName == "" {
			secretKeyName = m.SecretKeyRef.Name
		}

		val, ok := resp.Data[secretKeyName]
		if ok {
			component.Spec.Metadata[i].Value = components_v1alpha1.DynamicValue{
				JSON: v1.JSON{
					Raw: []byte(val),
				},
			}
		}

		cache[m.SecretKeyRef.Name] = resp
	}
	return component, ""
}

func (a *DaprRuntime) authSecretStoreOrDefault(comp components_v1alpha1.Component) string {
	if comp.SecretStore == "" {
		switch a.runtimeConfig.Mode {
		case modes.KubernetesMode:
			return "kubernetes"
		}
	}
	return comp.SecretStore
}

func (a *DaprRuntime) getSecretStore(storeName string) secretstores.SecretStore {
	if storeName == "" {
		return nil
	}
	return a.secretStores[storeName]
}

func (a *DaprRuntime) blockUntilAppIsReady() {
	if a.runtimeConfig.ApplicationPort <= 0 {
		return
	}

	log.Infof("application protocol: %s. waiting on port %v.  This will block until the app is listening on that port.", string(a.runtimeConfig.ApplicationProtocol), a.runtimeConfig.ApplicationPort)

	for {
		conn, _ := net.DialTimeout("tcp", net.JoinHostPort("localhost", strconv.Itoa(a.runtimeConfig.ApplicationPort)), time.Millisecond*500)
		if conn != nil {
			conn.Close()
			break
		}
		// prevents overwhelming the OS with open connections
		time.Sleep(time.Millisecond * 50)
	}

	log.Infof("application discovered on port %v", a.runtimeConfig.ApplicationPort)
}

func (a *DaprRuntime) loadAppConfiguration() {
	if a.appChannel == nil {
		return
	}

	appConfig, err := a.appChannel.GetAppConfig()
	if err != nil {
		return
	}

	if appConfig != nil {
		a.appConfig = *appConfig
		log.Info("application configuration loaded")
	}
}

func (a *DaprRuntime) createAppChannel() error {
	if a.runtimeConfig.ApplicationPort > 0 {
		var channelCreatorFn func(port, maxConcurrency int, spec config.TracingSpec, sslEnabled bool, maxRequestBodySize int, readBufferSize int) (channel.AppChannel, error)

		switch a.runtimeConfig.ApplicationProtocol {
		case GRPCProtocol:
			channelCreatorFn = a.grpc.CreateLocalChannel
		case HTTPProtocol:
			channelCreatorFn = http_channel.CreateLocalChannel
		default:
			return errors.Errorf("cannot create app channel for protocol %s", string(a.runtimeConfig.ApplicationProtocol))
		}

		ch, err := channelCreatorFn(a.runtimeConfig.ApplicationPort, a.runtimeConfig.MaxConcurrency, a.globalConfig.Spec.TracingSpec, a.runtimeConfig.AppSSL, a.runtimeConfig.MaxRequestBodySize, a.runtimeConfig.ReadBufferSize)
		if err != nil {
			log.Infof("app max concurrency set to %v", a.runtimeConfig.MaxConcurrency)
		}

		// TODO: Remove once feature is finalized
		if a.runtimeConfig.ApplicationProtocol == HTTPProtocol && !config.GetNoDefaultContentType() {
			log.Warn("[DEPRECATION NOTICE] Adding a default content type to incoming service invocation requests is deprecated and will be removed in the future. See https://docs.dapr.io/operations/support/support-preview-features/ for more details. You can opt into the new behavior today by setting the configuration option `ServiceInvocation.NoDefaultContentType` to true.")
		}
		a.appChannel = ch
	} else {
		log.Warn("app channel is not initialized. did you make sure to configure an app-port?")
	}

	return nil
}

func (a *DaprRuntime) appendBuiltinSecretStore() {
	if a.runtimeConfig.DisableBuiltinK8sSecretStore {
		return
	}

	switch a.runtimeConfig.Mode {
	case modes.KubernetesMode:
		// Preload Kubernetes secretstore
		a.pendingComponents <- components_v1alpha1.Component{
			ObjectMeta: metav1.ObjectMeta{
				Name: secretstores_loader.BuiltinKubernetesSecretStore,
			},
			Spec: components_v1alpha1.ComponentSpec{
				Type:    "secretstores.kubernetes",
				Version: components.FirstStableVersion,
			},
		}
	}
}

func (a *DaprRuntime) initSecretStore(c components_v1alpha1.Component) error {
	secretStore, err := a.secretStoresRegistry.Create(c.Spec.Type, c.Spec.Version)
	if err != nil {
		log.Warnf("failed to create secret store %s/%s: %s", c.Spec.Type, c.Spec.Version, err)
		diag.DefaultMonitoring.ComponentInitFailed(c.Spec.Type, "creation")
		return err
	}

	err = secretStore.Init(secretstores.Metadata{
		Properties: a.convertMetadataItemsToProperties(c.Spec.Metadata),
	})
	if err != nil {
		log.Warnf("failed to init secret store %s/%s named %s: %s", c.Spec.Type, c.Spec.Version, c.ObjectMeta.Name, err)
		diag.DefaultMonitoring.ComponentInitFailed(c.Spec.Type, "init")
		return err
	}

	a.secretStores[c.ObjectMeta.Name] = secretStore
	diag.DefaultMonitoring.ComponentInitialized(c.Spec.Type)
	return nil
}

func (a *DaprRuntime) convertMetadataItemsToProperties(items []components_v1alpha1.MetadataItem) map[string]string {
	properties := map[string]string{}
	for _, c := range items {
		val := c.Value.String()
		for strings.Contains(val, "{uuid}") {
			val = strings.Replace(val, "{uuid}", uuid.New().String(), 1)
		}
		for strings.Contains(val, "{podName}") {
			if a.podName == "" {
				log.Fatalf("failed to parse metadata: property %s refers to {podName} but podName is not set", c.Name)
			}
			val = strings.Replace(val, "{podName}", a.podName, 1)
		}
		properties[c.Name] = val
	}
	return properties
}

func (a *DaprRuntime) getComponent(componentType string, name string) (components_v1alpha1.Component, bool) {
	a.componentsLock.RLock()
	defer a.componentsLock.RUnlock()

	for i, c := range a.components {
		if c.Spec.Type == componentType && c.ObjectMeta.Name == name {
			return a.components[i], true
		}
	}
	return components_v1alpha1.Component{}, false
}

func (a *DaprRuntime) getComponents() []components_v1alpha1.Component {
	a.componentsLock.RLock()
	defer a.componentsLock.RUnlock()

	comps := make([]components_v1alpha1.Component, len(a.components))
	copy(comps, a.components)
	return comps
}

func (a *DaprRuntime) getComponentsCapabilitesMap() map[string][]string {
	capabilities := make(map[string][]string)
	for key, store := range a.stateStores {
		features := store.Features()
		stateStoreCapabilities := featureTypeToString(features)
		if state.FeatureETag.IsPresent(features) && state.FeatureTransactional.IsPresent(features) {
			stateStoreCapabilities = append(stateStoreCapabilities, "ACTOR")
		}
		capabilities[key] = stateStoreCapabilities
	}
	for key := range a.inputBindings {
		capabilities[key] = []string{"INPUT_BINDING"}
	}
	for key := range a.outputBindings {
		if val, found := capabilities[key]; found {
			capabilities[key] = append(val, "OUTPUT_BINDING")
		} else {
			capabilities[key] = []string{"OUTPUT_BINDING"}
		}
	}
	return capabilities
}

// converts components Features from FeatureType to string
func featureTypeToString(features interface{}) []string {
	featureStr := make([]string, 0)
	switch reflect.TypeOf(features).Kind() {
	case reflect.Slice:
		val := reflect.ValueOf(features)
		for i := 0; i < val.Len(); i++ {
			featureStr = append(featureStr, val.Index(i).String())
		}
	}
	return featureStr
}

func (a *DaprRuntime) establishSecurity(sentryAddress string) error {
	if !a.runtimeConfig.mtlsEnabled {
		log.Info("mTLS is disabled. Skipping certificate request and tls validation")
		return nil
	}
	if sentryAddress == "" {
		return errors.New("sentryAddress cannot be empty")
	}
	log.Info("mTLS enabled. creating sidecar authenticator")

	auth, err := security.GetSidecarAuthenticator(sentryAddress, a.runtimeConfig.CertChain)
	if err != nil {
		return err
	}
	a.authenticator = auth
	a.grpc.SetAuthenticator(auth)

	log.Info("authenticator created")

	diag.DefaultMonitoring.MTLSInitCompleted()
	return nil
}

func componentDependency(compCategory ComponentCategory, name string) string {
	return fmt.Sprintf("%s:%s", compCategory, name)
}

func (a *DaprRuntime) startSubscriptions() {
	// Clean any previous state
	if a.pubsubCancel != nil {
		a.pubsubCancel()
	}

	// PubSub subscribers are stopped via cancellation of the main runtime's context
	a.pubsubCtx, a.pubsubCancel = context.WithCancel(a.ctx)
	a.topicCtxCancels = map[string]context.CancelFunc{}
	for pubsubName := range a.pubSubs {
		if err := a.beginPubSub(pubsubName); err != nil {
			log.Errorf("error occurred while beginning pubsub %s: %s", pubsubName, err)
		}
	}
}

// Stop subscriptions to all topics and cleans the cached topics
func (a *DaprRuntime) stopSubscriptions() {
	// Stop all subscriptions by canceling the subscription context
	if a.pubsubCancel != nil {
		a.pubsubCancel()
	}
	a.pubsubCtx = nil
	a.pubsubCancel = nil

	// Remove all contexts that are specific to each component (which have been canceled already by canceling pubsubCtx)
	a.topicCtxCancels = nil

	// Delete the cached topics and routes
	a.topicRoutes = nil
	a.deadLetterTopics = nil
}

func (a *DaprRuntime) startReadingFromBindings() (err error) {
	if a.appChannel == nil {
		return errors.New("app channel not initialized")
	}

	// Clean any previous state
	if a.inputBindingsCancel != nil {
		a.inputBindingsCancel()
	}

	// Input bindings are stopped via cancellation of the main runtime's context
	a.inputBindingsCtx, a.inputBindingsCancel = context.WithCancel(a.ctx)

	for name, binding := range a.inputBindings {
		if !a.isAppSubscribedToBinding(name) {
			log.Infof("app has not subscribed to binding %s.", name)
			continue
		}

		err = a.readFromBinding(a.inputBindingsCtx, name, binding)
		if err != nil {
			log.Errorf("error reading from input binding %s: %s", name, err)
			continue
		}
	}
	return nil
}

func (a *DaprRuntime) stopReadingFromBindings() {
	if a.inputBindingsCancel != nil {
		a.inputBindingsCancel()
	}

	a.inputBindingsCtx = nil
	a.inputBindingsCancel = nil
}

// Returns "componentName||topicName", which is used as key for some maps
func pubsubTopicKey(componentName, topicName string) string {
	return componentName + "||" + topicName
}<|MERGE_RESOLUTION|>--- conflicted
+++ resolved
@@ -108,7 +108,6 @@
 type ComponentCategory string
 
 const (
-<<<<<<< HEAD
 	bindingsComponent      ComponentCategory = "bindings"
 	pubsubComponent        ComponentCategory = "pubsub"
 	secretStoreComponent   ComponentCategory = "secretstores"
@@ -117,19 +116,9 @@
 	configurationComponent ComponentCategory = "configuration"
 	lockComponent          ComponentCategory = "lock"
 
-	defaultComponentInitTimeout = time.Second * 5
-	kubernetesSecretStore       = "kubernetes"
-=======
-	bindingsComponent               ComponentCategory = "bindings"
-	pubsubComponent                 ComponentCategory = "pubsub"
-	secretStoreComponent            ComponentCategory = "secretstores"
-	stateComponent                  ComponentCategory = "state"
-	middlewareComponent             ComponentCategory = "middleware"
-	configurationComponent          ComponentCategory = "configuration"
-	lockComponent                   ComponentCategory = "lock"
-	defaultComponentInitTimeout                       = time.Second * 5
-	defaultGracefulShutdownDuration                   = time.Second * 5
->>>>>>> 5095a7a5
+	defaultComponentInitTimeout     = time.Second * 5
+	defaultGracefulShutdownDuration = time.Second * 5
+	kubernetesSecretStore           = "kubernetes"
 )
 
 var componentCategoriesNeedProcess = []ComponentCategory{
