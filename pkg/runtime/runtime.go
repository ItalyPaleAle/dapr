/*
Copyright 2021 The Dapr Authors
Licensed under the Apache License, Version 2.0 (the "License");
you may not use this file except in compliance with the License.
You may obtain a copy of the License at
    http://www.apache.org/licenses/LICENSE-2.0
Unless required by applicable law or agreed to in writing, software
distributed under the License is distributed on an "AS IS" BASIS,
WITHOUT WARRANTIES OR CONDITIONS OF ANY KIND, either express or implied.
See the License for the specific language governing permissions and
limitations under the License.
*/

package runtime

import (
	"context"
	"encoding/base64"
	"encoding/json"
	"fmt"
	"io"
	"net"
	nethttp "net/http"
	"os"
	"reflect"
	"runtime"
	"strconv"
	"strings"
	"sync"
	"time"

	"github.com/cenkalti/backoff/v4"
	"github.com/google/uuid"
	"github.com/hashicorp/go-multierror"
	"github.com/pkg/errors"
	"go.opentelemetry.io/otel/exporters/otlp/otlptrace"
	otlptracegrpc "go.opentelemetry.io/otel/exporters/otlp/otlptrace/otlptracegrpc"
	otlptracehttp "go.opentelemetry.io/otel/exporters/otlp/otlptrace/otlptracehttp"
	"go.opentelemetry.io/otel/exporters/zipkin"
	"go.opentelemetry.io/otel/sdk/resource"
	sdktrace "go.opentelemetry.io/otel/sdk/trace"
	semconv "go.opentelemetry.io/otel/semconv/v1.10.0"
	"go.opentelemetry.io/otel/trace"
	gogrpc "google.golang.org/grpc"
	"google.golang.org/grpc/codes"
	md "google.golang.org/grpc/metadata"
	"google.golang.org/grpc/status"
	"google.golang.org/protobuf/encoding/protojson"
	"google.golang.org/protobuf/types/known/emptypb"
	"google.golang.org/protobuf/types/known/structpb"
	v1 "k8s.io/apiextensions-apiserver/pkg/apis/apiextensions/v1"
	metav1 "k8s.io/apimachinery/pkg/apis/meta/v1"
	"k8s.io/apimachinery/pkg/util/sets"

	"github.com/dapr/dapr/pkg/actors"
	componentsV1alpha1 "github.com/dapr/dapr/pkg/apis/components/v1alpha1"
	"github.com/dapr/dapr/pkg/apphealth"
	"github.com/dapr/dapr/pkg/channel"
	httpChannel "github.com/dapr/dapr/pkg/channel/http"
	"github.com/dapr/dapr/pkg/components"
	"github.com/dapr/dapr/pkg/config"
	diag "github.com/dapr/dapr/pkg/diagnostics"
	diagUtils "github.com/dapr/dapr/pkg/diagnostics/utils"
	"github.com/dapr/dapr/pkg/encryption"
	"github.com/dapr/dapr/pkg/grpc"
	"github.com/dapr/dapr/pkg/http"
	"github.com/dapr/dapr/pkg/messaging"
	invokev1 "github.com/dapr/dapr/pkg/messaging/v1"
	httpMiddleware "github.com/dapr/dapr/pkg/middleware/http"
	"github.com/dapr/dapr/pkg/modes"
	"github.com/dapr/dapr/pkg/operator/client"
	"github.com/dapr/dapr/pkg/resiliency"
	runtimePubsub "github.com/dapr/dapr/pkg/runtime/pubsub"
	"github.com/dapr/dapr/pkg/runtime/security"
	"github.com/dapr/dapr/pkg/scopes"
	"github.com/dapr/dapr/utils"
	"github.com/dapr/kit/logger"

	operatorv1pb "github.com/dapr/dapr/pkg/proto/operator/v1"
	runtimev1pb "github.com/dapr/dapr/pkg/proto/runtime/v1"

	bindingsLoader "github.com/dapr/dapr/pkg/components/bindings"
	configurationLoader "github.com/dapr/dapr/pkg/components/configuration"
	lockLoader "github.com/dapr/dapr/pkg/components/lock"
	httpMiddlewareLoader "github.com/dapr/dapr/pkg/components/middleware/http"
	nrLoader "github.com/dapr/dapr/pkg/components/nameresolution"
	"github.com/dapr/dapr/pkg/components/pluggable"
	pubsubLoader "github.com/dapr/dapr/pkg/components/pubsub"
	secretstoresLoader "github.com/dapr/dapr/pkg/components/secretstores"
	stateLoader "github.com/dapr/dapr/pkg/components/state"

	"github.com/dapr/components-contrib/bindings"
	"github.com/dapr/components-contrib/configuration"
	"github.com/dapr/components-contrib/contenttype"
	"github.com/dapr/components-contrib/lock"
	contribMetadata "github.com/dapr/components-contrib/metadata"
	"github.com/dapr/components-contrib/middleware"
	nr "github.com/dapr/components-contrib/nameresolution"
	"github.com/dapr/components-contrib/pubsub"
	"github.com/dapr/components-contrib/secretstores"
	"github.com/dapr/components-contrib/state"
)

const (
	actorStateStore = "actorStateStore"

	// output bindings concurrency.
	bindingsConcurrencyParallel   = "parallel"
	bindingsConcurrencySequential = "sequential"
	pubsubName                    = "pubsubName"

	// hot reloading is currently unsupported, but
	// setting this environment variable restores the
	// partial hot reloading support for k8s.
	hotReloadingEnvVar = "DAPR_ENABLE_HOT_RELOADING"

	componentFormat = "%s (%s/%s)"

	defaultComponentInitTimeout = time.Second * 5

	// Metadata needed to call bulk subscribe
	BulkSubscribe = "bulkSubscribe"
)

type ComponentCategory string

var componentCategoriesNeedProcess = []components.Category{
	components.CategoryBindings,
	components.CategoryPubSub,
	components.CategorySecretStore,
	components.CategoryStateStore,
	components.CategoryMiddleware,
	components.CategoryConfiguration,
	components.CategoryLock,
}

var log = logger.NewLogger("dapr.runtime")

// ErrUnexpectedEnvelopeData denotes that an unexpected data type
// was encountered when processing a cloud event's data property.
var ErrUnexpectedEnvelopeData = errors.New("unexpected data type encountered in envelope")

var cloudEventDuplicateKeys = sets.NewString(pubsub.IDField, pubsub.SourceField, pubsub.DataContentTypeField, pubsub.TypeField, pubsub.SpecVersionField, pubsub.DataField, pubsub.DataBase64Field)

type TopicRoutes map[string]TopicRouteElem

type TopicRouteElem struct {
	metadata        map[string]string
	rules           []*runtimePubsub.Rule
	deadLetterTopic string
}

// Type of function that determines if a component is authorized.
// The function receives the component and must return true if the component is authorized.
type ComponentAuthorizer func(component componentsV1alpha1.Component) bool

// DaprRuntime holds all the core components of the runtime.
type DaprRuntime struct {
	ctx                    context.Context
	cancel                 context.CancelFunc
	runtimeConfig          *Config
	globalConfig           *config.Configuration
	accessControlList      *config.AccessControlList
	componentsLock         *sync.RWMutex
	components             []componentsV1alpha1.Component
	grpc                   *grpc.Manager
	appChannel             channel.AppChannel
	appConfig              config.ApplicationConfig
	directMessaging        messaging.DirectMessaging
	stateStoreRegistry     *stateLoader.Registry
	secretStoresRegistry   *secretstoresLoader.Registry
	nameResolutionRegistry *nrLoader.Registry
	stateStores            map[string]state.Store
	actor                  actors.Actors
	bindingsRegistry       *bindingsLoader.Registry
	subscribeBindingList   []string
	inputBindings          map[string]bindings.InputBinding
	outputBindings         map[string]bindings.OutputBinding
	inputBindingsCtx       context.Context
	inputBindingsCancel    context.CancelFunc
	secretStores           map[string]secretstores.SecretStore
	pubSubRegistry         *pubsubLoader.Registry
	pubSubs                map[string]pubsubItem // Key is "componentName"
	nameResolver           nr.Resolver
	httpMiddlewareRegistry *httpMiddlewareLoader.Registry
	hostAddress            string
	actorStateStoreName    string
	actorStateStoreLock    *sync.RWMutex
	authenticator          security.Authenticator
	namespace              string
	podName                string
	daprHTTPAPI            http.API
	daprGRPCAPI            grpc.API
	operatorClient         operatorv1pb.OperatorClient
	pubsubCtx              context.Context
	pubsubCancel           context.CancelFunc
	topicsLock             *sync.RWMutex
	topicRoutes            map[string]TopicRoutes        // Key is "componentName"
	topicCtxCancels        map[string]context.CancelFunc // Key is "componentName||topicName"
	subscriptions          []runtimePubsub.Subscription
	inputBindingRoutes     map[string]string
	shutdownC              chan error
	apiClosers             []io.Closer
	componentAuthorizers   []ComponentAuthorizer
	appHealth              *apphealth.AppHealth
	appHealthReady         func() // Invoked the first time the app health becomes ready
	appHealthLock          *sync.Mutex

	secretsConfiguration map[string]config.SecretsScope

	configurationStoreRegistry *configurationLoader.Registry
	configurationStores        map[string]configuration.Store

	lockStoreRegistry *lockLoader.Registry
	lockStores        map[string]lock.Store

	pendingComponents          chan componentsV1alpha1.Component
	pendingComponentDependents map[string][]componentsV1alpha1.Component

	proxy messaging.Proxy

	resiliency resiliency.Provider

	tracerProvider *sdktrace.TracerProvider
}

type ComponentsCallback func(components ComponentRegistry) error

type ComponentRegistry struct {
	Actors          actors.Actors
	DirectMessaging messaging.DirectMessaging
	StateStores     map[string]state.Store
	InputBindings   map[string]bindings.InputBinding
	OutputBindings  map[string]bindings.OutputBinding
	SecretStores    map[string]secretstores.SecretStore
	PubSubs         map[string]pubsub.PubSub
}

type componentPreprocessRes struct {
	unreadyDependency string
}

type pubsubSubscribedMessage struct {
	cloudEvent map[string]interface{}
	data       []byte
	topic      string
	metadata   map[string]string
	path       string
	pubsub     string
}

type pubsubItem struct {
	component           pubsub.PubSub
	scopedSubscriptions []string
	scopedPublishings   []string
	allowedTopics       []string
	namespaceScoped     bool
}

// NewDaprRuntime returns a new runtime with the given runtime config and global config.
func NewDaprRuntime(runtimeConfig *Config, globalConfig *config.Configuration, accessControlList *config.AccessControlList, resiliencyProvider resiliency.Provider) *DaprRuntime {
	ctx, cancel := context.WithCancel(context.Background())

	rt := &DaprRuntime{
		ctx:                        ctx,
		cancel:                     cancel,
		runtimeConfig:              runtimeConfig,
		globalConfig:               globalConfig,
		accessControlList:          accessControlList,
		componentsLock:             &sync.RWMutex{},
		components:                 make([]componentsV1alpha1.Component, 0),
		actorStateStoreLock:        &sync.RWMutex{},
		grpc:                       createGRPCManager(runtimeConfig, globalConfig),
		inputBindings:              map[string]bindings.InputBinding{},
		outputBindings:             map[string]bindings.OutputBinding{},
		secretStores:               map[string]secretstores.SecretStore{},
		stateStores:                map[string]state.Store{},
		pubSubs:                    map[string]pubsubItem{},
		topicsLock:                 &sync.RWMutex{},
		inputBindingRoutes:         map[string]string{},
		secretsConfiguration:       map[string]config.SecretsScope{},
		configurationStores:        map[string]configuration.Store{},
		lockStores:                 map[string]lock.Store{},
		pendingComponents:          make(chan componentsV1alpha1.Component),
		pendingComponentDependents: map[string][]componentsV1alpha1.Component{},
		shutdownC:                  make(chan error, 1),
		tracerProvider:             nil,
		resiliency:                 resiliencyProvider,
		appHealthReady:             nil,
		appHealthLock:              &sync.Mutex{},
	}

	rt.componentAuthorizers = []ComponentAuthorizer{rt.namespaceComponentAuthorizer}
	if globalConfig != nil && len(globalConfig.Spec.ComponentsSpec.Deny) > 0 {
		dl := newComponentDenyList(globalConfig.Spec.ComponentsSpec.Deny)
		rt.componentAuthorizers = append(rt.componentAuthorizers, dl.IsAllowed)
	}

	return rt
}

// Run performs initialization of the runtime with the runtime and global configurations.
func (a *DaprRuntime) Run(opts ...Option) error {
	start := time.Now()
	log.Infof("%s mode configured", a.runtimeConfig.Mode)
	log.Infof("app id: %s", a.runtimeConfig.ID)

	var o runtimeOpts
	for _, opt := range opts {
		opt(&o)
	}

	if err := a.initRuntime(&o); err != nil {
		return err
	}

	d := time.Since(start).Milliseconds()
	log.Infof("dapr initialized. Status: Running. Init Elapsed %vms", d)

	if a.daprHTTPAPI != nil {
		// gRPC server start failure is logged as Fatal in initRuntime method. Setting the status only when runtime is initialized.
		a.daprHTTPAPI.MarkStatusAsReady()
	}

	return nil
}

func (a *DaprRuntime) getNamespace() string {
	return os.Getenv("NAMESPACE")
}

func (a *DaprRuntime) getPodName() string {
	return os.Getenv("POD_NAME")
}

func (a *DaprRuntime) getOperatorClient() (operatorv1pb.OperatorClient, error) {
	if a.runtimeConfig.Mode == modes.KubernetesMode {
		client, _, err := client.GetOperatorClient(a.runtimeConfig.Kubernetes.ControlPlaneAddress, security.TLSServerName, a.runtimeConfig.CertChain)
		if err != nil {
			return nil, errors.Wrap(err, "error creating operator client")
		}
		return client, nil
	}
	return nil, nil
}

// setupTracing set up the trace exporters. Technically we don't need to pass `hostAddress` in,
// but we do so here to explicitly call out the dependency on having `hostAddress` computed.
func (a *DaprRuntime) setupTracing(hostAddress string, tpStore tracerProviderStore) error {
	tracingSpec := a.globalConfig.Spec.TracingSpec

	// Register stdout trace exporter if user wants to debug requests or log as Info level.
	if tracingSpec.Stdout {
		tpStore.RegisterExporter(diagUtils.NewStdOutExporter())
	}

	// Register zipkin trace exporter if ZipkinSpec is specified
	if tracingSpec.Zipkin.EndpointAddress != "" {
		zipkinExporter, err := zipkin.New(tracingSpec.Zipkin.EndpointAddress)
		if err != nil {
			return err
		}
		tpStore.RegisterExporter(zipkinExporter)
	}

	// Register otel trace exporter if OtelSpec is specified
	if tracingSpec.Otel.EndpointAddress != "" && tracingSpec.Otel.Protocol != "" {
		endpoint := tracingSpec.Otel.EndpointAddress
		protocol := tracingSpec.Otel.Protocol
		if protocol != "http" && protocol != "grpc" {
			return fmt.Errorf("invalid protocol %v provided for Otel endpoint", protocol)
		}
		isSecure := tracingSpec.Otel.IsSecure

		var client otlptrace.Client
		if protocol == "http" {
			clientOptions := []otlptracehttp.Option{otlptracehttp.WithEndpoint(endpoint)}
			if !isSecure {
				clientOptions = append(clientOptions, otlptracehttp.WithInsecure())
			}
			client = otlptracehttp.NewClient(clientOptions...)
		} else {
			clientOptions := []otlptracegrpc.Option{otlptracegrpc.WithEndpoint(endpoint)}
			if !isSecure {
				clientOptions = append(clientOptions, otlptracegrpc.WithInsecure())
			}
			client = otlptracegrpc.NewClient(clientOptions...)
		}
		otelExporter, err := otlptrace.New(a.ctx, client)
		if err != nil {
			return err
		}
		tpStore.RegisterExporter(otelExporter)
	}

	// Register a resource
	r := resource.NewWithAttributes(
		semconv.SchemaURL,
		semconv.ServiceNameKey.String(a.runtimeConfig.ID),
	)

	tpStore.RegisterResource(r)

	// Register a trace sampler based on Sampling settings
	daprTraceSampler := diag.NewDaprTraceSampler(tracingSpec.SamplingRate)
	log.Infof("Dapr trace sampler initialized: %s", daprTraceSampler.Description())

	tpStore.RegisterSampler(daprTraceSampler)

	tpStore.RegisterTracerProvider()

	return nil
}

func (a *DaprRuntime) initRuntime(opts *runtimeOpts) error {
	a.namespace = a.getNamespace()

	// Initialize metrics only if MetricSpec is enabled.
	if a.globalConfig.Spec.MetricSpec.Enabled {
		if err := diag.InitMetrics(a.runtimeConfig.ID, a.namespace); err != nil {
			log.Errorf(NewInitError(InitFailure, "metrics", err).Error())
		}
	}

	err := a.establishSecurity(a.runtimeConfig.SentryServiceAddress)
	if err != nil {
		return err
	}
	a.podName = a.getPodName()
	a.operatorClient, err = a.getOperatorClient()
	if err != nil {
		return err
	}

	if a.hostAddress, err = utils.GetHostAddress(); err != nil {
		return errors.Wrap(err, "failed to determine host address")
	}
	if err = a.setupTracing(a.hostAddress, newOpentelemetryTracerProviderStore()); err != nil {
		return errors.Wrap(err, "failed to setup tracing")
	}
	// Register and initialize name resolution for service discovery.
	a.nameResolutionRegistry = opts.nameResolutionRegistry
	err = a.initNameResolution()
	if err != nil {
		log.Errorf(err.Error())
	}

	a.pubSubRegistry = opts.pubsubRegistry
	a.secretStoresRegistry = opts.secretStoreRegistry
	a.stateStoreRegistry = opts.stateRegistry
	a.configurationStoreRegistry = opts.configurationRegistry
	a.bindingsRegistry = opts.bindingRegistry
	a.httpMiddlewareRegistry = opts.httpMiddlewareRegistry
	a.lockStoreRegistry = opts.lockRegistry

	a.initPluggableComponents()

	go a.processComponents()

	if _, ok := os.LookupEnv(hotReloadingEnvVar); ok {
		log.Debug("starting to watch component updates")
		err = a.beginComponentsUpdates()
		if err != nil {
			log.Warnf("failed to watch component updates: %s", err)
		}
	}

	a.appendBuiltinSecretStore()
	err = a.loadComponents(opts)
	if err != nil {
		log.Warnf("failed to load components: %s", err)
	}

	a.flushOutstandingComponents()

	pipeline, err := a.buildHTTPPipeline()
	if err != nil {
		log.Warnf("failed to build HTTP pipeline: %s", err)
	}

	// Setup allow/deny list for secrets
	a.populateSecretsConfiguration()

	// Start proxy
	a.initProxy()

	// Create and start internal and external gRPC servers
	a.daprGRPCAPI = a.getGRPCAPI()

	err = a.startGRPCAPIServer(a.daprGRPCAPI, a.runtimeConfig.APIGRPCPort)
	if err != nil {
		log.Fatalf("failed to start API gRPC server: %s", err)
	}
	if a.runtimeConfig.UnixDomainSocket != "" {
		log.Info("API gRPC server is running on a unix domain socket")
	} else {
		log.Infof("API gRPC server is running on port %v", a.runtimeConfig.APIGRPCPort)
	}

	// Start HTTP Server
	err = a.startHTTPServer(a.runtimeConfig.HTTPPort, a.runtimeConfig.PublicPort, a.runtimeConfig.ProfilePort, a.runtimeConfig.AllowedOrigins, pipeline)
	if err != nil {
		log.Fatalf("failed to start HTTP server: %s", err)
	}
	if a.runtimeConfig.UnixDomainSocket != "" {
		log.Info("http server is running on a unix domain socket")
	} else {
		log.Infof("http server is running on port %v", a.runtimeConfig.HTTPPort)
	}
	log.Infof("The request body size parameter is: %v", a.runtimeConfig.MaxRequestBodySize)

	err = a.startGRPCInternalServer(a.daprGRPCAPI, a.runtimeConfig.InternalGRPCPort)
	if err != nil {
		log.Fatalf("failed to start internal gRPC server: %s", err)
	}
	log.Infof("internal gRPC server is running on port %v", a.runtimeConfig.InternalGRPCPort)

	if a.daprHTTPAPI != nil {
		a.daprHTTPAPI.MarkStatusAsOutboundReady()
	}

	a.blockUntilAppIsReady()

	err = a.createAppChannel()
	if err != nil {
		log.Warnf("failed to open %s channel to app: %s", string(a.runtimeConfig.ApplicationProtocol), err)
	}
	a.daprHTTPAPI.SetAppChannel(a.appChannel)
	a.daprGRPCAPI.SetAppChannel(a.appChannel)

	a.initDirectMessaging(a.nameResolver)

	a.daprHTTPAPI.SetDirectMessaging(a.directMessaging)
	a.daprGRPCAPI.SetDirectMessaging(a.directMessaging)

	a.appHealthReady = func() {
		a.appHealthReadyInit(opts)
	}
	if a.runtimeConfig.AppHealthCheck != nil && a.appChannel != nil {
		a.appHealth = apphealth.NewAppHealth(a.runtimeConfig.AppHealthCheck, a.appChannel.HealthProbe)
		a.appHealth.OnHealthChange(a.appHealthChanged)
		a.appHealth.StartProbes(a.ctx)

		// Set the appHealth object in the channel so it's aware of the app's health status
		a.appChannel.SetAppHealth(a.appHealth)

		// Enqueue a probe right away
		// This will also start the input components once the app is healthy
		a.appHealth.Enqueue()
	} else {
		// If there's no health check, mark the app as healthy right away so subscriptions can start
		a.appHealthChanged(apphealth.AppStatusHealthy)
	}

	return nil
}

// appHealthReadyInit completes the initialization phase and is invoked after the app is healthy
func (a *DaprRuntime) appHealthReadyInit(opts *runtimeOpts) {
	var err error

	// Load app configuration (for actors) and init actors
	a.loadAppConfiguration()

	if len(a.runtimeConfig.PlacementAddresses) != 0 {
		err = a.initActors()
		if err != nil {
			log.Warnf(err.Error())
		} else {
			a.daprHTTPAPI.SetActorRuntime(a.actor)
			a.daprGRPCAPI.SetActorRuntime(a.actor)
		}
	}

	if opts.componentsCallback != nil {
		pubsubs := make(map[string]pubsub.PubSub, len(a.pubSubs))
		for k, v := range a.pubSubs {
			pubsubs[k] = v.component
		}
		if err = opts.componentsCallback(ComponentRegistry{
			Actors:          a.actor,
			DirectMessaging: a.directMessaging,
			StateStores:     a.stateStores,
			InputBindings:   a.inputBindings,
			OutputBindings:  a.outputBindings,
			SecretStores:    a.secretStores,
			PubSubs:         pubsubs,
		}); err != nil {
			log.Fatalf("failed to register components with callback: %s", err)
		}
	}
}

// initPluggableComponents discover pluggable components and initialize with their respective registries.
func (a *DaprRuntime) initPluggableComponents() {
	if runtime.GOOS == "windows" {
		log.Debugf("the current OS does not support pluggable components feature, skipping initialization")
		return
	}
	if err := pluggable.Discover(a.ctx); err != nil {
		log.Errorf("could not initialize pluggable components %v", err)
	}
}

// Sets the status of the app to healthy or un-healthy
// Callback for apphealth when the detected status changed
func (a *DaprRuntime) appHealthChanged(status uint8) {
	a.appHealthLock.Lock()
	defer a.appHealthLock.Unlock()

	switch status {
	case apphealth.AppStatusHealthy:
		// First time the app becomes healthy, complete the init process
		if a.appHealthReady != nil {
			a.appHealthReady()
			a.appHealthReady = nil
		}

		// Start subscribing to topics and reading from input bindings
		a.startSubscriptions()
		err := a.startReadingFromBindings()
		if err != nil {
			log.Warnf("failed to read from bindings: %s ", err)
		}
	case apphealth.AppStatusUnhealthy:
		// Stop topic subscriptions and input bindings
		a.stopSubscriptions()
		a.stopReadingFromBindings()
	}
}

func (a *DaprRuntime) populateSecretsConfiguration() {
	// Populate in a map for easy lookup by store name.
	for _, scope := range a.globalConfig.Spec.Secrets.Scopes {
		a.secretsConfiguration[scope.StoreName] = scope
	}
}

func (a *DaprRuntime) buildHTTPPipelineForSpec(spec config.PipelineSpec, targetPipeline string) (httpMiddleware.Pipeline, error) {
	var handlers []httpMiddleware.Middleware

	if a.globalConfig != nil {
		for i := 0; i < len(spec.Handlers); i++ {
			middlewareSpec := spec.Handlers[i]
			component, exists := a.getComponent(middlewareSpec.Type, middlewareSpec.Name)
			if !exists {
				return httpMiddleware.Pipeline{}, errors.Errorf("couldn't find middleware component with name %s and type %s/%s",
					middlewareSpec.Name,
					middlewareSpec.Type,
					middlewareSpec.Version)
			}
			handler, err := a.httpMiddlewareRegistry.Create(middlewareSpec.Type, middlewareSpec.Version,
				middleware.Metadata{Base: a.toBaseMetadata(component)})
			if err != nil {
				return httpMiddleware.Pipeline{}, err
			}
			log.Infof("enabled %s/%s %s middleware", middlewareSpec.Type, targetPipeline, middlewareSpec.Version)
			handlers = append(handlers, handler)
		}
	}
	return httpMiddleware.Pipeline{Handlers: handlers}, nil
}

func (a *DaprRuntime) buildHTTPPipeline() (httpMiddleware.Pipeline, error) {
	return a.buildHTTPPipelineForSpec(a.globalConfig.Spec.HTTPPipelineSpec, "http")
}

func (a *DaprRuntime) buildAppHTTPPipeline() (httpMiddleware.Pipeline, error) {
	return a.buildHTTPPipelineForSpec(a.globalConfig.Spec.AppHTTPPipelineSpec, "app channel")
}

func (a *DaprRuntime) initBinding(c componentsV1alpha1.Component) error {
	if a.bindingsRegistry.HasOutputBinding(c.Spec.Type, c.Spec.Version) {
		if err := a.initOutputBinding(c); err != nil {
			return err
		}
	}

	if a.bindingsRegistry.HasInputBinding(c.Spec.Type, c.Spec.Version) {
		if err := a.initInputBinding(c); err != nil {
			return err
		}
	}
	return nil
}

func (a *DaprRuntime) sendToDeadLetter(name string, msg *pubsub.NewMessage, deadLetterTopic string) (err error) {
	req := &pubsub.PublishRequest{
		Data:        msg.Data,
		PubsubName:  name,
		Topic:       deadLetterTopic,
		Metadata:    msg.Metadata,
		ContentType: msg.ContentType,
	}

	err = a.Publish(req)
	if err != nil {
		log.Errorf("error sending message to dead letter, origin topic: %s dead letter topic %s err: %w", msg.Topic, deadLetterTopic, err)
		return err
	}
	return nil
}

func (a *DaprRuntime) subscribeTopic(parentCtx context.Context, name string, topic string, route TopicRouteElem) error {
	subKey := pubsubTopicKey(name, topic)

	a.topicsLock.Lock()
	defer a.topicsLock.Unlock()

	allowed := a.isPubSubOperationAllowed(name, topic, a.pubSubs[name].scopedSubscriptions)
	if !allowed {
		return fmt.Errorf("subscription to topic '%s' on pubsub '%s' is not allowed", topic, name)
	}

	log.Debugf("subscribing to topic='%s' on pubsub='%s'", topic, name)

	if _, ok := a.topicCtxCancels[subKey]; ok {
		return fmt.Errorf("cannot subscribe to topic '%s' on pubsub '%s': the subscription already exists", topic, name)
	}

	ctx, cancel := context.WithCancel(parentCtx)
	policy := a.resiliency.ComponentInboundPolicy(ctx, name, resiliency.Pubsub)
	routeMetadata := route.metadata

	namespaced := a.pubSubs[name].namespaceScoped

	if utils.IsTruthy(routeMetadata[BulkSubscribe]) {
		err := a.bulkSubscribeTopic(ctx, policy, name, topic, route, namespaced)
		if err != nil {
			cancel()
			return fmt.Errorf("failed to bulk subscribe to topic %s: %w", topic, err)
		}
		a.topicCtxCancels[subKey] = cancel
		return nil
	}

	subscribeTopic := topic
	if namespaced {
		subscribeTopic = a.namespace + topic
	}

	err := a.pubSubs[name].component.Subscribe(ctx, pubsub.SubscribeRequest{
		Topic:    subscribeTopic,
		Metadata: routeMetadata,
	}, func(ctx context.Context, msg *pubsub.NewMessage) error {
		if msg.Metadata == nil {
			msg.Metadata = make(map[string]string, 1)
		}

		msg.Metadata[pubsubName] = name

		msgTopic := msg.Topic
		if a.pubSubs[name].namespaceScoped {
			msgTopic = strings.Replace(msgTopic, a.namespace, "", 1)
		}

		rawPayload, err := contribMetadata.IsRawPayload(route.metadata)
		if err != nil {
			log.Errorf("error deserializing pubsub metadata: %s", err)
			if route.deadLetterTopic != "" {
				if dlqErr := a.sendToDeadLetter(name, msg, route.deadLetterTopic); dlqErr == nil {
					// dlq has been configured and message is successfully sent to dlq.
					diag.DefaultComponentMonitoring.PubsubIngressEvent(ctx, pubsubName, strings.ToLower(string(pubsub.Drop)), msgTopic, 0)
					return nil
				}
			}
			diag.DefaultComponentMonitoring.PubsubIngressEvent(ctx, pubsubName, strings.ToLower(string(pubsub.Retry)), msgTopic, 0)
			return err
		}

		var cloudEvent map[string]interface{}
		data := msg.Data
		if rawPayload {
			cloudEvent = pubsub.FromRawPayload(msg.Data, msgTopic, name)
			data, err = json.Marshal(cloudEvent)
			if err != nil {
				log.Errorf("error serializing cloud event in pubsub %s and topic %s: %s", name, msgTopic, err)
				if route.deadLetterTopic != "" {
					if dlqErr := a.sendToDeadLetter(name, msg, route.deadLetterTopic); dlqErr == nil {
						// dlq has been configured and message is successfully sent to dlq.
						diag.DefaultComponentMonitoring.PubsubIngressEvent(ctx, pubsubName, strings.ToLower(string(pubsub.Drop)), msgTopic, 0)
						return nil
					}
				}
				diag.DefaultComponentMonitoring.PubsubIngressEvent(ctx, pubsubName, strings.ToLower(string(pubsub.Retry)), msgTopic, 0)
				return err
			}
		} else {
			err = json.Unmarshal(msg.Data, &cloudEvent)
			if err != nil {
				log.Errorf("error deserializing cloud event in pubsub %s and topic %s: %s", name, msgTopic, err)
				if route.deadLetterTopic != "" {
					if dlqErr := a.sendToDeadLetter(name, msg, route.deadLetterTopic); dlqErr == nil {
						// dlq has been configured and message is successfully sent to dlq.
						diag.DefaultComponentMonitoring.PubsubIngressEvent(ctx, pubsubName, strings.ToLower(string(pubsub.Drop)), msgTopic, 0)
						return nil
					}
				}
				diag.DefaultComponentMonitoring.PubsubIngressEvent(ctx, pubsubName, strings.ToLower(string(pubsub.Retry)), msgTopic, 0)
				return err
			}
		}

		if pubsub.HasExpired(cloudEvent) {
			log.Warnf("dropping expired pub/sub event %v as of %v", cloudEvent[pubsub.IDField], cloudEvent[pubsub.ExpirationField])
			diag.DefaultComponentMonitoring.PubsubIngressEvent(ctx, pubsubName, strings.ToLower(string(pubsub.Drop)), msgTopic, 0)

			if route.deadLetterTopic != "" {
				_ = a.sendToDeadLetter(name, msg, route.deadLetterTopic)
			}
			return nil
		}

		routePath, shouldProcess, err := findMatchingRoute(route.rules, cloudEvent)
		if err != nil {
			log.Errorf("error finding matching route for event %v in pubsub %s and topic %s: %s", cloudEvent[pubsub.IDField], name, msgTopic, err)
			if route.deadLetterTopic != "" {
				if dlqErr := a.sendToDeadLetter(name, msg, route.deadLetterTopic); dlqErr == nil {
					// dlq has been configured and message is successfully sent to dlq.
					diag.DefaultComponentMonitoring.PubsubIngressEvent(ctx, pubsubName, strings.ToLower(string(pubsub.Drop)), msgTopic, 0)
					return nil
				}
			}
			diag.DefaultComponentMonitoring.PubsubIngressEvent(ctx, pubsubName, strings.ToLower(string(pubsub.Retry)), msgTopic, 0)
			return err
		}
		if !shouldProcess {
			// The event does not match any route specified so ignore it.
			log.Debugf("no matching route for event %v in pubsub %s and topic %s; skipping", cloudEvent[pubsub.IDField], name, msgTopic)
			diag.DefaultComponentMonitoring.PubsubIngressEvent(ctx, pubsubName, strings.ToLower(string(pubsub.Drop)), msgTopic, 0)
			if route.deadLetterTopic != "" {
				_ = a.sendToDeadLetter(name, msg, route.deadLetterTopic)
			}
			return nil
		}

<<<<<<< HEAD
		psm := &pubsubSubscribedMessage{
			cloudEvent: cloudEvent,
			data:       data,
			topic:      msg.Topic,
			metadata:   msg.Metadata,
			path:       routePath,
			pubsub:     name,
		}
		_, err = policy(func(ctx context.Context) (any, error) {
			var pErr error
=======
		err = policy(func(ctx context.Context) error {
			psm := &pubsubSubscribedMessage{
				cloudEvent: cloudEvent,
				data:       data,
				topic:      msgTopic,
				metadata:   msg.Metadata,
				path:       routePath,
				pubsub:     name,
			}
>>>>>>> 3a4468d1
			switch a.runtimeConfig.ApplicationProtocol {
			case HTTPProtocol:
				pErr = a.publishMessageHTTP(ctx, psm)
			case GRPCProtocol:
				pErr = a.publishMessageGRPC(ctx, psm)
			default:
				pErr = backoff.Permanent(errors.New("invalid application protocol"))
			}
			return nil, pErr
		})
		if err != nil && err != context.Canceled {
			// Sending msg to dead letter queue.
			// If no DLQ is configured, return error for backwards compatibility (component-level retry).
			if route.deadLetterTopic == "" {
				return err
			}
			_ = a.sendToDeadLetter(name, msg, route.deadLetterTopic)
			return nil
		}
		return err
	})
	if err != nil {
		cancel()
		return fmt.Errorf("failed to subscribe to topic %s: %w", topic, err)
	}
	a.topicCtxCancels[subKey] = cancel
	return nil
}

func (a *DaprRuntime) unsubscribeTopic(name string, topic string) error {
	a.topicsLock.Lock()
	defer a.topicsLock.Unlock()

	subKey := pubsubTopicKey(name, topic)
	cancel, ok := a.topicCtxCancels[subKey]
	if !ok {
		return fmt.Errorf("cannot unsubscribe from topic '%s' on pubsub '%s': the subscription does not exist", topic, name)
	}

	if cancel != nil {
		cancel()
	}

	delete(a.topicCtxCancels, subKey)

	return nil
}

func (a *DaprRuntime) beginPubSub(name string) error {
	topicRoutes, err := a.getTopicRoutes()
	if err != nil {
		return err
	}

	v, ok := topicRoutes[name]
	if !ok {
		return nil
	}

	for topic, route := range v {
		err = a.subscribeTopic(a.pubsubCtx, name, topic, route)
		if err != nil {
			// Log the error only
			log.Errorf("error occurred while beginning pubsub for component %s: %s", err)
		}
	}

	return nil
}

// findMatchingRoute selects the path based on routing rules. If there are
// no matching rules, the route-level path is used.
func findMatchingRoute(rules []*runtimePubsub.Rule, cloudEvent interface{}) (path string, shouldProcess bool, err error) {
	hasRules := len(rules) > 0
	if hasRules {
		data := map[string]interface{}{
			"event": cloudEvent,
		}
		rule, err := matchRoutingRule(rules, data)
		if err != nil {
			return "", false, err
		}
		if rule != nil {
			return rule.Path, true, nil
		}
	}

	return "", false, nil
}

func matchRoutingRule(rules []*runtimePubsub.Rule, data map[string]interface{}) (*runtimePubsub.Rule, error) {
	for _, rule := range rules {
		if rule.Match == nil {
			return rule, nil
		}
		iResult, err := rule.Match.Eval(data)
		if err != nil {
			return nil, err
		}
		result, ok := iResult.(bool)
		if !ok {
			return nil, errors.Errorf("the result of match expression %s was not a boolean", rule.Match)
		}

		if result {
			return rule, nil
		}
	}

	return nil, nil
}

func (a *DaprRuntime) initDirectMessaging(resolver nr.Resolver) {
	a.directMessaging = messaging.NewDirectMessaging(messaging.NewDirectMessagingOpts{
		AppID:               a.runtimeConfig.ID,
		Namespace:           a.namespace,
		Port:                a.runtimeConfig.InternalGRPCPort,
		Mode:                a.runtimeConfig.Mode,
		AppChannel:          a.appChannel,
		ClientConnFn:        a.grpc.GetGRPCConnection,
		Resolver:            resolver,
		MaxRequestBodySize:  a.runtimeConfig.MaxRequestBodySize,
		Proxy:               a.proxy,
		ReadBufferSize:      a.runtimeConfig.ReadBufferSize,
		Resiliency:          a.resiliency,
		IsResiliencyEnabled: config.IsFeatureEnabled(a.globalConfig.Spec.Features, config.Resiliency),
	})
}

func (a *DaprRuntime) initProxy() {
	a.proxy = messaging.NewProxy(messaging.ProxyOpts{
		AppClientFn:       a.grpc.GetAppClient,
		ConnectionFactory: a.grpc.GetGRPCConnection,
		AppID:             a.runtimeConfig.ID,
		ACL:               a.accessControlList,
		Resiliency:        a.resiliency,
	})

	log.Info("gRPC proxy enabled")
}

// begin components updates for kubernetes mode.
func (a *DaprRuntime) beginComponentsUpdates() error {
	if a.runtimeConfig.Mode != modes.KubernetesMode {
		return nil
	}

	go func() {
		parseAndUpdate := func(compRaw []byte) {
			var component componentsV1alpha1.Component
			if err := json.Unmarshal(compRaw, &component); err != nil {
				log.Warnf("error deserializing component: %s", err)
				return
			}

			if !a.isComponentAuthorized(component) {
				log.Debugf("received unauthorized component update, ignored. name: %s, type: %s/%s", component.ObjectMeta.Name, component.Spec.Type, component.Spec.Version)
				return
			}

			log.Debugf("received component update. name: %s, type: %s/%s", component.ObjectMeta.Name, component.Spec.Type, component.Spec.Version)
			updated := a.onComponentUpdated(component)
			if !updated {
				log.Info("component update skipped: .spec field unchanged")
			}
		}

		needList := false
		for {
			var stream operatorv1pb.Operator_ComponentUpdateClient //nolint:nosnakecase

			// Retry on stream error.
			backoff.Retry(func() error {
				var err error
				stream, err = a.operatorClient.ComponentUpdate(context.Background(), &operatorv1pb.ComponentUpdateRequest{
					Namespace: a.namespace,
					PodName:   a.podName,
				})
				if err != nil {
					log.Errorf("error from operator stream: %s", err)
					return err
				}
				return nil
			}, backoff.NewExponentialBackOff())

			if needList {
				// We should get all components again to avoid missing any updates during the failure time.
				backoff.Retry(func() error {
					resp, err := a.operatorClient.ListComponents(context.Background(), &operatorv1pb.ListComponentsRequest{
						Namespace: a.namespace,
					})
					if err != nil {
						log.Errorf("error listing components: %s", err)
						return err
					}

					comps := resp.GetComponents()
					for i := 0; i < len(comps); i++ {
						// avoid missing any updates during the init component time.
						go func(comp []byte) {
							parseAndUpdate(comp)
						}(comps[i])
					}

					return nil
				}, backoff.NewExponentialBackOff())
			}

			for {
				c, err := stream.Recv()
				if err != nil {
					// Retry on stream error.
					needList = true
					log.Errorf("error from operator stream: %s", err)
					break
				}

				parseAndUpdate(c.GetComponent())
			}
		}
	}()
	return nil
}

func (a *DaprRuntime) onComponentUpdated(component componentsV1alpha1.Component) bool {
	oldComp, exists := a.getComponent(component.Spec.Type, component.Name)
	newComp, _ := a.processComponentSecrets(component)

	if exists && reflect.DeepEqual(oldComp.Spec, newComp.Spec) {
		return false
	}

	a.pendingComponents <- component
	return true
}

func (a *DaprRuntime) sendBatchOutputBindingsParallel(to []string, data []byte) {
	for _, dst := range to {
		go func(name string) {
			_, err := a.sendToOutputBinding(name, &bindings.InvokeRequest{
				Data:      data,
				Operation: bindings.CreateOperation,
			})
			if err != nil {
				log.Error(err)
			}
		}(dst)
	}
}

func (a *DaprRuntime) sendBatchOutputBindingsSequential(to []string, data []byte) error {
	for _, dst := range to {
		_, err := a.sendToOutputBinding(dst, &bindings.InvokeRequest{
			Data:      data,
			Operation: bindings.CreateOperation,
		})
		if err != nil {
			return err
		}
	}
	return nil
}

func (a *DaprRuntime) sendToOutputBinding(name string, req *bindings.InvokeRequest) (*bindings.InvokeResponse, error) {
	if req.Operation == "" {
		return nil, errors.New("operation field is missing from request")
	}

	if binding, ok := a.outputBindings[name]; ok {
		ops := binding.Operations()
		for _, o := range ops {
			if o == req.Operation {
				policy := a.resiliency.ComponentOutboundPolicy(a.ctx, name, resiliency.Binding)
				respAny, err := policy(func(ctx context.Context) (any, error) {
					return binding.Invoke(ctx, req)
				})
				resp, _ := respAny.(*bindings.InvokeResponse)
				return resp, err
			}
		}
		supported := make([]string, 0, len(ops))
		for _, o := range ops {
			supported = append(supported, string(o))
		}
		return nil, errors.Errorf("binding %s does not support operation %s. supported operations:%s", name, req.Operation, strings.Join(supported, " "))
	}
	return nil, errors.Errorf("couldn't find output binding %s", name)
}

func (a *DaprRuntime) onAppResponse(response *bindings.AppResponse) error {
	if len(response.State) > 0 {
		go func(reqs []state.SetRequest) {
			if a.stateStores != nil {
				policy := a.resiliency.ComponentOutboundPolicy(a.ctx, response.StoreName, resiliency.Statestore)
				_, err := policy(func(ctx context.Context) (any, error) {
					return nil, a.stateStores[response.StoreName].BulkSet(reqs)
				})
				if err != nil {
					log.Errorf("error saving state from app response: %s", err)
				}
			}
		}(response.State)
	}

	if len(response.To) > 0 {
		b, err := json.Marshal(&response.Data)
		if err != nil {
			return err
		}

		if response.Concurrency == bindingsConcurrencyParallel {
			a.sendBatchOutputBindingsParallel(response.To, b)
		} else {
			return a.sendBatchOutputBindingsSequential(response.To, b)
		}
	}

	return nil
}

func (a *DaprRuntime) sendBindingEventToApp(bindingName string, data []byte, metadata map[string]string) ([]byte, error) {
	var response bindings.AppResponse
	spanName := fmt.Sprintf("bindings/%s", bindingName)
	spanContext := trace.SpanContext{}

	// Check the grpc-trace-bin with fallback to traceparent.
	validTraceparent := false
	if val, ok := metadata[diag.GRPCTraceContextKey]; ok {
		if sc, ok := diagUtils.SpanContextFromBinary([]byte(val)); ok {
			spanContext = sc
		}
	} else if val, ok := metadata[diag.TraceparentHeader]; ok {
		if sc, ok := diag.SpanContextFromW3CString(val); ok {
			spanContext = sc
			validTraceparent = true
			// Only parse the tracestate if we've successfully parsed the traceparent.
			if val, ok := metadata[diag.TracestateHeader]; ok {
				ts := diag.TraceStateFromW3CString(val)
				spanContext.WithTraceState(*ts)
			}
		}
	}
	// span is nil if tracing is disabled (sampling rate is 0)
	ctx, span := diag.StartInternalCallbackSpan(a.ctx, spanName, spanContext, a.globalConfig.Spec.TracingSpec)

	var appResponseBody []byte
	path := a.inputBindingRoutes[bindingName]
	if path == "" {
		path = bindingName
	}

	if a.runtimeConfig.ApplicationProtocol == GRPCProtocol {
		if span != nil {
			ctx = diag.SpanContextToGRPCMetadata(ctx, span.SpanContext())
		}

		// Add workaround to fallback on checking traceparent header.
		// As grpc-trace-bin is not yet there in OpenTelemetry unlike OpenCensus, tracking issue https://github.com/open-telemetry/opentelemetry-specification/issues/639
		// and grpc-dotnet client adheres to OpenTelemetry Spec which only supports http based traceparent header in gRPC path.
		// TODO: Remove this workaround fix once grpc-dotnet supports grpc-trace-bin header. Tracking issue https://github.com/dapr/dapr/issues/1827.
		if validTraceparent && span != nil {
			spanContextHeaders := make(map[string]string, 2)
			diag.SpanContextToHTTPHeaders(span.SpanContext(), func(key string, val string) {
				spanContextHeaders[key] = val
			})
			for key, val := range spanContextHeaders {
				ctx = md.AppendToOutgoingContext(ctx, key, val)
			}
		}

		conn, err := a.grpc.GetAppClient()
		if err != nil {
			return nil, fmt.Errorf("error while getting app client: %w", err)
		}
		client := runtimev1pb.NewAppCallbackClient(conn)
		req := &runtimev1pb.BindingEventRequest{
			Name:     bindingName,
			Data:     data,
			Metadata: metadata,
		}
		start := time.Now()

		policy := a.resiliency.ComponentInboundPolicy(ctx, bindingName, resiliency.Binding)
		respAny, err := policy(func(ctx context.Context) (any, error) {
			return client.OnBindingEvent(ctx, req)
		})

		resp, _ := respAny.(*runtimev1pb.BindingEventResponse)
		if span != nil {
			m := diag.ConstructInputBindingSpanAttributes(
				bindingName,
				"/dapr.proto.runtime.v1.AppCallback/OnBindingEvent")
			diag.AddAttributesToSpan(span, m)
			diag.UpdateSpanStatusFromGRPCError(span, err)
			span.End()
		}
		if diag.DefaultGRPCMonitoring.IsEnabled() {
			diag.DefaultGRPCMonitoring.ServerRequestSent(ctx,
				"/dapr.proto.runtime.v1.AppCallback/OnBindingEvent",
				status.Code(err).String(),
				int64(len(resp.GetData())), start)
		}

		if err != nil {
			var body []byte
			if resp != nil {
				body = resp.Data
			}
			return nil, fmt.Errorf("error invoking app, body: '%s', error: %w", string(body), err)
		}
		if resp != nil {
			if resp.Concurrency == runtimev1pb.BindingEventResponse_PARALLEL { //nolint:nosnakecase
				response.Concurrency = bindingsConcurrencyParallel
			} else {
				response.Concurrency = bindingsConcurrencySequential
			}

			response.To = resp.To

			if resp.Data != nil {
				appResponseBody = resp.Data

				var d interface{}
				err := json.Unmarshal(resp.Data, &d)
				if err == nil {
					response.Data = d
				}
			}
		}
	} else if a.runtimeConfig.ApplicationProtocol == HTTPProtocol {
		req := invokev1.NewInvokeMethodRequest(path)
		req.WithHTTPExtension(nethttp.MethodPost, "")
		req.WithRawData(data, invokev1.JSONContentType)

		reqMetadata := map[string][]string{}
		for k, v := range metadata {
			reqMetadata[k] = []string{v}
		}
		req.WithMetadata(reqMetadata)

		respErr := errors.New("error sending binding event to application")
		policy := a.resiliency.ComponentInboundPolicy(ctx, bindingName, resiliency.Binding)
		respAny, err := policy(func(ctx context.Context) (any, error) {
			rResp, rErr := a.appChannel.InvokeMethod(ctx, req)
			if rErr != nil {
				return rResp, rErr
			}
			if rResp != nil && rResp.Status().Code != nethttp.StatusOK {
				return rResp, fmt.Errorf("%w, status %d", respErr, rResp.Status().Code)
			}
			return rResp, nil
		})
		if err != nil && !errors.Is(err, respErr) {
			return nil, fmt.Errorf("error invoking app: %w", err)
		}

		resp, _ := respAny.(*invokev1.InvokeMethodResponse)
		if resp == nil {
			return nil, errors.New("response object is nil")
		}

		if span != nil {
			m := diag.ConstructInputBindingSpanAttributes(
				bindingName,
				nethttp.MethodPost+" /"+bindingName,
			)
			diag.AddAttributesToSpan(span, m)
			diag.UpdateSpanStatusFromHTTPStatus(span, int(resp.Status().Code))
			span.End()
		}
		// ::TODO report metrics for http, such as grpc
		if resp.Status().Code < 200 || resp.Status().Code > 299 {
			_, body := resp.RawData()
			return nil, fmt.Errorf("fails to send binding event to http app channel, status code: %d body: %s", resp.Status().Code, string(body))
		}

		if resp.Message().Data != nil && len(resp.Message().Data.Value) > 0 {
			appResponseBody = resp.Message().Data.Value
		}
	}

	if len(response.State) > 0 || len(response.To) > 0 {
		if err := a.onAppResponse(&response); err != nil {
			log.Errorf("error executing app response: %s", err)
		}
	}

	return appResponseBody, nil
}

func (a *DaprRuntime) readFromBinding(readCtx context.Context, name string, binding bindings.InputBinding) error {
	return binding.Read(readCtx, func(_ context.Context, resp *bindings.ReadResponse) ([]byte, error) {
		if resp == nil {
			return nil, nil
		}

		start := time.Now()
		b, err := a.sendBindingEventToApp(name, resp.Data, resp.Metadata)
		elapsed := diag.ElapsedSince(start)

		diag.DefaultComponentMonitoring.InputBindingEvent(context.Background(), name, err == nil, elapsed)

		if err != nil {
			log.Debugf("error from app consumer for binding [%s]: %s", name, err)
			return nil, err
		}
		return b, nil
	})
}

func (a *DaprRuntime) startHTTPServer(port int, publicPort *int, profilePort int, allowedOrigins string, pipeline httpMiddleware.Pipeline) error {
	a.daprHTTPAPI = http.NewAPI(http.APIOpts{
		AppID:                       a.runtimeConfig.ID,
		AppChannel:                  a.appChannel,
		DirectMessaging:             a.directMessaging,
		GetComponentsFn:             a.getComponents,
		GetSubscriptionsFn:          a.getSubscriptions,
		Resiliency:                  a.resiliency,
		StateStores:                 a.stateStores,
		LockStores:                  a.lockStores,
		SecretStores:                a.secretStores,
		SecretsConfiguration:        a.secretsConfiguration,
		ConfigurationStores:         a.configurationStores,
		PubsubAdapter:               a.getPublishAdapter(),
		Actor:                       a.actor,
		SendToOutputBindingFn:       a.sendToOutputBinding,
		TracingSpec:                 a.globalConfig.Spec.TracingSpec,
		Shutdown:                    a.ShutdownWithWait,
		GetComponentsCapabilitiesFn: a.getComponentsCapabilitesMap,
		MaxRequestBodySize:          int64(a.runtimeConfig.MaxRequestBodySize) << 20, // Convert from MB to bytes
	})

	serverConf := http.ServerConfig{
		AppID:              a.runtimeConfig.ID,
		HostAddress:        a.hostAddress,
		Port:               port,
		APIListenAddresses: a.runtimeConfig.APIListenAddresses,
		PublicPort:         publicPort,
		ProfilePort:        profilePort,
		AllowedOrigins:     allowedOrigins,
		EnableProfiling:    a.runtimeConfig.EnableProfiling,
		MaxRequestBodySize: a.runtimeConfig.MaxRequestBodySize,
		UnixDomainSocket:   a.runtimeConfig.UnixDomainSocket,
		ReadBufferSize:     a.runtimeConfig.ReadBufferSize,
		EnableAPILogging:   a.runtimeConfig.EnableAPILogging,
		APILogHealthChecks: !a.globalConfig.Spec.LoggingSpec.APILogging.OmitHealthChecks,
	}

	server := http.NewServer(http.NewServerOpts{
		API:         a.daprHTTPAPI,
		Config:      serverConf,
		TracingSpec: a.globalConfig.Spec.TracingSpec,
		MetricSpec:  a.globalConfig.Spec.MetricSpec,
		Pipeline:    pipeline,
		APISpec:     a.globalConfig.Spec.APISpec,
	})
	if err := server.StartNonBlocking(); err != nil {
		return err
	}
	a.apiClosers = append(a.apiClosers, server)

	return nil
}

func (a *DaprRuntime) startGRPCInternalServer(api grpc.API, port int) error {
	// Since GRPCInteralServer is encrypted & authenticated, it is safe to listen on *
	serverConf := a.getNewServerConfig([]string{""}, port)
	server := grpc.NewInternalServer(api, serverConf, a.globalConfig.Spec.TracingSpec, a.globalConfig.Spec.MetricSpec, a.authenticator, a.proxy)
	if err := server.StartNonBlocking(); err != nil {
		return err
	}
	a.apiClosers = append(a.apiClosers, server)

	return nil
}

func (a *DaprRuntime) startGRPCAPIServer(api grpc.API, port int) error {
	serverConf := a.getNewServerConfig(a.runtimeConfig.APIListenAddresses, port)
	server := grpc.NewAPIServer(api, serverConf, a.globalConfig.Spec.TracingSpec, a.globalConfig.Spec.MetricSpec, a.globalConfig.Spec.APISpec, a.proxy)
	if err := server.StartNonBlocking(); err != nil {
		return err
	}
	a.apiClosers = append(a.apiClosers, server)

	return nil
}

func (a *DaprRuntime) getNewServerConfig(apiListenAddresses []string, port int) grpc.ServerConfig {
	// Use the trust domain value from the access control policy spec to generate the cert
	// If no access control policy has been specified, use a default value
	trustDomain := config.DefaultTrustDomain
	if a.accessControlList != nil {
		trustDomain = a.accessControlList.TrustDomain
	}
	return grpc.ServerConfig{
		AppID:                a.runtimeConfig.ID,
		HostAddress:          a.hostAddress,
		Port:                 port,
		APIListenAddresses:   apiListenAddresses,
		NameSpace:            a.namespace,
		TrustDomain:          trustDomain,
		MaxRequestBodySizeMB: a.runtimeConfig.MaxRequestBodySize,
		UnixDomainSocket:     a.runtimeConfig.UnixDomainSocket,
		ReadBufferSizeKB:     a.runtimeConfig.ReadBufferSize,
		EnableAPILogging:     a.runtimeConfig.EnableAPILogging,
	}
}

func (a *DaprRuntime) getGRPCAPI() grpc.API {
	return grpc.NewAPI(grpc.APIOpts{
		AppID:                       a.runtimeConfig.ID,
		AppChannel:                  a.appChannel,
		Resiliency:                  a.resiliency,
		StateStores:                 a.stateStores,
		SecretStores:                a.secretStores,
		SecretsConfiguration:        a.secretsConfiguration,
		ConfigurationStores:         a.configurationStores,
		LockStores:                  a.lockStores,
		PubsubAdapter:               a.getPublishAdapter(),
		DirectMessaging:             a.directMessaging,
		Actor:                       a.actor,
		SendToOutputBindingFn:       a.sendToOutputBinding,
		TracingSpec:                 a.globalConfig.Spec.TracingSpec,
		AccessControlList:           a.accessControlList,
		AppProtocol:                 string(a.runtimeConfig.ApplicationProtocol),
		Shutdown:                    a.ShutdownWithWait,
		GetComponentsFn:             a.getComponents,
		GetComponentsCapabilitiesFn: a.getComponentsCapabilitesMap,
		GetSubscriptionsFn:          a.getSubscriptions,
	})
}

func (a *DaprRuntime) getPublishAdapter() runtimePubsub.Adapter {
	if len(a.pubSubs) == 0 {
		return nil
	}

	return a
}

func (a *DaprRuntime) getSubscribedBindingsGRPC() ([]string, error) {
	conn, err := a.grpc.GetAppClient()
	if err != nil {
		return nil, fmt.Errorf("error while getting app client: %w", err)
	}
	client := runtimev1pb.NewAppCallbackClient(conn)
	resp, err := client.ListInputBindings(context.Background(), &emptypb.Empty{})
	bindings := []string{}

	if err == nil && resp != nil {
		bindings = resp.Bindings
	}
	return bindings, nil
}

func (a *DaprRuntime) isAppSubscribedToBinding(binding string) (bool, error) {
	// if gRPC, looks for the binding in the list of bindings returned from the app
	if a.runtimeConfig.ApplicationProtocol == GRPCProtocol {
		if a.subscribeBindingList == nil {
			list, err := a.getSubscribedBindingsGRPC()
			if err != nil {
				return false, err
			}
			a.subscribeBindingList = list
		}
		for _, b := range a.subscribeBindingList {
			if b == binding {
				return true, nil
			}
		}
	} else if a.runtimeConfig.ApplicationProtocol == HTTPProtocol {
		// if HTTP, check if there's an endpoint listening for that binding
		path := a.inputBindingRoutes[binding]
		req := invokev1.NewInvokeMethodRequest(path)
		req.WithHTTPExtension(nethttp.MethodOptions, "")
		req.WithRawData(nil, invokev1.JSONContentType)

		// TODO: Propagate Context
		ctx := context.Background()
		resp, err := a.appChannel.InvokeMethod(ctx, req)
		if err != nil {
			log.Fatalf("could not invoke OPTIONS method on input binding subscription endpoint %q: %w", path, err)
		}
		code := resp.Status().Code

		return code/100 == 2 || code == nethttp.StatusMethodNotAllowed, nil
	}
	return false, nil
}

func (a *DaprRuntime) initInputBinding(c componentsV1alpha1.Component) error {
	binding, err := a.bindingsRegistry.CreateInputBinding(c.Spec.Type, c.Spec.Version)
	if err != nil {
		diag.DefaultMonitoring.ComponentInitFailed(c.Spec.Type, "creation", c.ObjectMeta.Name)
		fName := fmt.Sprintf(componentFormat, c.ObjectMeta.Name, c.Spec.Type, c.Spec.Version)
		return NewInitError(CreateComponentFailure, fName, err)
	}
	err = binding.Init(bindings.Metadata{Base: a.toBaseMetadata(c)})
	if err != nil {
		diag.DefaultMonitoring.ComponentInitFailed(c.Spec.Type, "init", c.ObjectMeta.Name)
		fName := fmt.Sprintf(componentFormat, c.ObjectMeta.Name, c.Spec.Type, c.Spec.Version)
		return NewInitError(InitComponentFailure, fName, err)
	}

	log.Infof("successful init for input binding %s (%s/%s)", c.ObjectMeta.Name, c.Spec.Type, c.Spec.Version)
	a.inputBindingRoutes[c.Name] = c.Name
	for _, item := range c.Spec.Metadata {
		if item.Name == "route" {
			a.inputBindingRoutes[c.ObjectMeta.Name] = item.Value.String()
		}
	}
	a.inputBindings[c.Name] = binding
	diag.DefaultMonitoring.ComponentInitialized(c.Spec.Type)
	return nil
}

func (a *DaprRuntime) initOutputBinding(c componentsV1alpha1.Component) error {
	binding, err := a.bindingsRegistry.CreateOutputBinding(c.Spec.Type, c.Spec.Version)
	if err != nil {
		diag.DefaultMonitoring.ComponentInitFailed(c.Spec.Type, "creation", c.ObjectMeta.Name)
		fName := fmt.Sprintf(componentFormat, c.ObjectMeta.Name, c.Spec.Type, c.Spec.Version)
		return NewInitError(CreateComponentFailure, fName, err)
	}

	if binding != nil {
		err := binding.Init(bindings.Metadata{Base: a.toBaseMetadata(c)})
		if err != nil {
			diag.DefaultMonitoring.ComponentInitFailed(c.Spec.Type, "init", c.ObjectMeta.Name)
			fName := fmt.Sprintf(componentFormat, c.ObjectMeta.Name, c.Spec.Type, c.Spec.Version)
			return NewInitError(InitComponentFailure, fName, err)
		}
		log.Infof("successful init for output binding %s (%s/%s)", c.ObjectMeta.Name, c.Spec.Type, c.Spec.Version)
		a.outputBindings[c.ObjectMeta.Name] = binding
		diag.DefaultMonitoring.ComponentInitialized(c.Spec.Type)
	}
	return nil
}

func (a *DaprRuntime) initConfiguration(s componentsV1alpha1.Component) error {
	store, err := a.configurationStoreRegistry.Create(s.Spec.Type, s.Spec.Version)
	if err != nil {
		diag.DefaultMonitoring.ComponentInitFailed(s.Spec.Type, "creation", s.ObjectMeta.Name)
		fName := fmt.Sprintf(componentFormat, s.ObjectMeta.Name, s.Spec.Type, s.Spec.Version)
		return NewInitError(CreateComponentFailure, fName, err)
	}
	if store != nil {
		err := store.Init(configuration.Metadata{Base: a.toBaseMetadata(s)})
		if err != nil {
			diag.DefaultMonitoring.ComponentInitFailed(s.Spec.Type, "init", s.ObjectMeta.Name)
			fName := fmt.Sprintf(componentFormat, s.ObjectMeta.Name, s.Spec.Type, s.Spec.Version)
			return NewInitError(InitComponentFailure, fName, err)
		}

		a.configurationStores[s.ObjectMeta.Name] = store
		diag.DefaultMonitoring.ComponentInitialized(s.Spec.Type)
	}

	return nil
}

func (a *DaprRuntime) initLock(s componentsV1alpha1.Component) error {
	// create the component
	store, err := a.lockStoreRegistry.Create(s.Spec.Type, s.Spec.Version)
	if err != nil {
		diag.DefaultMonitoring.ComponentInitFailed(s.Spec.Type, "creation", s.ObjectMeta.Name)
		fName := fmt.Sprintf(componentFormat, s.ObjectMeta.Name, s.Spec.Type, s.Spec.Version)
		return NewInitError(CreateComponentFailure, fName, err)
	}
	if store == nil {
		return nil
	}
	// initialization
	baseMetadata := a.toBaseMetadata(s)
	props := baseMetadata.Properties
	err = store.InitLockStore(lock.Metadata{Base: baseMetadata})
	if err != nil {
		diag.DefaultMonitoring.ComponentInitFailed(s.Spec.Type, "init", s.ObjectMeta.Name)
		fName := fmt.Sprintf(componentFormat, s.ObjectMeta.Name, s.Spec.Type, s.Spec.Version)
		return NewInitError(InitComponentFailure, fName, err)
	}
	// save lock related configuration
	a.lockStores[s.ObjectMeta.Name] = store
	err = lockLoader.SaveLockConfiguration(s.ObjectMeta.Name, props)
	if err != nil {
		diag.DefaultMonitoring.ComponentInitFailed(s.Spec.Type, "init", s.ObjectMeta.Name)
		wrapError := fmt.Errorf("failed to save lock keyprefix: %s", err.Error())
		fName := fmt.Sprintf(componentFormat, s.ObjectMeta.Name, s.Spec.Type, s.Spec.Version)
		return NewInitError(InitComponentFailure, fName, wrapError)
	}
	diag.DefaultMonitoring.ComponentInitialized(s.Spec.Type)

	return nil
}

// Refer for state store api decision  https://github.com/dapr/dapr/blob/master/docs/decision_records/api/API-008-multi-state-store-api-design.md
func (a *DaprRuntime) initState(s componentsV1alpha1.Component) error {
	store, err := a.stateStoreRegistry.Create(s.Spec.Type, s.Spec.Version)
	if err != nil {
		diag.DefaultMonitoring.ComponentInitFailed(s.Spec.Type, "creation", s.ObjectMeta.Name)
		fName := fmt.Sprintf(componentFormat, s.ObjectMeta.Name, s.Spec.Type, s.Spec.Version)
		return NewInitError(CreateComponentFailure, fName, err)
	}
	if store != nil {
		secretStoreName := a.authSecretStoreOrDefault(s)

		secretStore := a.getSecretStore(secretStoreName)
		encKeys, encErr := encryption.ComponentEncryptionKey(s, secretStore)
		if encErr != nil {
			diag.DefaultMonitoring.ComponentInitFailed(s.Spec.Type, "creation", s.ObjectMeta.Name)
			fName := fmt.Sprintf(componentFormat+" encyption", s.ObjectMeta.Name, s.Spec.Type, s.Spec.Version)
			return NewInitError(CreateComponentFailure, fName, err)
		}

		if encKeys.Primary.Key != "" {
			ok := encryption.AddEncryptedStateStore(s.ObjectMeta.Name, encKeys)
			if ok {
				log.Infof("automatic encryption enabled for state store %s", s.ObjectMeta.Name)
			}
		}

		baseMetadata := a.toBaseMetadata(s)
		props := baseMetadata.Properties
		err = store.Init(state.Metadata{Base: baseMetadata})
		if err != nil {
			diag.DefaultMonitoring.ComponentInitFailed(s.Spec.Type, "init", s.ObjectMeta.Name)
			fName := fmt.Sprintf(componentFormat, s.ObjectMeta.Name, s.Spec.Type, s.Spec.Version)
			return NewInitError(InitComponentFailure, fName, err)
		}

		a.stateStores[s.ObjectMeta.Name] = store
		err = stateLoader.SaveStateConfiguration(s.ObjectMeta.Name, props)
		if err != nil {
			diag.DefaultMonitoring.ComponentInitFailed(s.Spec.Type, "init", s.ObjectMeta.Name)
			wrapError := fmt.Errorf("failed to save lock keyprefix: %s", err.Error())
			fName := fmt.Sprintf(componentFormat, s.ObjectMeta.Name, s.Spec.Type, s.Spec.Version)
			return NewInitError(InitComponentFailure, fName, wrapError)
		}

		// when placement address list is not empty, set specified actor store.
		if len(a.runtimeConfig.PlacementAddresses) != 0 {
			// set specified actor store if "actorStateStore" is true in the spec.
			actorStoreSpecified := props[actorStateStore]
			if actorStoreSpecified == "true" {
				a.actorStateStoreLock.Lock()
				if a.actorStateStoreName == "" {
					log.Infof("detected actor state store: %s", s.ObjectMeta.Name)
					a.actorStateStoreName = s.ObjectMeta.Name
				} else if a.actorStateStoreName != s.ObjectMeta.Name {
					log.Fatalf("detected duplicate actor state store: %s", s.ObjectMeta.Name)
				}
				a.actorStateStoreLock.Unlock()
			}
		}
		diag.DefaultMonitoring.ComponentInitialized(s.Spec.Type)
	}

	return nil
}

func (a *DaprRuntime) getDeclarativeSubscriptions() []runtimePubsub.Subscription {
	var subs []runtimePubsub.Subscription

	switch a.runtimeConfig.Mode {
	case modes.KubernetesMode:
		subs = runtimePubsub.DeclarativeKubernetes(a.operatorClient, a.podName, a.namespace, log)
	case modes.StandaloneMode:
		subs = runtimePubsub.DeclarativeSelfHosted(a.runtimeConfig.Standalone.ComponentsPath, log)
	}

	// only return valid subscriptions for this app id
	i := 0
	for _, s := range subs {
		keep := false
		if len(s.Scopes) == 0 {
			keep = true
		} else {
			for _, scope := range s.Scopes {
				if scope == a.runtimeConfig.ID {
					keep = true
					break
				}
			}
		}

		if keep {
			subs[i] = s
			i++
		}
	}
	return subs[:i]
}

func (a *DaprRuntime) getSubscriptions() ([]runtimePubsub.Subscription, error) {
	if a.subscriptions != nil {
		return a.subscriptions, nil
	}

	var (
		subscriptions []runtimePubsub.Subscription
		err           error
	)

	if a.appChannel == nil {
		log.Warn("app channel not initialized, make sure -app-port is specified if pubsub subscription is required")
		return subscriptions, nil
	}

	// handle app subscriptions
	resiliencyEnabled := config.IsFeatureEnabled(a.globalConfig.Spec.Features, config.Resiliency)
	if a.runtimeConfig.ApplicationProtocol == HTTPProtocol {
		subscriptions, err = runtimePubsub.GetSubscriptionsHTTP(a.appChannel, log, a.resiliency, resiliencyEnabled)
	} else if a.runtimeConfig.ApplicationProtocol == GRPCProtocol {
		var conn gogrpc.ClientConnInterface
		conn, err = a.grpc.GetAppClient()
		if err != nil {
			return nil, fmt.Errorf("error while getting app client: %w", err)
		}
		client := runtimev1pb.NewAppCallbackClient(conn)
		subscriptions, err = runtimePubsub.GetSubscriptionsGRPC(client, log, a.resiliency, resiliencyEnabled)
	}
	if err != nil {
		return nil, err
	}

	// handle declarative subscriptions
	ds := a.getDeclarativeSubscriptions()
	for _, s := range ds {
		skip := false

		// don't register duplicate subscriptions
		for _, sub := range subscriptions {
			if sub.PubsubName == s.PubsubName && sub.Topic == s.Topic {
				log.Warnf("two identical subscriptions found (sources: declarative, app endpoint). pubsubname: %s, topic: %s",
					s.PubsubName, s.Topic)
				skip = true
				break
			}
		}

		if !skip {
			subscriptions = append(subscriptions, s)
		}
	}

	a.subscriptions = subscriptions
	return subscriptions, nil
}

func (a *DaprRuntime) getTopicRoutes() (map[string]TopicRoutes, error) {
	if a.topicRoutes != nil {
		return a.topicRoutes, nil
	}

	topicRoutes := make(map[string]TopicRoutes)

	if a.appChannel == nil {
		log.Warn("app channel not initialized, make sure -app-port is specified if pubsub subscription is required")
		return topicRoutes, nil
	}

	subscriptions, err := a.getSubscriptions()
	if err != nil {
		return nil, err
	}

	for _, s := range subscriptions {
		if topicRoutes[s.PubsubName] == nil {
			topicRoutes[s.PubsubName] = TopicRoutes{}
		}

		topicRoutes[s.PubsubName][s.Topic] = TopicRouteElem{
			metadata:        s.Metadata,
			rules:           s.Rules,
			deadLetterTopic: s.DeadLetterTopic,
		}
	}

	if len(topicRoutes) > 0 {
		for pubsubName, v := range topicRoutes {
			var topics string
			for topic := range v {
				if topics == "" {
					topics += topic
				} else {
					topics += " " + topic
				}
			}
			log.Infof("app is subscribed to the following topics: [%s] through pubsub=%s", topics, pubsubName)
		}
	}
	a.topicRoutes = topicRoutes
	return topicRoutes, nil
}

func (a *DaprRuntime) initPubSub(c componentsV1alpha1.Component) error {
	pubSub, err := a.pubSubRegistry.Create(c.Spec.Type, c.Spec.Version)
	if err != nil {
		diag.DefaultMonitoring.ComponentInitFailed(c.Spec.Type, "creation", c.ObjectMeta.Name)
		fName := fmt.Sprintf(componentFormat, c.ObjectMeta.Name, c.Spec.Type, c.Spec.Version)
		return NewInitError(CreateComponentFailure, fName, err)
	}

	baseMetadata := a.toBaseMetadata(c)
	properties := baseMetadata.Properties
	consumerID := strings.TrimSpace(properties["consumerID"])
	if consumerID == "" {
		consumerID = a.runtimeConfig.ID
	}
	properties["consumerID"] = consumerID

	err = pubSub.Init(pubsub.Metadata{Base: baseMetadata})
	if err != nil {
		diag.DefaultMonitoring.ComponentInitFailed(c.Spec.Type, "init", c.ObjectMeta.Name)
		fName := fmt.Sprintf(componentFormat, c.ObjectMeta.Name, c.Spec.Type, c.Spec.Version)
		return NewInitError(InitComponentFailure, fName, err)
	}

	pubsubName := c.ObjectMeta.Name

	a.pubSubs[pubsubName] = pubsubItem{
		component:           pubSub,
		scopedSubscriptions: scopes.GetScopedTopics(scopes.SubscriptionScopes, a.runtimeConfig.ID, properties),
		scopedPublishings:   scopes.GetScopedTopics(scopes.PublishingScopes, a.runtimeConfig.ID, properties),
		allowedTopics:       scopes.GetAllowedTopics(properties),
		namespaceScoped:     metadataContainsNamespace(c.Spec.Metadata),
	}
	diag.DefaultMonitoring.ComponentInitialized(c.Spec.Type)

	return nil
}

// Publish is an adapter method for the runtime to pre-validate publish requests
// And then forward them to the Pub/Sub component.
// This method is used by the HTTP and gRPC APIs.
func (a *DaprRuntime) Publish(req *pubsub.PublishRequest) error {
	a.topicsLock.RLock()
	ps, ok := a.pubSubs[req.PubsubName]
	a.topicsLock.RUnlock()

	if !ok {
		return runtimePubsub.NotFoundError{PubsubName: req.PubsubName}
	}

	if allowed := a.isPubSubOperationAllowed(req.PubsubName, req.Topic, ps.scopedPublishings); !allowed {
		return runtimePubsub.NotAllowedError{Topic: req.Topic, ID: a.runtimeConfig.ID}
	}

	policy := a.resiliency.ComponentOutboundPolicy(a.ctx, req.PubsubName, resiliency.Pubsub)
<<<<<<< HEAD
	_, err := policy(func(ctx context.Context) (any, error) {
		return nil, ps.component.Publish(req)
=======

	if ps.namespaceScoped {
		req.Topic = a.namespace + req.Topic
	}

	return policy(func(ctx context.Context) (err error) {
		return ps.component.Publish(req)
>>>>>>> 3a4468d1
	})
	return err
}

func (a *DaprRuntime) BulkPublish(req *pubsub.BulkPublishRequest) (pubsub.BulkPublishResponse, error) {
	ps, ok := a.pubSubs[req.PubsubName]
	if !ok {
		return pubsub.BulkPublishResponse{}, runtimePubsub.NotFoundError{PubsubName: req.PubsubName}
	}

	if allowed := a.isPubSubOperationAllowed(req.PubsubName, req.Topic, ps.scopedPublishings); !allowed {
		return pubsub.BulkPublishResponse{}, runtimePubsub.NotAllowedError{Topic: req.Topic, ID: a.runtimeConfig.ID}
	}
	if bulkPublisher, ok := ps.component.(pubsub.BulkPublisher); ok {
		return bulkPublisher.BulkPublish(context.TODO(), req)
	}
	log.Debugf("pubsub %s does not implement the bulkPublish API, defaulting to normal publish", req.PubsubName)
	return runtimePubsub.NewDefaultBulkPublisher(ps.component).BulkPublish(context.TODO(), req)
}

func metadataContainsNamespace(items []componentsV1alpha1.MetadataItem) bool {
	for _, c := range items {
		val := c.Value.String()
		if strings.Contains(val, "{namespace}") {
			return true
		}
	}
	return false
}

// Subscribe is used by APIs to start a subscription to a topic.
func (a *DaprRuntime) Subscribe(ctx context.Context, name string, routes map[string]TopicRouteElem) (err error) {
	_, ok := a.pubSubs[name]
	if !ok {
		return fmt.Errorf("pubsub component %s does not exist", name)
	}

	for topic, route := range routes {
		err = a.subscribeTopic(ctx, name, topic, route)
		if err != nil {
			return err
		}
	}

	return nil
}

// GetPubSub is an adapter method to find a pubsub by name.
func (a *DaprRuntime) GetPubSub(pubsubName string) pubsub.PubSub {
	ps, ok := a.pubSubs[pubsubName]
	if !ok {
		return nil
	}
	return ps.component
}

func (a *DaprRuntime) isPubSubOperationAllowed(pubsubName string, topic string, scopedTopics []string) bool {
	inAllowedTopics := false

	// first check if allowedTopics contain it
	if len(a.pubSubs[pubsubName].allowedTopics) > 0 {
		for _, t := range a.pubSubs[pubsubName].allowedTopics {
			if t == topic {
				inAllowedTopics = true
				break
			}
		}
		if !inAllowedTopics {
			return false
		}
	}
	if len(scopedTopics) == 0 {
		return true
	}

	// check if a granular scope has been applied
	allowedScope := false
	for _, t := range scopedTopics {
		if t == topic {
			allowedScope = true
			break
		}
	}
	return allowedScope
}

func (a *DaprRuntime) initNameResolution() error {
	var resolver nr.Resolver
	var err error
	resolverMetadata := nr.Metadata{}

	resolverName := a.globalConfig.Spec.NameResolutionSpec.Component
	resolverVersion := a.globalConfig.Spec.NameResolutionSpec.Version

	if resolverName == "" {
		switch a.runtimeConfig.Mode {
		case modes.KubernetesMode:
			resolverName = "kubernetes"
		case modes.StandaloneMode:
			resolverName = "mdns"
		default:
			fullName := fmt.Sprintf(componentFormat, resolverName, "nameResolution", resolverVersion)
			return NewInitError(InitComponentFailure, fullName, errors.Errorf("unable to determine name resolver for %s mode", string(a.runtimeConfig.Mode)))
		}
	}

	if resolverVersion == "" {
		resolverVersion = components.FirstStableVersion
	}

	resolver, err = a.nameResolutionRegistry.Create(resolverName, resolverVersion)
	resolverMetadata.Name = resolverName
	resolverMetadata.Configuration = a.globalConfig.Spec.NameResolutionSpec.Configuration
	resolverMetadata.Properties = map[string]string{
		nr.DaprHTTPPort: strconv.Itoa(a.runtimeConfig.HTTPPort),
		nr.DaprPort:     strconv.Itoa(a.runtimeConfig.InternalGRPCPort),
		nr.AppPort:      strconv.Itoa(a.runtimeConfig.ApplicationPort),
		nr.HostAddress:  a.hostAddress,
		nr.AppID:        a.runtimeConfig.ID,
		// TODO - change other nr components to use above properties (specifically MDNS component)
		nr.MDNSInstanceName:    a.runtimeConfig.ID,
		nr.MDNSInstanceAddress: a.hostAddress,
		nr.MDNSInstancePort:    strconv.Itoa(a.runtimeConfig.InternalGRPCPort),
	}

	if err != nil {
		diag.DefaultMonitoring.ComponentInitFailed("nameResolution", "creation", resolverName)
		fName := fmt.Sprintf(componentFormat, resolverName, "nameResolution", resolverVersion)
		return NewInitError(CreateComponentFailure, fName, err)
	}

	if err = resolver.Init(resolverMetadata); err != nil {
		diag.DefaultMonitoring.ComponentInitFailed("nameResolution", "init", resolverName)
		fName := fmt.Sprintf(componentFormat, resolverName, "nameResolution", resolverVersion)
		return NewInitError(InitComponentFailure, fName, err)
	}

	a.nameResolver = resolver

	log.Infof("Initialized name resolution to %s", resolverName)
	return nil
}

func (a *DaprRuntime) publishMessageHTTP(ctx context.Context, msg *pubsubSubscribedMessage) error {
	cloudEvent := msg.cloudEvent

	var span trace.Span

	req := invokev1.NewInvokeMethodRequest(msg.path)
	req.WithHTTPExtension(nethttp.MethodPost, "")
	req.WithRawData(msg.data, contenttype.CloudEventContentType)
	req.WithCustomHTTPMetadata(msg.metadata)

	if cloudEvent[pubsub.TraceIDField] != nil {
		traceID := cloudEvent[pubsub.TraceIDField].(string)
		sc, _ := diag.SpanContextFromW3CString(traceID)
		spanName := fmt.Sprintf("pubsub/%s", msg.topic)
		ctx, span = diag.StartInternalCallbackSpan(ctx, spanName, sc, a.globalConfig.Spec.TracingSpec)
	}

	start := time.Now()
	resp, err := a.appChannel.InvokeMethod(ctx, req)
	elapsed := diag.ElapsedSince(start)

	if err != nil {
		diag.DefaultComponentMonitoring.PubsubIngressEvent(ctx, msg.pubsub, strings.ToLower(string(pubsub.Retry)), msg.topic, elapsed)
		return errors.Wrap(err, "error from app channel while sending pub/sub event to app")
	}

	statusCode := int(resp.Status().Code)

	if span != nil {
		m := diag.ConstructSubscriptionSpanAttributes(msg.topic)
		diag.AddAttributesToSpan(span, m)
		diag.UpdateSpanStatusFromHTTPStatus(span, statusCode)
		span.End()
	}

	_, body := resp.RawData()

	if (statusCode >= 200) && (statusCode <= 299) {
		// Any 2xx is considered a success.
		var appResponse pubsub.AppResponse
		err := json.Unmarshal(body, &appResponse)
		if err != nil {
			log.Debugf("skipping status check due to error parsing result from pub/sub event %v", cloudEvent[pubsub.IDField])
			diag.DefaultComponentMonitoring.PubsubIngressEvent(ctx, msg.pubsub, strings.ToLower(string(pubsub.Success)), msg.topic, elapsed)
			return nil //nolint:nilerr
		}

		switch appResponse.Status {
		case "":
			// Consider empty status field as success
			fallthrough
		case pubsub.Success:
			diag.DefaultComponentMonitoring.PubsubIngressEvent(ctx, msg.pubsub, strings.ToLower(string(pubsub.Success)), msg.topic, elapsed)
			return nil
		case pubsub.Retry:
			diag.DefaultComponentMonitoring.PubsubIngressEvent(ctx, msg.pubsub, strings.ToLower(string(pubsub.Retry)), msg.topic, elapsed)
			return errors.Errorf("RETRY status returned from app while processing pub/sub event %v", cloudEvent[pubsub.IDField])
		case pubsub.Drop:
			diag.DefaultComponentMonitoring.PubsubIngressEvent(ctx, msg.pubsub, strings.ToLower(string(pubsub.Drop)), msg.topic, elapsed)
			log.Warnf("DROP status returned from app while processing pub/sub event %v", cloudEvent[pubsub.IDField])
			return nil
		}
		// Consider unknown status field as error and retry
		diag.DefaultComponentMonitoring.PubsubIngressEvent(ctx, msg.pubsub, strings.ToLower(string(pubsub.Retry)), msg.topic, elapsed)
		return errors.Errorf("unknown status returned from app while processing pub/sub event %v: %v", cloudEvent[pubsub.IDField], appResponse.Status)
	}

	if statusCode == nethttp.StatusNotFound {
		// These are errors that are not retriable, for now it is just 404 but more status codes can be added.
		// When adding/removing an error here, check if that is also applicable to GRPC since there is a mapping between HTTP and GRPC errors:
		// https://cloud.google.com/apis/design/errors#handling_errors
		log.Errorf("non-retriable error returned from app while processing pub/sub event %v: %s. status code returned: %v", cloudEvent[pubsub.IDField], body, statusCode)
		diag.DefaultComponentMonitoring.PubsubIngressEvent(ctx, msg.pubsub, strings.ToLower(string(pubsub.Drop)), msg.topic, elapsed)
		return nil
	}

	// Every error from now on is a retriable error.
	errMsg := fmt.Sprintf("retriable error returned from app while processing pub/sub event %v, topic: %v, body: %s. status code returned: %v", cloudEvent[pubsub.IDField], cloudEvent[pubsub.TopicField], body, statusCode)
	log.Warnf(errMsg)
	diag.DefaultComponentMonitoring.PubsubIngressEvent(ctx, msg.pubsub, strings.ToLower(string(pubsub.Retry)), msg.topic, elapsed)
	return errors.Errorf(errMsg)
}

func (a *DaprRuntime) publishMessageGRPC(ctx context.Context, msg *pubsubSubscribedMessage) error {
	cloudEvent := msg.cloudEvent

	envelope := &runtimev1pb.TopicEventRequest{
		Id:              extractCloudEventProperty(cloudEvent, pubsub.IDField),
		Source:          extractCloudEventProperty(cloudEvent, pubsub.SourceField),
		DataContentType: extractCloudEventProperty(cloudEvent, pubsub.DataContentTypeField),
		Type:            extractCloudEventProperty(cloudEvent, pubsub.TypeField),
		SpecVersion:     extractCloudEventProperty(cloudEvent, pubsub.SpecVersionField),
		Topic:           msg.topic,
		PubsubName:      msg.metadata[pubsubName],
		Path:            msg.path,
	}

	if data, ok := cloudEvent[pubsub.DataBase64Field]; ok && data != nil {
		if dataAsString, ok := data.(string); ok {
			decoded, decodeErr := base64.StdEncoding.DecodeString(dataAsString)
			if decodeErr != nil {
				log.Debugf("unable to base64 decode cloudEvent field data_base64: %s", decodeErr)
				diag.DefaultComponentMonitoring.PubsubIngressEvent(ctx, msg.pubsub, strings.ToLower(string(pubsub.Retry)), msg.topic, 0)

				return decodeErr
			}

			envelope.Data = decoded
		} else {
			diag.DefaultComponentMonitoring.PubsubIngressEvent(ctx, msg.pubsub, strings.ToLower(string(pubsub.Retry)), msg.topic, 0)
			return ErrUnexpectedEnvelopeData
		}
	} else if data, ok := cloudEvent[pubsub.DataField]; ok && data != nil {
		envelope.Data = nil

		if contenttype.IsStringContentType(envelope.DataContentType) {
			switch v := data.(type) {
			case string:
				envelope.Data = []byte(v)
			case []byte:
				envelope.Data = v
			default:
				diag.DefaultComponentMonitoring.PubsubIngressEvent(ctx, msg.pubsub, strings.ToLower(string(pubsub.Retry)), msg.topic, 0)
				return ErrUnexpectedEnvelopeData
			}
		} else if contenttype.IsJSONContentType(envelope.DataContentType) || contenttype.IsCloudEventContentType(envelope.DataContentType) {
			envelope.Data, _ = json.Marshal(data)
		}
	}

	var span trace.Span
	if iTraceID, ok := cloudEvent[pubsub.TraceIDField]; ok {
		if traceID, ok := iTraceID.(string); ok {
			sc, _ := diag.SpanContextFromW3CString(traceID)
			spanName := fmt.Sprintf("pubsub/%s", msg.topic)

			// no ops if trace is off
			ctx, span = diag.StartInternalCallbackSpan(ctx, spanName, sc, a.globalConfig.Spec.TracingSpec)
			// span is nil if tracing is disabled (sampling rate is 0)
			if span != nil {
				ctx = diag.SpanContextToGRPCMetadata(ctx, span.SpanContext())
			}
		} else {
			log.Warnf("ignored non-string traceid value: %v", iTraceID)
		}
	}

	// Assemble Cloud Event Extensions:
	// Create copy of the cloud event with duplicated data removed

	extensions := map[string]interface{}{}
	for key, value := range cloudEvent {
		if !cloudEventDuplicateKeys.Has(key) {
			extensions[key] = value
		}
	}
	extensionsStruct := &structpb.Struct{}
	extensionBytes, jsonMarshalErr := json.Marshal(extensions)
	if jsonMarshalErr != nil {
		diag.DefaultComponentMonitoring.PubsubIngressEvent(ctx, msg.pubsub, strings.ToLower(string(pubsub.Retry)), msg.topic, 0)
		return fmt.Errorf("Error processing internal cloud event data: unable to marshal cloudEvent extensions: %s", jsonMarshalErr)
	}

	protoUnmarshalErr := protojson.Unmarshal(extensionBytes, extensionsStruct)
	if protoUnmarshalErr != nil {
		diag.DefaultComponentMonitoring.PubsubIngressEvent(ctx, msg.pubsub, strings.ToLower(string(pubsub.Retry)), msg.topic, 0)
		return fmt.Errorf("Error processing internal cloud event data: unable to unmarshal cloudEvent extensions to proto struct: %s", jsonMarshalErr)
	}
	envelope.Extensions = extensionsStruct

	ctx = invokev1.WithCustomGRPCMetadata(ctx, msg.metadata)

	conn, err := a.grpc.GetAppClient()
	if err != nil {
		return fmt.Errorf("error while getting app client: %w", err)
	}
	clientV1 := runtimev1pb.NewAppCallbackClient(conn)

	start := time.Now()
	res, err := clientV1.OnTopicEvent(ctx, envelope)
	elapsed := diag.ElapsedSince(start)

	if span != nil {
		m := diag.ConstructSubscriptionSpanAttributes(envelope.Topic)
		diag.AddAttributesToSpan(span, m)
		diag.UpdateSpanStatusFromGRPCError(span, err)
		span.End()
	}

	if err != nil {
		errStatus, hasErrStatus := status.FromError(err)
		if hasErrStatus && (errStatus.Code() == codes.Unimplemented) {
			// DROP
			log.Warnf("non-retriable error returned from app while processing pub/sub event %v: %s", cloudEvent[pubsub.IDField], err)
			diag.DefaultComponentMonitoring.PubsubIngressEvent(ctx, msg.pubsub, strings.ToLower(string(pubsub.Drop)), msg.topic, elapsed)

			return nil
		}

		err = errors.Errorf("error returned from app while processing pub/sub event %v: %s", cloudEvent[pubsub.IDField], err)
		log.Debug(err)
		diag.DefaultComponentMonitoring.PubsubIngressEvent(ctx, msg.pubsub, strings.ToLower(string(pubsub.Retry)), msg.topic, elapsed)

		// on error from application, return error for redelivery of event
		return err
	}

	switch res.GetStatus() {
	case runtimev1pb.TopicEventResponse_SUCCESS: //nolint:nosnakecase
		// on uninitialized status, this is the case it defaults to as an uninitialized status defaults to 0 which is
		// success from protobuf definition
		diag.DefaultComponentMonitoring.PubsubIngressEvent(ctx, msg.pubsub, strings.ToLower(string(pubsub.Success)), msg.topic, elapsed)
		return nil
	case runtimev1pb.TopicEventResponse_RETRY: //nolint:nosnakecase
		diag.DefaultComponentMonitoring.PubsubIngressEvent(ctx, msg.pubsub, strings.ToLower(string(pubsub.Retry)), msg.topic, elapsed)
		return errors.Errorf("RETRY status returned from app while processing pub/sub event %v", cloudEvent[pubsub.IDField])
	case runtimev1pb.TopicEventResponse_DROP: //nolint:nosnakecase
		log.Warnf("DROP status returned from app while processing pub/sub event %v", cloudEvent[pubsub.IDField])
		diag.DefaultComponentMonitoring.PubsubIngressEvent(ctx, msg.pubsub, strings.ToLower(string(pubsub.Drop)), msg.topic, elapsed)

		return nil
	}

	// Consider unknown status field as error and retry
	diag.DefaultComponentMonitoring.PubsubIngressEvent(ctx, msg.pubsub, strings.ToLower(string(pubsub.Retry)), msg.topic, elapsed)
	return errors.Errorf("unknown status returned from app while processing pub/sub event %v: %v", cloudEvent[pubsub.IDField], res.GetStatus())
}

func extractCloudEventProperty(cloudEvent map[string]interface{}, property string) string {
	if cloudEvent == nil {
		return ""
	}
	iValue, ok := cloudEvent[property]
	if ok {
		if value, ok := iValue.(string); ok {
			return value
		}
	}

	return ""
}

func (a *DaprRuntime) initActors() error {
	err := actors.ValidateHostEnvironment(a.runtimeConfig.mtlsEnabled, a.runtimeConfig.Mode, a.namespace)
	if err != nil {
		return NewInitError(InitFailure, "actors", err)
	}
	a.actorStateStoreLock.Lock()
	defer a.actorStateStoreLock.Unlock()
	if a.actorStateStoreName == "" {
		log.Info("actors: state store is not configured - this is okay for clients but services with hosted actors will fail to initialize!")
	}
	actorConfig := actors.NewConfig(actors.ConfigOpts{
		HostAddress:        a.hostAddress,
		AppID:              a.runtimeConfig.ID,
		PlacementAddresses: a.runtimeConfig.PlacementAddresses,
		Port:               a.runtimeConfig.InternalGRPCPort,
		Namespace:          a.namespace,
		AppConfig:          a.appConfig,
	})
	act := actors.NewActors(actors.ActorsOpts{
		StateStore:       a.stateStores[a.actorStateStoreName],
		AppChannel:       a.appChannel,
		GRPCConnectionFn: a.grpc.GetGRPCConnection,
		Config:           actorConfig,
		CertChain:        a.runtimeConfig.CertChain,
		TracingSpec:      a.globalConfig.Spec.TracingSpec,
		Features:         a.globalConfig.Spec.Features,
		Resiliency:       a.resiliency,
		StateStoreName:   a.actorStateStoreName,
	})
	err = act.Init()
	if err == nil {
		a.actor = act
		return nil
	}
	return NewInitError(InitFailure, "actors", err)
}

func (a *DaprRuntime) getAuthorizedComponents(components []componentsV1alpha1.Component) []componentsV1alpha1.Component {
	authorized := make([]componentsV1alpha1.Component, len(components))

	i := 0
	for _, c := range components {
		if a.isComponentAuthorized(c) {
			authorized[i] = c
			i++
		}
	}
	return authorized[0:i]
}

func (a *DaprRuntime) isComponentAuthorized(component componentsV1alpha1.Component) bool {
	for _, auth := range a.componentAuthorizers {
		if !auth(component) {
			return false
		}
	}
	return true
}

func (a *DaprRuntime) namespaceComponentAuthorizer(component componentsV1alpha1.Component) bool {
	if a.namespace == "" || (a.namespace != "" && component.ObjectMeta.Namespace == a.namespace) {
		if len(component.Scopes) == 0 {
			return true
		}

		// scopes are defined, make sure this runtime ID is authorized
		for _, s := range component.Scopes {
			if s == a.runtimeConfig.ID {
				return true
			}
		}
	}

	return false
}

func (a *DaprRuntime) loadComponents(opts *runtimeOpts) error {
	var loader components.ComponentLoader

	switch a.runtimeConfig.Mode {
	case modes.KubernetesMode:
		loader = components.NewKubernetesComponents(a.runtimeConfig.Kubernetes, a.namespace, a.operatorClient, a.podName)
	case modes.StandaloneMode:
		loader = components.NewStandaloneComponents(a.runtimeConfig.Standalone)
	default:
		return errors.Errorf("components loader for mode %s not found", a.runtimeConfig.Mode)
	}

	log.Info("loading components")
	comps, err := loader.LoadComponents()
	if err != nil {
		return err
	}
	for _, comp := range comps {
		log.Debugf("found component. name: %s, type: %s/%s", comp.ObjectMeta.Name, comp.Spec.Type, comp.Spec.Version)
	}

	authorizedComps := a.getAuthorizedComponents(comps)

	a.componentsLock.Lock()
	a.components = authorizedComps
	a.componentsLock.Unlock()

	for _, comp := range authorizedComps {
		a.pendingComponents <- comp
	}

	return nil
}

func (a *DaprRuntime) appendOrReplaceComponents(component componentsV1alpha1.Component) {
	a.componentsLock.Lock()
	defer a.componentsLock.Unlock()

	replaced := false
	for i, c := range a.components {
		if c.Spec.Type == component.Spec.Type && c.ObjectMeta.Name == component.Name {
			a.components[i] = component
			replaced = true
			break
		}
	}

	if !replaced {
		a.components = append(a.components, component)
	}
}

func (a *DaprRuntime) extractComponentCategory(component componentsV1alpha1.Component) components.Category {
	for _, category := range componentCategoriesNeedProcess {
		if strings.HasPrefix(component.Spec.Type, string(category)+".") {
			return category
		}
	}
	return ""
}

func (a *DaprRuntime) processComponents() {
	for comp := range a.pendingComponents {
		if comp.Name == "" {
			continue
		}

		err := a.processComponentAndDependents(comp)
		if err != nil {
			e := fmt.Sprintf("process component %s error: %s", comp.Name, err.Error())
			if !comp.Spec.IgnoreErrors {
				log.Warnf("error processing component, daprd process will exit gracefully")
				a.Shutdown(a.runtimeConfig.GracefulShutdownDuration)
				log.Fatalf(e)
			}
			log.Errorf(e)
		}
	}
}

func (a *DaprRuntime) flushOutstandingComponents() {
	log.Info("waiting for all outstanding components to be processed")
	// We flush by sending a no-op component. Since the processComponents goroutine only reads one component at a time,
	// We know that once the no-op component is read from the channel, all previous components will have been fully processed.
	a.pendingComponents <- componentsV1alpha1.Component{}
	log.Info("all outstanding components processed")
}

func (a *DaprRuntime) processComponentAndDependents(comp componentsV1alpha1.Component) error {
	log.Debugf("loading component. name: %s, type: %s/%s", comp.ObjectMeta.Name, comp.Spec.Type, comp.Spec.Version)
	res := a.preprocessOneComponent(&comp)
	if res.unreadyDependency != "" {
		a.pendingComponentDependents[res.unreadyDependency] = append(a.pendingComponentDependents[res.unreadyDependency], comp)
		return nil
	}

	compCategory := a.extractComponentCategory(comp)
	if compCategory == "" {
		// the category entered is incorrect, return error
		return errors.Errorf("incorrect type %s", comp.Spec.Type)
	}

	ch := make(chan error, 1)

	timeout, err := time.ParseDuration(comp.Spec.InitTimeout)
	if err != nil {
		timeout = defaultComponentInitTimeout
	}

	go func() {
		ch <- a.doProcessOneComponent(compCategory, comp)
	}()

	select {
	case err := <-ch:
		if err != nil {
			return err
		}
	case <-time.After(timeout):
		diag.DefaultMonitoring.ComponentInitFailed(comp.Spec.Type, "init", comp.ObjectMeta.Name)
		err := fmt.Errorf("init timeout for component %s exceeded after %s", comp.Name, timeout.String())
		fName := fmt.Sprintf(componentFormat, comp.ObjectMeta.Name, comp.Spec.Type, comp.Spec.Version)
		return NewInitError(InitComponentFailure, fName, err)
	}

	log.Infof("component loaded. name: %s, type: %s/%s", comp.ObjectMeta.Name, comp.Spec.Type, comp.Spec.Version)
	a.appendOrReplaceComponents(comp)
	diag.DefaultMonitoring.ComponentLoaded()

	dependency := componentDependency(compCategory, comp.Name)
	if deps, ok := a.pendingComponentDependents[dependency]; ok {
		delete(a.pendingComponentDependents, dependency)
		for _, dependent := range deps {
			if err := a.processComponentAndDependents(dependent); err != nil {
				return err
			}
		}
	}

	return nil
}

func (a *DaprRuntime) doProcessOneComponent(category components.Category, comp componentsV1alpha1.Component) error {
	switch category {
	case components.CategoryBindings:
		return a.initBinding(comp)
	case components.CategoryPubSub:
		return a.initPubSub(comp)
	case components.CategorySecretStore:
		return a.initSecretStore(comp)
	case components.CategoryStateStore:
		return a.initState(comp)
	case components.CategoryConfiguration:
		return a.initConfiguration(comp)
	case components.CategoryLock:
		return a.initLock(comp)
	}
	return nil
}

func (a *DaprRuntime) preprocessOneComponent(comp *componentsV1alpha1.Component) componentPreprocessRes {
	var unreadySecretsStore string
	*comp, unreadySecretsStore = a.processComponentSecrets(*comp)
	if unreadySecretsStore != "" {
		return componentPreprocessRes{
			unreadyDependency: componentDependency(components.CategorySecretStore, unreadySecretsStore),
		}
	}
	return componentPreprocessRes{}
}

func (a *DaprRuntime) stopActor() {
	if a.actor != nil {
		log.Info("Shutting down actor")
		a.actor.Stop()
	}
}

// shutdownOutputComponents allows for a graceful shutdown of all runtime internal operations of components that are not source of more work.
// These are all components except input bindings and pubsub.
func (a *DaprRuntime) shutdownOutputComponents() error {
	log.Info("Shutting down all remaining components")
	var merr error

	// Close components if they implement `io.Closer`
	for name, component := range a.secretStores {
		closeComponent(component, "secret store "+name, &merr)
	}
	for name, component := range a.stateStores {
		closeComponent(component, "state store "+name, &merr)
	}
	for name, component := range a.lockStores {
		closeComponent(component, "lock store "+name, &merr)
	}
	for name, component := range a.configurationStores {
		closeComponent(component, "configuration store "+name, &merr)
	}
	// Close output bindings
	// Input bindings are closed when a.ctx is canceled
	for name, component := range a.outputBindings {
		closeComponent(component, "output binding "+name, &merr)
	}
	// Close pubsub publisher
	// The subscriber part is closed when a.ctx is canceled
	for name, pubSub := range a.pubSubs {
		if pubSub.component == nil {
			continue
		}
		closeComponent(pubSub.component, "pub sub "+name, &merr)
	}
	closeComponent(a.nameResolver, "name resolver", &merr)

	return merr
}

func closeComponent(component any, logmsg string, merr *error) {
	if closer, ok := component.(io.Closer); ok {
		if err := closer.Close(); err != nil {
			err = fmt.Errorf("error closing %s: %w", logmsg, err)
			*merr = multierror.Append(*merr, err)
			log.Warn(err)
		}
	}
}

// ShutdownWithWait will gracefully stop runtime and wait outstanding operations.
func (a *DaprRuntime) ShutdownWithWait() {
	a.Shutdown(a.runtimeConfig.GracefulShutdownDuration)
	os.Exit(0)
}

func (a *DaprRuntime) cleanSocket() {
	if a.runtimeConfig.UnixDomainSocket != "" {
		for _, s := range []string{"http", "grpc"} {
			os.Remove(fmt.Sprintf("%s/dapr-%s-%s.socket", a.runtimeConfig.UnixDomainSocket, a.runtimeConfig.ID, s))
		}
	}
}

func (a *DaprRuntime) Shutdown(duration time.Duration) {
	// Ensure the Unix socket file is removed if a panic occurs.
	defer a.cleanSocket()

	log.Info("dapr shutting down.")

	log.Info("Stopping PubSub subscribers and input bindings")
	a.stopSubscriptions()
	a.stopReadingFromBindings()
	a.cancel()
	a.stopActor()
	log.Info("Stopping Dapr APIs")
	for _, closer := range a.apiClosers {
		if err := closer.Close(); err != nil {
			log.Warnf("error closing API: %v", err)
		}
	}

	shutdownCtx, shutdownCancel := context.WithCancel(context.Background())
	go func() {
		if a.tracerProvider != nil {
			a.tracerProvider.Shutdown(shutdownCtx)
		}
	}()

	log.Infof("Waiting %s to finish outstanding operations", duration)
	<-time.After(duration)
	shutdownCancel()
	a.shutdownOutputComponents()
	a.shutdownC <- nil
}

func (a *DaprRuntime) WaitUntilShutdown() error {
	return <-a.shutdownC
}

func (a *DaprRuntime) processComponentSecrets(component componentsV1alpha1.Component) (componentsV1alpha1.Component, string) {
	cache := map[string]secretstores.GetSecretResponse{}

	for i, m := range component.Spec.Metadata {
		if m.SecretKeyRef.Name == "" {
			continue
		}

		secretStoreName := a.authSecretStoreOrDefault(component)
		secretStore := a.getSecretStore(secretStoreName)
		if secretStore == nil {
			log.Warnf("component %s references a secret store that isn't loaded: %s", component.Name, secretStoreName)
			return component, secretStoreName
		}

		// If running in Kubernetes, do not fetch secrets from the Kubernetes secret store as they will be populated by the operator.
		// Instead, base64 decode the secret values into their real self.
		if a.runtimeConfig.Mode == modes.KubernetesMode && secretStoreName == secretstoresLoader.BuiltinKubernetesSecretStore {
			var jsonVal string
			err := json.Unmarshal(m.Value.Raw, &jsonVal)
			if err != nil {
				log.Errorf("error decoding secret: %s", err)
				continue
			}

			dec, err := base64.StdEncoding.DecodeString(jsonVal)
			if err != nil {
				log.Errorf("error decoding secret: %s", err)
				continue
			}

			m.Value = componentsV1alpha1.DynamicValue{
				JSON: v1.JSON{
					Raw: dec,
				},
			}

			component.Spec.Metadata[i] = m
			continue
		}

		resp, ok := cache[m.SecretKeyRef.Name]
		if !ok {
			// TODO: cascade context.
			r, err := secretStore.GetSecret(context.TODO(), secretstores.GetSecretRequest{
				Name: m.SecretKeyRef.Name,
				Metadata: map[string]string{
					"namespace": component.ObjectMeta.Namespace,
				},
			})
			if err != nil {
				log.Errorf("error getting secret: %s", err)
				continue
			}
			resp = r
		}

		// Use the SecretKeyRef.Name key if SecretKeyRef.Key is not given
		secretKeyName := m.SecretKeyRef.Key
		if secretKeyName == "" {
			secretKeyName = m.SecretKeyRef.Name
		}

		val, ok := resp.Data[secretKeyName]
		if ok {
			component.Spec.Metadata[i].Value = componentsV1alpha1.DynamicValue{
				JSON: v1.JSON{
					Raw: []byte(val),
				},
			}
		}

		cache[m.SecretKeyRef.Name] = resp
	}
	return component, ""
}

func (a *DaprRuntime) authSecretStoreOrDefault(comp componentsV1alpha1.Component) string {
	if comp.SecretStore == "" {
		switch a.runtimeConfig.Mode {
		case modes.KubernetesMode:
			return "kubernetes"
		}
	}
	return comp.SecretStore
}

func (a *DaprRuntime) getSecretStore(storeName string) secretstores.SecretStore {
	if storeName == "" {
		return nil
	}
	return a.secretStores[storeName]
}

func (a *DaprRuntime) blockUntilAppIsReady() {
	if a.runtimeConfig.ApplicationPort <= 0 {
		return
	}

	log.Infof("application protocol: %s. waiting on port %v.  This will block until the app is listening on that port.", string(a.runtimeConfig.ApplicationProtocol), a.runtimeConfig.ApplicationPort)

	for {
		conn, _ := net.DialTimeout("tcp", net.JoinHostPort("localhost", strconv.Itoa(a.runtimeConfig.ApplicationPort)), time.Millisecond*500)
		if conn != nil {
			conn.Close()
			break
		}
		// prevents overwhelming the OS with open connections
		time.Sleep(time.Millisecond * 50)
	}

	log.Infof("application discovered on port %v", a.runtimeConfig.ApplicationPort)
}

func (a *DaprRuntime) loadAppConfiguration() {
	if a.appChannel == nil {
		return
	}

	appConfig, err := a.appChannel.GetAppConfig()
	if err != nil {
		return
	}

	if appConfig != nil {
		a.appConfig = *appConfig
		log.Info("application configuration loaded")
	}
}

func (a *DaprRuntime) createAppChannel() (err error) {
	if a.runtimeConfig.ApplicationPort == 0 {
		log.Warn("App channel is not initialized. Did you configure an app-port?")
		return nil
	}

	var ch channel.AppChannel
	switch a.runtimeConfig.ApplicationProtocol {
	case GRPCProtocol:
		ch, err = a.grpc.GetAppChannel()
		if err != nil {
			return err
		}
	case HTTPProtocol:
		pipeline, err := a.buildAppHTTPPipeline()
		if err != nil {
			return err
		}
		ch, err = httpChannel.CreateLocalChannel(a.runtimeConfig.ApplicationPort, a.runtimeConfig.MaxConcurrency, pipeline, a.globalConfig.Spec.TracingSpec, a.runtimeConfig.AppSSL, a.runtimeConfig.MaxRequestBodySize, a.runtimeConfig.ReadBufferSize)
		if err != nil {
			return err
		}
		ch.(*httpChannel.Channel).SetAppHealthCheckPath(a.runtimeConfig.AppHealthCheckHTTPPath)
	default:
		return errors.Errorf("cannot create app channel for protocol %s", string(a.runtimeConfig.ApplicationProtocol))
	}

	if a.runtimeConfig.MaxConcurrency > 0 {
		log.Infof("app max concurrency set to %v", a.runtimeConfig.MaxConcurrency)
	}

	a.appChannel = ch

	return nil
}

func (a *DaprRuntime) appendBuiltinSecretStore() {
	if a.runtimeConfig.DisableBuiltinK8sSecretStore {
		return
	}

	switch a.runtimeConfig.Mode {
	case modes.KubernetesMode:
		// Preload Kubernetes secretstore
		a.pendingComponents <- componentsV1alpha1.Component{
			ObjectMeta: metav1.ObjectMeta{
				Name: secretstoresLoader.BuiltinKubernetesSecretStore,
			},
			Spec: componentsV1alpha1.ComponentSpec{
				Type:    "secretstores.kubernetes",
				Version: components.FirstStableVersion,
			},
		}
	}
}

func (a *DaprRuntime) initSecretStore(c componentsV1alpha1.Component) error {
	secretStore, err := a.secretStoresRegistry.Create(c.Spec.Type, c.Spec.Version)
	if err != nil {
		diag.DefaultMonitoring.ComponentInitFailed(c.Spec.Type, "creation", c.ObjectMeta.Name)
		fName := fmt.Sprintf(componentFormat, c.ObjectMeta.Name, c.Spec.Type, c.Spec.Version)
		return NewInitError(CreateComponentFailure, fName, err)
	}

	err = secretStore.Init(secretstores.Metadata{Base: a.toBaseMetadata(c)})
	if err != nil {
		diag.DefaultMonitoring.ComponentInitFailed(c.Spec.Type, "init", c.ObjectMeta.Name)
		fName := fmt.Sprintf(componentFormat, c.ObjectMeta.Name, c.Spec.Type, c.Spec.Version)
		return NewInitError(InitComponentFailure, fName, err)
	}

	a.secretStores[c.ObjectMeta.Name] = secretStore
	diag.DefaultMonitoring.ComponentInitialized(c.Spec.Type)
	return nil
}

func (a *DaprRuntime) convertMetadataItemsToProperties(items []componentsV1alpha1.MetadataItem) map[string]string {
	properties := map[string]string{}
	for _, c := range items {
		val := c.Value.String()
		for strings.Contains(val, "{uuid}") {
			val = strings.Replace(val, "{uuid}", uuid.New().String(), 1)
		}
		for strings.Contains(val, "{podName}") {
			if a.podName == "" {
				log.Fatalf("failed to parse metadata: property %s refers to {podName} but podName is not set", c.Name)
			}
			val = strings.Replace(val, "{podName}", a.podName, 1)
		}
		for strings.Contains(val, "{namespace}") {
			val = strings.Replace(val, "{namespace}", fmt.Sprintf("%s.%s", a.namespace, a.runtimeConfig.ID), 1)
		}
		properties[c.Name] = val
	}
	return properties
}

func (a *DaprRuntime) toBaseMetadata(c componentsV1alpha1.Component) contribMetadata.Base {
	return contribMetadata.Base{
		Properties: a.convertMetadataItemsToProperties(c.Spec.Metadata),
		Name:       c.Name,
	}
}

func (a *DaprRuntime) getComponent(componentType string, name string) (componentsV1alpha1.Component, bool) {
	a.componentsLock.RLock()
	defer a.componentsLock.RUnlock()

	for i, c := range a.components {
		if c.Spec.Type == componentType && c.ObjectMeta.Name == name {
			return a.components[i], true
		}
	}
	return componentsV1alpha1.Component{}, false
}

func (a *DaprRuntime) getComponents() []componentsV1alpha1.Component {
	a.componentsLock.RLock()
	defer a.componentsLock.RUnlock()

	comps := make([]componentsV1alpha1.Component, len(a.components))
	copy(comps, a.components)
	return comps
}

func (a *DaprRuntime) getComponentsCapabilitesMap() map[string][]string {
	capabilities := make(map[string][]string)
	for key, store := range a.stateStores {
		features := store.Features()
		stateStoreCapabilities := featureTypeToString(features)
		if state.FeatureETag.IsPresent(features) && state.FeatureTransactional.IsPresent(features) {
			stateStoreCapabilities = append(stateStoreCapabilities, "ACTOR")
		}
		capabilities[key] = stateStoreCapabilities
	}
	for key, pubSubItem := range a.pubSubs {
		features := pubSubItem.component.Features()
		capabilities[key] = featureTypeToString(features)
	}
	for key := range a.inputBindings {
		capabilities[key] = []string{"INPUT_BINDING"}
	}
	for key := range a.outputBindings {
		if val, found := capabilities[key]; found {
			capabilities[key] = append(val, "OUTPUT_BINDING")
		} else {
			capabilities[key] = []string{"OUTPUT_BINDING"}
		}
	}
	for key, store := range a.secretStores {
		features := store.Features()
		capabilities[key] = featureTypeToString(features)
	}
	return capabilities
}

// converts components Features from FeatureType to string
func featureTypeToString(features interface{}) []string {
	featureStr := make([]string, 0)
	switch reflect.TypeOf(features).Kind() {
	case reflect.Slice:
		val := reflect.ValueOf(features)
		for i := 0; i < val.Len(); i++ {
			featureStr = append(featureStr, val.Index(i).String())
		}
	}
	return featureStr
}

func (a *DaprRuntime) establishSecurity(sentryAddress string) error {
	if !a.runtimeConfig.mtlsEnabled {
		log.Info("mTLS is disabled. Skipping certificate request and tls validation")
		return nil
	}
	if sentryAddress == "" {
		return errors.New("sentryAddress cannot be empty")
	}
	log.Info("mTLS enabled. creating sidecar authenticator")

	auth, err := security.GetSidecarAuthenticator(sentryAddress, a.runtimeConfig.CertChain)
	if err != nil {
		return err
	}
	a.authenticator = auth
	a.grpc.SetAuthenticator(auth)

	log.Info("authenticator created")

	diag.DefaultMonitoring.MTLSInitCompleted()
	return nil
}

func componentDependency(compCategory components.Category, name string) string {
	return fmt.Sprintf("%s:%s", compCategory, name)
}

func (a *DaprRuntime) startSubscriptions() {
	// Clean any previous state
	if a.pubsubCancel != nil {
		a.pubsubCancel()
	}

	// PubSub subscribers are stopped via cancellation of the main runtime's context
	a.pubsubCtx, a.pubsubCancel = context.WithCancel(a.ctx)
	a.topicCtxCancels = map[string]context.CancelFunc{}
	for pubsubName := range a.pubSubs {
		if err := a.beginPubSub(pubsubName); err != nil {
			log.Errorf("error occurred while beginning pubsub %s: %s", pubsubName, err)
		}
	}
}

// Stop subscriptions to all topics and cleans the cached topics
func (a *DaprRuntime) stopSubscriptions() {
	// Stop all subscriptions by canceling the subscription context
	if a.pubsubCancel != nil {
		a.pubsubCancel()
	}
	a.pubsubCtx = nil
	a.pubsubCancel = nil

	// Remove all contexts that are specific to each component (which have been canceled already by canceling pubsubCtx)
	a.topicCtxCancels = nil

	// Delete the cached topics and routes
	a.topicRoutes = nil
}

func (a *DaprRuntime) startReadingFromBindings() (err error) {
	if a.appChannel == nil {
		return errors.New("app channel not initialized")
	}

	// Clean any previous state
	if a.inputBindingsCancel != nil {
		a.inputBindingsCancel()
	}

	// Input bindings are stopped via cancellation of the main runtime's context
	a.inputBindingsCtx, a.inputBindingsCancel = context.WithCancel(a.ctx)

	for name, binding := range a.inputBindings {
		isSubscribed, err := a.isAppSubscribedToBinding(name)
		if err != nil {
			return err
		}
		if !isSubscribed {
			log.Infof("app has not subscribed to binding %s.", name)
			continue
		}

		err = a.readFromBinding(a.inputBindingsCtx, name, binding)
		if err != nil {
			log.Errorf("error reading from input binding %s: %s", name, err)
			continue
		}
	}
	return nil
}

func (a *DaprRuntime) stopReadingFromBindings() {
	if a.inputBindingsCancel != nil {
		a.inputBindingsCancel()
	}

	a.inputBindingsCtx = nil
	a.inputBindingsCancel = nil
}

// Returns "componentName||topicName", which is used as key for some maps
func pubsubTopicKey(componentName, topicName string) string {
	return componentName + "||" + topicName
}

func createGRPCManager(runtimeConfig *Config, globalConfig *config.Configuration) *grpc.Manager {
	grpcAppChannelConfig := &grpc.AppChannelConfig{}
	if globalConfig != nil {
		grpcAppChannelConfig.TracingSpec = globalConfig.Spec.TracingSpec
	}
	if runtimeConfig != nil {
		grpcAppChannelConfig.Port = runtimeConfig.ApplicationPort
		grpcAppChannelConfig.MaxConcurrency = runtimeConfig.MaxConcurrency
		grpcAppChannelConfig.SSLEnabled = runtimeConfig.AppSSL
		grpcAppChannelConfig.MaxRequestBodySizeMB = runtimeConfig.MaxRequestBodySize
		grpcAppChannelConfig.ReadBufferSizeKB = runtimeConfig.ReadBufferSize
	}

	m := grpc.NewGRPCManager(runtimeConfig.Mode, grpcAppChannelConfig)
	m.StartCollector()
	return m
}<|MERGE_RESOLUTION|>--- conflicted
+++ resolved
@@ -834,28 +834,16 @@
 			return nil
 		}
 
-<<<<<<< HEAD
 		psm := &pubsubSubscribedMessage{
 			cloudEvent: cloudEvent,
 			data:       data,
-			topic:      msg.Topic,
+			topic:      msgTopic,
 			metadata:   msg.Metadata,
 			path:       routePath,
 			pubsub:     name,
 		}
 		_, err = policy(func(ctx context.Context) (any, error) {
 			var pErr error
-=======
-		err = policy(func(ctx context.Context) error {
-			psm := &pubsubSubscribedMessage{
-				cloudEvent: cloudEvent,
-				data:       data,
-				topic:      msgTopic,
-				metadata:   msg.Metadata,
-				path:       routePath,
-				pubsub:     name,
-			}
->>>>>>> 3a4468d1
 			switch a.runtimeConfig.ApplicationProtocol {
 			case HTTPProtocol:
 				pErr = a.publishMessageHTTP(ctx, psm)
@@ -1902,20 +1890,14 @@
 	if allowed := a.isPubSubOperationAllowed(req.PubsubName, req.Topic, ps.scopedPublishings); !allowed {
 		return runtimePubsub.NotAllowedError{Topic: req.Topic, ID: a.runtimeConfig.ID}
 	}
+  
+  if ps.namespaceScoped {
+		req.Topic = a.namespace + req.Topic
+	}
 
 	policy := a.resiliency.ComponentOutboundPolicy(a.ctx, req.PubsubName, resiliency.Pubsub)
-<<<<<<< HEAD
 	_, err := policy(func(ctx context.Context) (any, error) {
 		return nil, ps.component.Publish(req)
-=======
-
-	if ps.namespaceScoped {
-		req.Topic = a.namespace + req.Topic
-	}
-
-	return policy(func(ctx context.Context) (err error) {
-		return ps.component.Publish(req)
->>>>>>> 3a4468d1
 	})
 	return err
 }
