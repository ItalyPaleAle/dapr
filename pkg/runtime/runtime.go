/*
Copyright 2021 The Dapr Authors
Licensed under the Apache License, Version 2.0 (the "License");
you may not use this file except in compliance with the License.
You may obtain a copy of the License at
    http://www.apache.org/licenses/LICENSE-2.0
Unless required by applicable law or agreed to in writing, software
distributed under the License is distributed on an "AS IS" BASIS,
WITHOUT WARRANTIES OR CONDITIONS OF ANY KIND, either express or implied.
See the License for the specific language governing permissions and
limitations under the License.
*/

package runtime

import (
	"context"
	"encoding/base64"
	"encoding/json"
	"errors"
	"fmt"
	"io"
	"net"
	nethttp "net/http"
	"os"
	"os/signal"
	"reflect"
	"runtime"
	"strconv"
	"strings"
	"sync"
	"sync/atomic"
	"syscall"
	"time"

	"github.com/cenkalti/backoff/v4"
	"github.com/google/uuid"
	"github.com/hashicorp/go-multierror"
	"go.opentelemetry.io/otel/exporters/otlp/otlptrace"
	otlptracegrpc "go.opentelemetry.io/otel/exporters/otlp/otlptrace/otlptracegrpc"
	otlptracehttp "go.opentelemetry.io/otel/exporters/otlp/otlptrace/otlptracehttp"
	"go.opentelemetry.io/otel/exporters/zipkin"
	"go.opentelemetry.io/otel/sdk/resource"
	sdktrace "go.opentelemetry.io/otel/sdk/trace"
	semconv "go.opentelemetry.io/otel/semconv/v1.10.0"
	"go.opentelemetry.io/otel/trace"
	gogrpc "google.golang.org/grpc"
	"google.golang.org/grpc/codes"
	md "google.golang.org/grpc/metadata"
	"google.golang.org/grpc/status"
	"google.golang.org/protobuf/encoding/protojson"
	"google.golang.org/protobuf/types/known/emptypb"
	"google.golang.org/protobuf/types/known/structpb"
	v1 "k8s.io/apiextensions-apiserver/pkg/apis/apiextensions/v1"
	metav1 "k8s.io/apimachinery/pkg/apis/meta/v1"
	"k8s.io/apimachinery/pkg/util/sets"

	"github.com/dapr/dapr/pkg/actors"
	componentsV1alpha1 "github.com/dapr/dapr/pkg/apis/components/v1alpha1"
	"github.com/dapr/dapr/pkg/apphealth"
	"github.com/dapr/dapr/pkg/channel"
	httpChannel "github.com/dapr/dapr/pkg/channel/http"
	"github.com/dapr/dapr/pkg/components"
	"github.com/dapr/dapr/pkg/config"
	diag "github.com/dapr/dapr/pkg/diagnostics"
	diagUtils "github.com/dapr/dapr/pkg/diagnostics/utils"
	"github.com/dapr/dapr/pkg/encryption"
	"github.com/dapr/dapr/pkg/grpc"
	"github.com/dapr/dapr/pkg/http"
	"github.com/dapr/dapr/pkg/messaging"
	invokev1 "github.com/dapr/dapr/pkg/messaging/v1"
	httpMiddleware "github.com/dapr/dapr/pkg/middleware/http"
	"github.com/dapr/dapr/pkg/modes"
	"github.com/dapr/dapr/pkg/operator/client"
	"github.com/dapr/dapr/pkg/resiliency"
	runtimePubsub "github.com/dapr/dapr/pkg/runtime/pubsub"
	"github.com/dapr/dapr/pkg/runtime/security"
	"github.com/dapr/dapr/pkg/runtime/wfengine"
	"github.com/dapr/dapr/pkg/scopes"
	"github.com/dapr/dapr/utils"
	"github.com/dapr/kit/logger"

	operatorv1pb "github.com/dapr/dapr/pkg/proto/operator/v1"
	runtimev1pb "github.com/dapr/dapr/pkg/proto/runtime/v1"

	wfs "github.com/dapr/components-contrib/workflows"
	bindingsLoader "github.com/dapr/dapr/pkg/components/bindings"
	configurationLoader "github.com/dapr/dapr/pkg/components/configuration"
	lockLoader "github.com/dapr/dapr/pkg/components/lock"
	httpMiddlewareLoader "github.com/dapr/dapr/pkg/components/middleware/http"
	nrLoader "github.com/dapr/dapr/pkg/components/nameresolution"
	"github.com/dapr/dapr/pkg/components/pluggable"
	pubsubLoader "github.com/dapr/dapr/pkg/components/pubsub"
	secretstoresLoader "github.com/dapr/dapr/pkg/components/secretstores"
	stateLoader "github.com/dapr/dapr/pkg/components/state"
	workflowsLoader "github.com/dapr/dapr/pkg/components/workflows"

	"github.com/dapr/components-contrib/bindings"
	"github.com/dapr/components-contrib/configuration"
	"github.com/dapr/components-contrib/contenttype"
	"github.com/dapr/components-contrib/lock"
	contribMetadata "github.com/dapr/components-contrib/metadata"
	"github.com/dapr/components-contrib/middleware"
	nr "github.com/dapr/components-contrib/nameresolution"
	"github.com/dapr/components-contrib/pubsub"
	"github.com/dapr/components-contrib/secretstores"
	"github.com/dapr/components-contrib/state"
)

const (
	actorStateStore = "actorStateStore"

	// output bindings concurrency.
	bindingsConcurrencyParallel   = "parallel"
	bindingsConcurrencySequential = "sequential"
	pubsubName                    = "pubsubName"

	// hot reloading is currently unsupported, but
	// setting this environment variable restores the
	// partial hot reloading support for k8s.
	hotReloadingEnvVar = "DAPR_ENABLE_HOT_RELOADING"

	defaultComponentInitTimeout = time.Second * 5
)

type ComponentCategory string

var componentCategoriesNeedProcess = []components.Category{
	components.CategoryBindings,
	components.CategoryPubSub,
	components.CategorySecretStore,
	components.CategoryStateStore,
	components.CategoryMiddleware,
	components.CategoryConfiguration,
	components.CategoryLock,
	components.CategoryWorkflow,
}

var log = logger.NewLogger("dapr.runtime")

// ErrUnexpectedEnvelopeData denotes that an unexpected data type
// was encountered when processing a cloud event's data property.
var ErrUnexpectedEnvelopeData = errors.New("unexpected data type encountered in envelope")

var cloudEventDuplicateKeys = sets.NewString(pubsub.IDField, pubsub.SourceField, pubsub.DataContentTypeField, pubsub.TypeField, pubsub.SpecVersionField, pubsub.DataField, pubsub.DataBase64Field)

type TopicRoutes map[string]TopicRouteElem

type TopicRouteElem struct {
	metadata        map[string]string
	rules           []*runtimePubsub.Rule
	deadLetterTopic string
	bulkSubscribe   *runtimePubsub.BulkSubscribe
}

// Type of function that determines if a component is authorized.
// The function receives the component and must return true if the component is authorized.
type ComponentAuthorizer func(component componentsV1alpha1.Component) bool

// DaprRuntime holds all the core components of the runtime.
type DaprRuntime struct {
	ctx                       context.Context
	cancel                    context.CancelFunc
	runtimeConfig             *Config
	globalConfig              *config.Configuration
	accessControlList         *config.AccessControlList
	componentsLock            *sync.RWMutex
	components                []componentsV1alpha1.Component
	grpc                      *grpc.Manager
	appChannel                channel.AppChannel
	appConfig                 config.ApplicationConfig
	directMessaging           messaging.DirectMessaging
	stateStoreRegistry        *stateLoader.Registry
	secretStoresRegistry      *secretstoresLoader.Registry
	nameResolutionRegistry    *nrLoader.Registry
	workflowComponentRegistry *workflowsLoader.Registry
	stateStores               map[string]state.Store
	actor                     actors.Actors
	bindingsRegistry          *bindingsLoader.Registry
	subscribeBindingList      []string
	inputBindings             map[string]bindings.InputBinding
	outputBindings            map[string]bindings.OutputBinding
	inputBindingsCtx          context.Context
	inputBindingsCancel       context.CancelFunc
	secretStores              map[string]secretstores.SecretStore
	pubSubRegistry            *pubsubLoader.Registry
	pubSubs                   map[string]pubsubItem // Key is "componentName"
	workflowComponents        map[string]wfs.Workflow
	nameResolver              nr.Resolver
	httpMiddlewareRegistry    *httpMiddlewareLoader.Registry
	hostAddress               string
	actorStateStoreName       string
	actorStateStoreLock       *sync.RWMutex
	authenticator             security.Authenticator
	namespace                 string
	podName                   string
	daprHTTPAPI               http.API
	daprGRPCAPI               grpc.API
	operatorClient            operatorv1pb.OperatorClient
	pubsubCtx                 context.Context
	pubsubCancel              context.CancelFunc
	topicsLock                *sync.RWMutex
	topicRoutes               map[string]TopicRoutes        // Key is "componentName"
	topicCtxCancels           map[string]context.CancelFunc // Key is "componentName||topicName"
	subscriptions             []runtimePubsub.Subscription
	inputBindingRoutes        map[string]string
	shutdownC                 chan error
	running                   atomic.Bool
	apiClosers                []io.Closer
	componentAuthorizers      []ComponentAuthorizer
	appHealth                 *apphealth.AppHealth
	appHealthReady            func() // Invoked the first time the app health becomes ready
	appHealthLock             *sync.Mutex
	bulkSubLock               *sync.Mutex

	secretsConfiguration map[string]config.SecretsScope

	configurationStoreRegistry *configurationLoader.Registry
	configurationStores        map[string]configuration.Store

	lockStoreRegistry *lockLoader.Registry
	lockStores        map[string]lock.Store

	pendingComponents          chan componentsV1alpha1.Component
	pendingComponentDependents map[string][]componentsV1alpha1.Component

	proxy messaging.Proxy

	resiliency resiliency.Provider

	tracerProvider *sdktrace.TracerProvider

	workflowEngine *wfengine.WorkflowEngine
}

type ComponentsCallback func(components ComponentRegistry) error

type ComponentRegistry struct {
	Actors          actors.Actors
	DirectMessaging messaging.DirectMessaging
	StateStores     map[string]state.Store
	InputBindings   map[string]bindings.InputBinding
	OutputBindings  map[string]bindings.OutputBinding
	SecretStores    map[string]secretstores.SecretStore
	PubSubs         map[string]pubsub.PubSub
	Workflows       map[string]wfs.Workflow
}

type componentPreprocessRes struct {
	unreadyDependency string
}

type pubsubSubscribedMessage struct {
	cloudEvent map[string]interface{}
	data       []byte
	topic      string
	metadata   map[string]string
	path       string
	pubsub     string
}

type pubsubItem struct {
	component           pubsub.PubSub
	scopedSubscriptions []string
	scopedPublishings   []string
	allowedTopics       []string
	namespaceScoped     bool
}

// NewDaprRuntime returns a new runtime with the given runtime config and global config.
func NewDaprRuntime(runtimeConfig *Config, globalConfig *config.Configuration, accessControlList *config.AccessControlList, resiliencyProvider resiliency.Provider) *DaprRuntime {
	ctx, cancel := context.WithCancel(context.Background())

	rt := &DaprRuntime{
		ctx:                        ctx,
		cancel:                     cancel,
		runtimeConfig:              runtimeConfig,
		globalConfig:               globalConfig,
		accessControlList:          accessControlList,
		componentsLock:             &sync.RWMutex{},
		components:                 make([]componentsV1alpha1.Component, 0),
		actorStateStoreLock:        &sync.RWMutex{},
		grpc:                       createGRPCManager(runtimeConfig, globalConfig),
		inputBindings:              map[string]bindings.InputBinding{},
		outputBindings:             map[string]bindings.OutputBinding{},
		secretStores:               map[string]secretstores.SecretStore{},
		stateStores:                map[string]state.Store{},
		pubSubs:                    map[string]pubsubItem{},
		topicsLock:                 &sync.RWMutex{},
		inputBindingRoutes:         map[string]string{},
		secretsConfiguration:       map[string]config.SecretsScope{},
		configurationStores:        map[string]configuration.Store{},
		lockStores:                 map[string]lock.Store{},
		workflowComponents:         map[string]wfs.Workflow{},
		pendingComponents:          make(chan componentsV1alpha1.Component),
		pendingComponentDependents: map[string][]componentsV1alpha1.Component{},
		shutdownC:                  make(chan error, 1),
		tracerProvider:             nil,
		resiliency:                 resiliencyProvider,
		workflowEngine:             wfengine.NewWorkflowEngine(),
		appHealthReady:             nil,
		appHealthLock:              &sync.Mutex{},
		bulkSubLock:                &sync.Mutex{},
	}

	rt.componentAuthorizers = []ComponentAuthorizer{rt.namespaceComponentAuthorizer}
	if globalConfig != nil && len(globalConfig.Spec.ComponentsSpec.Deny) > 0 {
		dl := newComponentDenyList(globalConfig.Spec.ComponentsSpec.Deny)
		rt.componentAuthorizers = append(rt.componentAuthorizers, dl.IsAllowed)
	}

	return rt
}

// Run performs initialization of the runtime with the runtime and global configurations.
func (a *DaprRuntime) Run(opts ...Option) error {
	start := time.Now()
	log.Infof("%s mode configured", a.runtimeConfig.Mode)
	log.Infof("app id: %s", a.runtimeConfig.ID)

	var o runtimeOpts
	for _, opt := range opts {
		opt(&o)
	}

	if err := a.initRuntime(&o); err != nil {
		return err
	}

	a.running.Store(true)

	d := time.Since(start).Milliseconds()
	log.Infof("dapr initialized. Status: Running. Init Elapsed %vms", d)

	if a.daprHTTPAPI != nil {
		// gRPC server start failure is logged as Fatal in initRuntime method. Setting the status only when runtime is initialized.
		a.daprHTTPAPI.MarkStatusAsReady()
	}

	return nil
}

func (a *DaprRuntime) getNamespace() string {
	return os.Getenv("NAMESPACE")
}

func (a *DaprRuntime) getPodName() string {
	return os.Getenv("POD_NAME")
}

func (a *DaprRuntime) getOperatorClient() (operatorv1pb.OperatorClient, error) {
	// Get the operator client only if we're running in Kubernetes and if we need it
	if a.runtimeConfig.Mode != modes.KubernetesMode {
		return nil, nil
	}

	client, _, err := client.GetOperatorClient(a.runtimeConfig.Kubernetes.ControlPlaneAddress, security.TLSServerName, a.runtimeConfig.CertChain)
	if err != nil {
		return nil, fmt.Errorf("error creating operator client: %w", err)
	}
	return client, nil
}

// setupTracing set up the trace exporters. Technically we don't need to pass `hostAddress` in,
// but we do so here to explicitly call out the dependency on having `hostAddress` computed.
func (a *DaprRuntime) setupTracing(hostAddress string, tpStore tracerProviderStore) error {
	tracingSpec := a.globalConfig.Spec.TracingSpec

	// Register stdout trace exporter if user wants to debug requests or log as Info level.
	if tracingSpec.Stdout {
		tpStore.RegisterExporter(diagUtils.NewStdOutExporter())
	}

	// Register zipkin trace exporter if ZipkinSpec is specified
	if tracingSpec.Zipkin.EndpointAddress != "" {
		zipkinExporter, err := zipkin.New(tracingSpec.Zipkin.EndpointAddress)
		if err != nil {
			return err
		}
		tpStore.RegisterExporter(zipkinExporter)
	}

	// Register otel trace exporter if OtelSpec is specified
	if tracingSpec.Otel.EndpointAddress != "" && tracingSpec.Otel.Protocol != "" {
		endpoint := tracingSpec.Otel.EndpointAddress
		protocol := tracingSpec.Otel.Protocol
		if protocol != "http" && protocol != "grpc" {
			return fmt.Errorf("invalid protocol %v provided for Otel endpoint", protocol)
		}
		isSecure := tracingSpec.Otel.IsSecure

		var client otlptrace.Client
		if protocol == "http" {
			clientOptions := []otlptracehttp.Option{otlptracehttp.WithEndpoint(endpoint)}
			if !isSecure {
				clientOptions = append(clientOptions, otlptracehttp.WithInsecure())
			}
			client = otlptracehttp.NewClient(clientOptions...)
		} else {
			clientOptions := []otlptracegrpc.Option{otlptracegrpc.WithEndpoint(endpoint)}
			if !isSecure {
				clientOptions = append(clientOptions, otlptracegrpc.WithInsecure())
			}
			client = otlptracegrpc.NewClient(clientOptions...)
		}
		otelExporter, err := otlptrace.New(a.ctx, client)
		if err != nil {
			return err
		}
		tpStore.RegisterExporter(otelExporter)
	}

	if !tpStore.HasExporter() && tracingSpec.SamplingRate != "" {
		tpStore.RegisterExporter(diagUtils.NewNullExporter())
	}

	// Register a resource
	r := resource.NewWithAttributes(
		semconv.SchemaURL,
		semconv.ServiceNameKey.String(a.runtimeConfig.ID),
	)

	tpStore.RegisterResource(r)

	// Register a trace sampler based on Sampling settings
	daprTraceSampler := diag.NewDaprTraceSampler(tracingSpec.SamplingRate)
	log.Infof("Dapr trace sampler initialized: %s", daprTraceSampler.Description())

	tpStore.RegisterSampler(daprTraceSampler)

	a.tracerProvider = tpStore.RegisterTracerProvider()
	return nil
}

func (a *DaprRuntime) initRuntime(opts *runtimeOpts) error {
	a.namespace = a.getNamespace()

	err := a.establishSecurity(a.runtimeConfig.SentryServiceAddress)
	if err != nil {
		return err
	}
	a.podName = a.getPodName()
	a.operatorClient, err = a.getOperatorClient()
	if err != nil {
		return err
	}

	if a.hostAddress, err = utils.GetHostAddress(); err != nil {
		return fmt.Errorf("failed to determine host address: %w", err)
	}
	if err = a.setupTracing(a.hostAddress, newOpentelemetryTracerProviderStore()); err != nil {
		return fmt.Errorf("failed to setup tracing: %w", err)
	}
	// Register and initialize name resolution for service discovery.
	a.nameResolutionRegistry = opts.nameResolutionRegistry
	err = a.initNameResolution()
	if err != nil {
		log.Errorf(err.Error())
	}

	a.pubSubRegistry = opts.pubsubRegistry
	a.secretStoresRegistry = opts.secretStoreRegistry
	a.stateStoreRegistry = opts.stateRegistry
	a.configurationStoreRegistry = opts.configurationRegistry
	a.bindingsRegistry = opts.bindingRegistry
	a.httpMiddlewareRegistry = opts.httpMiddlewareRegistry
	a.lockStoreRegistry = opts.lockRegistry
	a.workflowComponentRegistry = opts.workflowComponentRegistry

	a.initPluggableComponents()

	go a.processComponents()

	if _, ok := os.LookupEnv(hotReloadingEnvVar); ok {
		log.Debug("starting to watch component updates")
		err = a.beginComponentsUpdates()
		if err != nil {
			log.Warnf("failed to watch component updates: %s", err)
		}
	}

	a.appendBuiltinSecretStore()
	err = a.loadComponents(opts)
	if err != nil {
		log.Warnf("failed to load components: %s", err)
	}

	a.flushOutstandingComponents()

	pipeline, err := a.buildHTTPPipeline()
	if err != nil {
		log.Warnf("failed to build HTTP pipeline: %s", err)
	}

	// Setup allow/deny list for secrets
	a.populateSecretsConfiguration()

	// Start proxy
	a.initProxy()

	// Create and start internal and external gRPC servers
	a.daprGRPCAPI = a.getGRPCAPI()

	err = a.startGRPCAPIServer(a.daprGRPCAPI, a.runtimeConfig.APIGRPCPort)
	if err != nil {
		log.Fatalf("failed to start API gRPC server: %s", err)
	}
	if a.runtimeConfig.UnixDomainSocket != "" {
		log.Info("API gRPC server is running on a unix domain socket")
	} else {
		log.Infof("API gRPC server is running on port %v", a.runtimeConfig.APIGRPCPort)
	}

	a.initDirectMessaging(a.nameResolver)

	// Start HTTP Server
	err = a.startHTTPServer(a.runtimeConfig.HTTPPort, a.runtimeConfig.PublicPort, a.runtimeConfig.ProfilePort, a.runtimeConfig.AllowedOrigins, pipeline)
	if err != nil {
		log.Fatalf("failed to start HTTP server: %s", err)
	}
	if a.runtimeConfig.UnixDomainSocket != "" {
		log.Info("http server is running on a unix domain socket")
	} else {
		log.Infof("http server is running on port %v", a.runtimeConfig.HTTPPort)
	}
	log.Infof("The request body size parameter is: %v", a.runtimeConfig.MaxRequestBodySize)

	err = a.startGRPCInternalServer(a.daprGRPCAPI, a.runtimeConfig.InternalGRPCPort)
	if err != nil {
		log.Fatalf("failed to start internal gRPC server: %s", err)
	}
	log.Infof("internal gRPC server is running on port %v", a.runtimeConfig.InternalGRPCPort)

	if a.daprHTTPAPI != nil {
		a.daprHTTPAPI.MarkStatusAsOutboundReady()
	}

	a.blockUntilAppIsReady()

	err = a.createAppChannel()
	if err != nil {
		log.Warnf("failed to open %s channel to app: %s", string(a.runtimeConfig.ApplicationProtocol), err)
	}
	a.daprHTTPAPI.SetAppChannel(a.appChannel)
	a.daprGRPCAPI.SetAppChannel(a.appChannel)
	a.directMessaging.SetAppChannel(a.appChannel)

	a.initDirectMessaging(a.nameResolver)

	a.daprHTTPAPI.SetDirectMessaging(a.directMessaging)
	a.daprGRPCAPI.SetDirectMessaging(a.directMessaging)

	if a.runtimeConfig.MaxConcurrency > 0 {
		log.Infof("app max concurrency set to %v", a.runtimeConfig.MaxConcurrency)
	}

	a.appHealthReady = func() {
		a.appHealthReadyInit(opts)
	}
	if a.runtimeConfig.AppHealthCheck != nil && a.appChannel != nil {
		// We can't just pass "a.appChannel.HealthProbe" because appChannel may be re-created
		a.appHealth = apphealth.NewAppHealth(a.runtimeConfig.AppHealthCheck, func(ctx context.Context) (bool, error) {
			return a.appChannel.HealthProbe(ctx)
		})
		a.appHealth.OnHealthChange(a.appHealthChanged)
		a.appHealth.StartProbes(a.ctx)

		// Set the appHealth object in the channel so it's aware of the app's health status
		a.appChannel.SetAppHealth(a.appHealth)

		// Enqueue a probe right away
		// This will also start the input components once the app is healthy
		a.appHealth.Enqueue()
	} else {
		// If there's no health check, mark the app as healthy right away so subscriptions can start
		a.appHealthChanged(apphealth.AppStatusHealthy)
	}

	return nil
}

// appHealthReadyInit completes the initialization phase and is invoked after the app is healthy
func (a *DaprRuntime) appHealthReadyInit(opts *runtimeOpts) {
	var err error

	// Load app configuration (for actors) and init actors
	a.loadAppConfiguration()

	if len(a.runtimeConfig.PlacementAddresses) != 0 {
		err = a.initActors()
		if err != nil {
			log.Warnf(err.Error())
		} else {
			a.daprHTTPAPI.SetActorRuntime(a.actor)
			a.daprGRPCAPI.SetActorRuntime(a.actor)

			// Workflow engine depends on actor runtime being initialized
			a.initWorkflowEngine()
		}
	}

	if opts.componentsCallback != nil {
		pubsubs := make(map[string]pubsub.PubSub, len(a.pubSubs))
		for k, v := range a.pubSubs {
			pubsubs[k] = v.component
		}
		if err = opts.componentsCallback(ComponentRegistry{
			Actors:          a.actor,
			DirectMessaging: a.directMessaging,
			StateStores:     a.stateStores,
			InputBindings:   a.inputBindings,
			OutputBindings:  a.outputBindings,
			SecretStores:    a.secretStores,
			PubSubs:         pubsubs,
			Workflows:       a.workflowComponents,
		}); err != nil {
			log.Fatalf("failed to register components with callback: %s", err)
		}
	}
}

func (a *DaprRuntime) initWorkflowEngine() {
	wfComponentFactory := wfengine.BuiltinWorkflowFactory(a.workflowEngine)

	if wfInitErr := a.workflowEngine.SetActorRuntime(a.actor); wfInitErr != nil {
		log.Warnf("Failed to set actor runtime for Dapr workflow engine - workflow engine will not start: %w", wfInitErr)
	} else {
		if a.workflowComponentRegistry != nil {
			log.Infof("Registering component for dapr workflow engine...")
			a.workflowComponentRegistry.RegisterComponent(wfComponentFactory, "dapr")
			if componentInitErr := a.initWorkflowComponent(wfengine.ComponentDefinition); componentInitErr != nil {
				log.Warnf("Failed to initialize Dapr workflow component: %v", componentInitErr)
			}
		} else {
			log.Infof("No workflow registry available, not registering Dapr workflow component...")
		}
	}
}

// initPluggableComponents discover pluggable components and initialize with their respective registries.
func (a *DaprRuntime) initPluggableComponents() {
	if runtime.GOOS == "windows" {
		log.Debugf("the current OS does not support pluggable components feature, skipping initialization")
		return
	}
	if err := pluggable.Discover(a.ctx); err != nil {
		log.Errorf("could not initialize pluggable components %v", err)
	}
}

// Sets the status of the app to healthy or un-healthy
// Callback for apphealth when the detected status changed
func (a *DaprRuntime) appHealthChanged(status uint8) {
	a.appHealthLock.Lock()
	defer a.appHealthLock.Unlock()

	switch status {
	case apphealth.AppStatusHealthy:
		// First time the app becomes healthy, complete the init process
		if a.appHealthReady != nil {
			a.appHealthReady()
			a.appHealthReady = nil
		}

		// Start subscribing to topics and reading from input bindings
		a.startSubscriptions()
		err := a.startReadingFromBindings()
		if err != nil {
			log.Warnf("failed to read from bindings: %s ", err)
		}
	case apphealth.AppStatusUnhealthy:
		// Stop topic subscriptions and input bindings
		a.stopSubscriptions()
		a.stopReadingFromBindings()
	}
}

func (a *DaprRuntime) populateSecretsConfiguration() {
	// Populate in a map for easy lookup by store name.
	for _, scope := range a.globalConfig.Spec.Secrets.Scopes {
		a.secretsConfiguration[scope.StoreName] = scope
	}
}

func (a *DaprRuntime) buildHTTPPipelineForSpec(spec config.PipelineSpec, targetPipeline string) (httpMiddleware.Pipeline, error) {
	var handlers []httpMiddleware.Middleware

	if a.globalConfig != nil {
		for i := 0; i < len(spec.Handlers); i++ {
			middlewareSpec := spec.Handlers[i]
			component, exists := a.getComponent(middlewareSpec.Type, middlewareSpec.Name)
			if !exists {
				err := fmt.Errorf(
					"couldn't find middleware component with name %s and type %s/%s",
					middlewareSpec.Name, middlewareSpec.Type, middlewareSpec.Version,
				)
				return httpMiddleware.Pipeline{}, err
			}
			md := middleware.Metadata{Base: a.toBaseMetadata(component)}
			handler, err := a.httpMiddlewareRegistry.Create(middlewareSpec.Type, middlewareSpec.Version, md, middlewareSpec.LogName())
			if err != nil {
				return httpMiddleware.Pipeline{}, err
			}
			log.Infof("enabled %s/%s %s middleware", middlewareSpec.Type, targetPipeline, middlewareSpec.Version)
			handlers = append(handlers, handler)
		}
	}
	return httpMiddleware.Pipeline{Handlers: handlers}, nil
}

func (a *DaprRuntime) buildHTTPPipeline() (httpMiddleware.Pipeline, error) {
	return a.buildHTTPPipelineForSpec(a.globalConfig.Spec.HTTPPipelineSpec, "http")
}

func (a *DaprRuntime) buildAppHTTPPipeline() (httpMiddleware.Pipeline, error) {
	return a.buildHTTPPipelineForSpec(a.globalConfig.Spec.AppHTTPPipelineSpec, "app channel")
}

func (a *DaprRuntime) initBinding(c componentsV1alpha1.Component) error {
	if a.bindingsRegistry.HasOutputBinding(c.Spec.Type, c.Spec.Version) {
		if err := a.initOutputBinding(c); err != nil {
			return err
		}
	}

	if a.bindingsRegistry.HasInputBinding(c.Spec.Type, c.Spec.Version) {
		if err := a.initInputBinding(c); err != nil {
			return err
		}
	}
	return nil
}

func (a *DaprRuntime) sendToDeadLetter(name string, msg *pubsub.NewMessage, deadLetterTopic string) (err error) {
	req := &pubsub.PublishRequest{
		Data:        msg.Data,
		PubsubName:  name,
		Topic:       deadLetterTopic,
		Metadata:    msg.Metadata,
		ContentType: msg.ContentType,
	}

	err = a.Publish(req)
	if err != nil {
		log.Errorf("error sending message to dead letter, origin topic: %s dead letter topic %s err: %w", msg.Topic, deadLetterTopic, err)
		return err
	}
	return nil
}

func (a *DaprRuntime) subscribeTopic(parentCtx context.Context, name string, topic string, route TopicRouteElem) error {
	subKey := pubsubTopicKey(name, topic)

	a.topicsLock.Lock()
	defer a.topicsLock.Unlock()

	allowed := a.isPubSubOperationAllowed(name, topic, a.pubSubs[name].scopedSubscriptions)
	if !allowed {
		return fmt.Errorf("subscription to topic '%s' on pubsub '%s' is not allowed", topic, name)
	}

	log.Debugf("subscribing to topic='%s' on pubsub='%s'", topic, name)

	if _, ok := a.topicCtxCancels[subKey]; ok {
		return fmt.Errorf("cannot subscribe to topic '%s' on pubsub '%s': the subscription already exists", topic, name)
	}

	ctx, cancel := context.WithCancel(parentCtx)
	policyDef := a.resiliency.ComponentInboundPolicy(name, resiliency.Pubsub)
	routeMetadata := route.metadata

	namespaced := a.pubSubs[name].namespaceScoped

	if route.bulkSubscribe != nil && route.bulkSubscribe.Enabled {
		err := a.bulkSubscribeTopic(ctx, policyDef, name, topic, route, namespaced)
		if err != nil {
			cancel()
			return fmt.Errorf("failed to bulk subscribe to topic %s: %w", topic, err)
		}
		a.topicCtxCancels[subKey] = cancel
		return nil
	}

	subscribeTopic := topic
	if namespaced {
		subscribeTopic = a.namespace + topic
	}

	err := a.pubSubs[name].component.Subscribe(ctx, pubsub.SubscribeRequest{
		Topic:    subscribeTopic,
		Metadata: routeMetadata,
	}, func(ctx context.Context, msg *pubsub.NewMessage) error {
		if msg.Metadata == nil {
			msg.Metadata = make(map[string]string, 1)
		}

		msg.Metadata[pubsubName] = name

		msgTopic := msg.Topic
		if a.pubSubs[name].namespaceScoped {
			msgTopic = strings.Replace(msgTopic, a.namespace, "", 1)
		}

		rawPayload, err := contribMetadata.IsRawPayload(route.metadata)
		if err != nil {
			log.Errorf("error deserializing pubsub metadata: %s", err)
			if route.deadLetterTopic != "" {
				if dlqErr := a.sendToDeadLetter(name, msg, route.deadLetterTopic); dlqErr == nil {
					// dlq has been configured and message is successfully sent to dlq.
					diag.DefaultComponentMonitoring.PubsubIngressEvent(ctx, pubsubName, strings.ToLower(string(pubsub.Drop)), msgTopic, 0)
					return nil
				}
			}
			diag.DefaultComponentMonitoring.PubsubIngressEvent(ctx, pubsubName, strings.ToLower(string(pubsub.Retry)), msgTopic, 0)
			return err
		}

		var cloudEvent map[string]interface{}
		data := msg.Data
		if rawPayload {
			cloudEvent = pubsub.FromRawPayload(msg.Data, msgTopic, name)
			data, err = json.Marshal(cloudEvent)
			if err != nil {
				log.Errorf("error serializing cloud event in pubsub %s and topic %s: %s", name, msgTopic, err)
				if route.deadLetterTopic != "" {
					if dlqErr := a.sendToDeadLetter(name, msg, route.deadLetterTopic); dlqErr == nil {
						// dlq has been configured and message is successfully sent to dlq.
						diag.DefaultComponentMonitoring.PubsubIngressEvent(ctx, pubsubName, strings.ToLower(string(pubsub.Drop)), msgTopic, 0)
						return nil
					}
				}
				diag.DefaultComponentMonitoring.PubsubIngressEvent(ctx, pubsubName, strings.ToLower(string(pubsub.Retry)), msgTopic, 0)
				return err
			}
		} else {
			err = json.Unmarshal(msg.Data, &cloudEvent)
			if err != nil {
				log.Errorf("error deserializing cloud event in pubsub %s and topic %s: %s", name, msgTopic, err)
				if route.deadLetterTopic != "" {
					if dlqErr := a.sendToDeadLetter(name, msg, route.deadLetterTopic); dlqErr == nil {
						// dlq has been configured and message is successfully sent to dlq.
						diag.DefaultComponentMonitoring.PubsubIngressEvent(ctx, pubsubName, strings.ToLower(string(pubsub.Drop)), msgTopic, 0)
						return nil
					}
				}
				diag.DefaultComponentMonitoring.PubsubIngressEvent(ctx, pubsubName, strings.ToLower(string(pubsub.Retry)), msgTopic, 0)
				return err
			}
		}

		if pubsub.HasExpired(cloudEvent) {
			log.Warnf("dropping expired pub/sub event %v as of %v", cloudEvent[pubsub.IDField], cloudEvent[pubsub.ExpirationField])
			diag.DefaultComponentMonitoring.PubsubIngressEvent(ctx, pubsubName, strings.ToLower(string(pubsub.Drop)), msgTopic, 0)

			if route.deadLetterTopic != "" {
				_ = a.sendToDeadLetter(name, msg, route.deadLetterTopic)
			}
			return nil
		}

		routePath, shouldProcess, err := findMatchingRoute(route.rules, cloudEvent)
		if err != nil {
			log.Errorf("error finding matching route for event %v in pubsub %s and topic %s: %s", cloudEvent[pubsub.IDField], name, msgTopic, err)
			if route.deadLetterTopic != "" {
				if dlqErr := a.sendToDeadLetter(name, msg, route.deadLetterTopic); dlqErr == nil {
					// dlq has been configured and message is successfully sent to dlq.
					diag.DefaultComponentMonitoring.PubsubIngressEvent(ctx, pubsubName, strings.ToLower(string(pubsub.Drop)), msgTopic, 0)
					return nil
				}
			}
			diag.DefaultComponentMonitoring.PubsubIngressEvent(ctx, pubsubName, strings.ToLower(string(pubsub.Retry)), msgTopic, 0)
			return err
		}
		if !shouldProcess {
			// The event does not match any route specified so ignore it.
			log.Debugf("no matching route for event %v in pubsub %s and topic %s; skipping", cloudEvent[pubsub.IDField], name, msgTopic)
			diag.DefaultComponentMonitoring.PubsubIngressEvent(ctx, pubsubName, strings.ToLower(string(pubsub.Drop)), msgTopic, 0)
			if route.deadLetterTopic != "" {
				_ = a.sendToDeadLetter(name, msg, route.deadLetterTopic)
			}
			return nil
		}

		psm := &pubsubSubscribedMessage{
			cloudEvent: cloudEvent,
			data:       data,
			topic:      msgTopic,
			metadata:   msg.Metadata,
			path:       routePath,
			pubsub:     name,
		}
		policyRunner := resiliency.NewRunner[any](ctx, policyDef)
		_, err = policyRunner(func(ctx context.Context) (any, error) {
			var pErr error
			switch a.runtimeConfig.ApplicationProtocol {
			case HTTPProtocol:
				pErr = a.publishMessageHTTP(ctx, psm)
			case GRPCProtocol:
				pErr = a.publishMessageGRPC(ctx, psm)
			default:
				pErr = backoff.Permanent(errors.New("invalid application protocol"))
			}
			return nil, pErr
		})
		if err != nil && err != context.Canceled {
			// Sending msg to dead letter queue.
			// If no DLQ is configured, return error for backwards compatibility (component-level retry).
			if route.deadLetterTopic == "" {
				return err
			}
			_ = a.sendToDeadLetter(name, msg, route.deadLetterTopic)
			return nil
		}
		return err
	})
	if err != nil {
		cancel()
		return fmt.Errorf("failed to subscribe to topic %s: %w", topic, err)
	}
	a.topicCtxCancels[subKey] = cancel
	return nil
}

func (a *DaprRuntime) unsubscribeTopic(name string, topic string) error {
	a.topicsLock.Lock()
	defer a.topicsLock.Unlock()

	subKey := pubsubTopicKey(name, topic)
	cancel, ok := a.topicCtxCancels[subKey]
	if !ok {
		return fmt.Errorf("cannot unsubscribe from topic '%s' on pubsub '%s': the subscription does not exist", topic, name)
	}

	if cancel != nil {
		cancel()
	}

	delete(a.topicCtxCancels, subKey)

	return nil
}

func (a *DaprRuntime) beginPubSub(name string) error {
	topicRoutes, err := a.getTopicRoutes()
	if err != nil {
		return err
	}

	v, ok := topicRoutes[name]
	if !ok {
		return nil
	}

	for topic, route := range v {
		err = a.subscribeTopic(a.pubsubCtx, name, topic, route)
		if err != nil {
			// Log the error only
			log.Errorf("error occurred while beginning pubsub for topic %s on component %s: %v", topic, name, err)
		}
	}

	return nil
}

// findMatchingRoute selects the path based on routing rules. If there are
// no matching rules, the route-level path is used.
func findMatchingRoute(rules []*runtimePubsub.Rule, cloudEvent interface{}) (path string, shouldProcess bool, err error) {
	hasRules := len(rules) > 0
	if hasRules {
		data := map[string]interface{}{
			"event": cloudEvent,
		}
		rule, err := matchRoutingRule(rules, data)
		if err != nil {
			return "", false, err
		}
		if rule != nil {
			return rule.Path, true, nil
		}
	}

	return "", false, nil
}

func matchRoutingRule(rules []*runtimePubsub.Rule, data map[string]interface{}) (*runtimePubsub.Rule, error) {
	for _, rule := range rules {
		if rule.Match == nil {
			return rule, nil
		}
		iResult, err := rule.Match.Eval(data)
		if err != nil {
			return nil, err
		}
		result, ok := iResult.(bool)
		if !ok {
			return nil, fmt.Errorf("the result of match expression %s was not a boolean", rule.Match)
		}

		if result {
			return rule, nil
		}
	}

	return nil, nil
}

func (a *DaprRuntime) initDirectMessaging(resolver nr.Resolver) {
	a.directMessaging = messaging.NewDirectMessaging(messaging.NewDirectMessagingOpts{
		AppID:              a.runtimeConfig.ID,
		Namespace:          a.namespace,
		Port:               a.runtimeConfig.InternalGRPCPort,
		Mode:               a.runtimeConfig.Mode,
		AppChannel:         a.appChannel,
		ClientConnFn:       a.grpc.GetGRPCConnection,
		Resolver:           resolver,
		MaxRequestBodySize: a.runtimeConfig.MaxRequestBodySize,
		Proxy:              a.proxy,
		ReadBufferSize:     a.runtimeConfig.ReadBufferSize,
		Resiliency:         a.resiliency,
		IsStreamingEnabled: a.globalConfig.IsFeatureEnabled(config.ServiceInvocationStreaming),
	})
}

func (a *DaprRuntime) initProxy() {
	a.proxy = messaging.NewProxy(messaging.ProxyOpts{
		AppClientFn:       a.grpc.GetAppClient,
		ConnectionFactory: a.grpc.GetGRPCConnection,
		AppID:             a.runtimeConfig.ID,
		ACL:               a.accessControlList,
		Resiliency:        a.resiliency,
	})

	log.Info("gRPC proxy enabled")
}

// begin components updates for kubernetes mode.
func (a *DaprRuntime) beginComponentsUpdates() error {
	if a.operatorClient == nil {
		return nil
	}

	go func() {
		parseAndUpdate := func(compRaw []byte) {
			var component componentsV1alpha1.Component
			if err := json.Unmarshal(compRaw, &component); err != nil {
				log.Warnf("error deserializing component: %s", err)
				return
			}

			if !a.isComponentAuthorized(component) {
				log.Debugf("received unauthorized component update, ignored. name: %s, type: %s/%s", component.ObjectMeta.Name, component.Spec.Type, component.Spec.Version)
				return
			}

			log.Debugf("received component update. name: %s, type: %s/%s", component.ObjectMeta.Name, component.Spec.Type, component.Spec.Version)
			updated := a.onComponentUpdated(component)
			if !updated {
				log.Info("component update skipped: .spec field unchanged")
			}
		}

		needList := false
		for {
			var stream operatorv1pb.Operator_ComponentUpdateClient //nolint:nosnakecase

			// Retry on stream error.
			backoff.Retry(func() error {
				var err error
				stream, err = a.operatorClient.ComponentUpdate(context.Background(), &operatorv1pb.ComponentUpdateRequest{
					Namespace: a.namespace,
					PodName:   a.podName,
				})
				if err != nil {
					log.Errorf("error from operator stream: %s", err)
					return err
				}
				return nil
			}, backoff.NewExponentialBackOff())

			if needList {
				// We should get all components again to avoid missing any updates during the failure time.
				backoff.Retry(func() error {
					resp, err := a.operatorClient.ListComponents(context.Background(), &operatorv1pb.ListComponentsRequest{
						Namespace: a.namespace,
					})
					if err != nil {
						log.Errorf("error listing components: %s", err)
						return err
					}

					comps := resp.GetComponents()
					for i := 0; i < len(comps); i++ {
						// avoid missing any updates during the init component time.
						go func(comp []byte) {
							parseAndUpdate(comp)
						}(comps[i])
					}

					return nil
				}, backoff.NewExponentialBackOff())
			}

			for {
				c, err := stream.Recv()
				if err != nil {
					// Retry on stream error.
					needList = true
					log.Errorf("error from operator stream: %s", err)
					break
				}

				parseAndUpdate(c.GetComponent())
			}
		}
	}()
	return nil
}

func (a *DaprRuntime) onComponentUpdated(component componentsV1alpha1.Component) bool {
	oldComp, exists := a.getComponent(component.Spec.Type, component.Name)
	newComp, _ := a.processComponentSecrets(component)

	if exists && reflect.DeepEqual(oldComp.Spec, newComp.Spec) {
		return false
	}

	a.pendingComponents <- component
	return true
}

func (a *DaprRuntime) sendBatchOutputBindingsParallel(to []string, data []byte) {
	for _, dst := range to {
		go func(name string) {
			_, err := a.sendToOutputBinding(name, &bindings.InvokeRequest{
				Data:      data,
				Operation: bindings.CreateOperation,
			})
			if err != nil {
				log.Error(err)
			}
		}(dst)
	}
}

func (a *DaprRuntime) sendBatchOutputBindingsSequential(to []string, data []byte) error {
	for _, dst := range to {
		_, err := a.sendToOutputBinding(dst, &bindings.InvokeRequest{
			Data:      data,
			Operation: bindings.CreateOperation,
		})
		if err != nil {
			return err
		}
	}
	return nil
}

func (a *DaprRuntime) sendToOutputBinding(name string, req *bindings.InvokeRequest) (*bindings.InvokeResponse, error) {
	if req.Operation == "" {
		return nil, errors.New("operation field is missing from request")
	}

	if binding, ok := a.outputBindings[name]; ok {
		ops := binding.Operations()
		for _, o := range ops {
			if o == req.Operation {
				policyRunner := resiliency.NewRunner[*bindings.InvokeResponse](a.ctx,
					a.resiliency.ComponentOutboundPolicy(name, resiliency.Binding),
				)
				return policyRunner(func(ctx context.Context) (*bindings.InvokeResponse, error) {
					return binding.Invoke(ctx, req)
				})
			}
		}
		supported := make([]string, 0, len(ops))
		for _, o := range ops {
			supported = append(supported, string(o))
		}
		return nil, fmt.Errorf("binding %s does not support operation %s. supported operations:%s", name, req.Operation, strings.Join(supported, " "))
	}
	return nil, fmt.Errorf("couldn't find output binding %s", name)
}

func (a *DaprRuntime) onAppResponse(response *bindings.AppResponse) error {
	if len(response.State) > 0 {
		go func(reqs []state.SetRequest) {
			if a.stateStores != nil {
				policyRunner := resiliency.NewRunner[any](a.ctx,
					a.resiliency.ComponentOutboundPolicy(response.StoreName, resiliency.Statestore),
				)
				_, err := policyRunner(func(ctx context.Context) (any, error) {
					return nil, a.stateStores[response.StoreName].BulkSet(ctx, reqs)
				})
				if err != nil {
					log.Errorf("error saving state from app response: %s", err)
				}
			}
		}(response.State)
	}

	if len(response.To) > 0 {
		b, err := json.Marshal(&response.Data)
		if err != nil {
			return err
		}

		if response.Concurrency == bindingsConcurrencyParallel {
			a.sendBatchOutputBindingsParallel(response.To, b)
		} else {
			return a.sendBatchOutputBindingsSequential(response.To, b)
		}
	}

	return nil
}

func (a *DaprRuntime) sendBindingEventToApp(bindingName string, data []byte, metadata map[string]string) ([]byte, error) {
	var response bindings.AppResponse
	spanName := fmt.Sprintf("bindings/%s", bindingName)
	spanContext := trace.SpanContext{}

	// Check the grpc-trace-bin with fallback to traceparent.
	validTraceparent := false
	if val, ok := metadata[diag.GRPCTraceContextKey]; ok {
		if sc, ok := diagUtils.SpanContextFromBinary([]byte(val)); ok {
			spanContext = sc
		}
	} else if val, ok := metadata[diag.TraceparentHeader]; ok {
		if sc, ok := diag.SpanContextFromW3CString(val); ok {
			spanContext = sc
			validTraceparent = true
			// Only parse the tracestate if we've successfully parsed the traceparent.
			if val, ok := metadata[diag.TracestateHeader]; ok {
				ts := diag.TraceStateFromW3CString(val)
				spanContext.WithTraceState(*ts)
			}
		}
	}
	// span is nil if tracing is disabled (sampling rate is 0)
	ctx, span := diag.StartInternalCallbackSpan(a.ctx, spanName, spanContext, a.globalConfig.Spec.TracingSpec)

	var appResponseBody []byte
	path := a.inputBindingRoutes[bindingName]
	if path == "" {
		path = bindingName
	}

	if a.runtimeConfig.ApplicationProtocol == GRPCProtocol {
		if span != nil {
			ctx = diag.SpanContextToGRPCMetadata(ctx, span.SpanContext())
		}

		// Add workaround to fallback on checking traceparent header.
		// As grpc-trace-bin is not yet there in OpenTelemetry unlike OpenCensus, tracking issue https://github.com/open-telemetry/opentelemetry-specification/issues/639
		// and grpc-dotnet client adheres to OpenTelemetry Spec which only supports http based traceparent header in gRPC path.
		// TODO: Remove this workaround fix once grpc-dotnet supports grpc-trace-bin header. Tracking issue https://github.com/dapr/dapr/issues/1827.
		if validTraceparent && span != nil {
			spanContextHeaders := make(map[string]string, 2)
			diag.SpanContextToHTTPHeaders(span.SpanContext(), func(key string, val string) {
				spanContextHeaders[key] = val
			})
			for key, val := range spanContextHeaders {
				ctx = md.AppendToOutgoingContext(ctx, key, val)
			}
		}

		conn, err := a.grpc.GetAppClient()
		if err != nil {
			return nil, fmt.Errorf("error while getting app client: %w", err)
		}
		client := runtimev1pb.NewAppCallbackClient(conn)
		req := &runtimev1pb.BindingEventRequest{
			Name:     bindingName,
			Data:     data,
			Metadata: metadata,
		}
		start := time.Now()

		policyRunner := resiliency.NewRunner[*runtimev1pb.BindingEventResponse](ctx,
			a.resiliency.ComponentInboundPolicy(bindingName, resiliency.Binding),
		)
		resp, err := policyRunner(func(ctx context.Context) (*runtimev1pb.BindingEventResponse, error) {
			return client.OnBindingEvent(ctx, req)
		})

		if span != nil {
			m := diag.ConstructInputBindingSpanAttributes(
				bindingName,
				"/dapr.proto.runtime.v1.AppCallback/OnBindingEvent")
			diag.AddAttributesToSpan(span, m)
			diag.UpdateSpanStatusFromGRPCError(span, err)
			span.End()
		}
		if diag.DefaultGRPCMonitoring.IsEnabled() {
			diag.DefaultGRPCMonitoring.ServerRequestSent(ctx,
				"/dapr.proto.runtime.v1.AppCallback/OnBindingEvent",
				status.Code(err).String(),
				int64(len(resp.GetData())), start)
		}

		if err != nil {
			return nil, fmt.Errorf("error invoking app: %w", err)
		}
		if resp != nil {
			if resp.Concurrency == runtimev1pb.BindingEventResponse_PARALLEL { //nolint:nosnakecase
				response.Concurrency = bindingsConcurrencyParallel
			} else {
				response.Concurrency = bindingsConcurrencySequential
			}

			response.To = resp.To

			if resp.Data != nil {
				appResponseBody = resp.Data

				var d interface{}
				err := json.Unmarshal(resp.Data, &d)
				if err == nil {
					response.Data = d
				}
			}
		}
	} else if a.runtimeConfig.ApplicationProtocol == HTTPProtocol {
		policyDef := a.resiliency.ComponentInboundPolicy(bindingName, resiliency.Binding)

		reqMetadata := make(map[string][]string, len(metadata))
		for k, v := range metadata {
			reqMetadata[k] = []string{v}
		}
		req := invokev1.NewInvokeMethodRequest(path).
			WithHTTPExtension(nethttp.MethodPost, "").
			WithRawDataBytes(data).
			WithContentType(invokev1.JSONContentType).
			WithMetadata(reqMetadata)
		if policyDef != nil {
			req.WithReplay(policyDef.HasRetries())
		}
		defer req.Close()

		respErr := errors.New("error sending binding event to application")
		policyRunner := resiliency.NewRunnerWithOptions(ctx, policyDef,
			resiliency.RunnerOpts[*invokev1.InvokeMethodResponse]{
				Disposer: resiliency.DisposerCloser[*invokev1.InvokeMethodResponse],
			},
		)
		resp, err := policyRunner(func(ctx context.Context) (*invokev1.InvokeMethodResponse, error) {
			rResp, rErr := a.appChannel.InvokeMethod(ctx, req)
			if rErr != nil {
				return rResp, rErr
			}
			if rResp != nil && rResp.Status().Code != nethttp.StatusOK {
				return rResp, fmt.Errorf("%w, status %d", respErr, rResp.Status().Code)
			}
			return rResp, nil
		})
		if err != nil && !errors.Is(err, respErr) {
			return nil, fmt.Errorf("error invoking app: %w", err)
		}

		if resp == nil {
			return nil, errors.New("error invoking app: response object is nil")
		}
		defer resp.Close()

		if span != nil {
			m := diag.ConstructInputBindingSpanAttributes(
				bindingName,
				nethttp.MethodPost+" /"+bindingName,
			)
			diag.AddAttributesToSpan(span, m)
			diag.UpdateSpanStatusFromHTTPStatus(span, int(resp.Status().Code))
			span.End()
		}

		appResponseBody, err = resp.RawDataFull()

		// ::TODO report metrics for http, such as grpc
		if resp.Status().Code < 200 || resp.Status().Code > 299 {
			return nil, fmt.Errorf("fails to send binding event to http app channel, status code: %d body: %s", resp.Status().Code, string(appResponseBody))
		}

		if err != nil {
			return nil, fmt.Errorf("failed to read response body: %w", err)
		}
	}

	if len(response.State) > 0 || len(response.To) > 0 {
		if err := a.onAppResponse(&response); err != nil {
			log.Errorf("error executing app response: %s", err)
		}
	}

	return appResponseBody, nil
}

func (a *DaprRuntime) readFromBinding(readCtx context.Context, name string, binding bindings.InputBinding) error {
	return binding.Read(readCtx, func(_ context.Context, resp *bindings.ReadResponse) ([]byte, error) {
		if resp == nil {
			return nil, nil
		}

		start := time.Now()
		b, err := a.sendBindingEventToApp(name, resp.Data, resp.Metadata)
		elapsed := diag.ElapsedSince(start)

		diag.DefaultComponentMonitoring.InputBindingEvent(context.Background(), name, err == nil, elapsed)

		if err != nil {
			log.Debugf("error from app consumer for binding [%s]: %s", name, err)
			return nil, err
		}
		return b, nil
	})
}

func (a *DaprRuntime) startHTTPServer(port int, publicPort *int, profilePort int, allowedOrigins string, pipeline httpMiddleware.Pipeline) error {
	a.daprHTTPAPI = http.NewAPI(http.APIOpts{
		AppID:                       a.runtimeConfig.ID,
		AppChannel:                  a.appChannel,
		DirectMessaging:             a.directMessaging,
		GetComponentsFn:             a.getComponents,
		GetSubscriptionsFn:          a.getSubscriptions,
		Resiliency:                  a.resiliency,
		StateStores:                 a.stateStores,
		WorkflowsComponents:         a.workflowComponents,
		LockStores:                  a.lockStores,
		SecretStores:                a.secretStores,
		SecretsConfiguration:        a.secretsConfiguration,
		ConfigurationStores:         a.configurationStores,
		PubsubAdapter:               a.getPublishAdapter(),
		Actor:                       a.actor,
		SendToOutputBindingFn:       a.sendToOutputBinding,
		TracingSpec:                 a.globalConfig.Spec.TracingSpec,
		Shutdown:                    a.ShutdownWithWait,
		GetComponentsCapabilitiesFn: a.getComponentsCapabilitesMap,
		MaxRequestBodySize:          int64(a.runtimeConfig.MaxRequestBodySize) << 20, // Convert from MB to bytes
	})

	serverConf := http.ServerConfig{
		AppID:                   a.runtimeConfig.ID,
		HostAddress:             a.hostAddress,
		Port:                    port,
		APIListenAddresses:      a.runtimeConfig.APIListenAddresses,
		PublicPort:              publicPort,
		ProfilePort:             profilePort,
		AllowedOrigins:          allowedOrigins,
		EnableProfiling:         a.runtimeConfig.EnableProfiling,
		MaxRequestBodySize:      a.runtimeConfig.MaxRequestBodySize,
		UnixDomainSocket:        a.runtimeConfig.UnixDomainSocket,
		ReadBufferSize:          a.runtimeConfig.ReadBufferSize,
		EnableAPILogging:        a.runtimeConfig.EnableAPILogging,
		APILoggingObfuscateURLs: a.globalConfig.Spec.LoggingSpec.APILogging.ObfuscateURLs,
		APILogHealthChecks:      !a.globalConfig.Spec.LoggingSpec.APILogging.OmitHealthChecks,
	}

	server := http.NewServer(http.NewServerOpts{
		API:         a.daprHTTPAPI,
		Config:      serverConf,
		TracingSpec: a.globalConfig.Spec.TracingSpec,
		MetricSpec:  a.globalConfig.Spec.MetricSpec,
		Pipeline:    pipeline,
		APISpec:     a.globalConfig.Spec.APISpec,
	})
	if err := server.StartNonBlocking(); err != nil {
		return err
	}
	a.apiClosers = append(a.apiClosers, server)

	return nil
}

func (a *DaprRuntime) startGRPCInternalServer(api grpc.API, port int) error {
	// Since GRPCInteralServer is encrypted & authenticated, it is safe to listen on *
	serverConf := a.getNewServerConfig([]string{""}, port)
	server := grpc.NewInternalServer(api, serverConf, a.globalConfig.Spec.TracingSpec, a.globalConfig.Spec.MetricSpec, a.authenticator, a.proxy)
	if err := server.StartNonBlocking(); err != nil {
		return err
	}
	a.apiClosers = append(a.apiClosers, server)

	return nil
}

func (a *DaprRuntime) startGRPCAPIServer(api grpc.API, port int) error {
	serverConf := a.getNewServerConfig(a.runtimeConfig.APIListenAddresses, port)
	server := grpc.NewAPIServer(api, serverConf, a.globalConfig.Spec.TracingSpec, a.globalConfig.Spec.MetricSpec, a.globalConfig.Spec.APISpec, a.proxy, a.workflowEngine)
	if err := server.StartNonBlocking(); err != nil {
		return err
	}
	a.apiClosers = append(a.apiClosers, server)

	return nil
}

func (a *DaprRuntime) getNewServerConfig(apiListenAddresses []string, port int) grpc.ServerConfig {
	// Use the trust domain value from the access control policy spec to generate the cert
	// If no access control policy has been specified, use a default value
	trustDomain := config.DefaultTrustDomain
	if a.accessControlList != nil {
		trustDomain = a.accessControlList.TrustDomain
	}
	return grpc.ServerConfig{
		AppID:                a.runtimeConfig.ID,
		HostAddress:          a.hostAddress,
		Port:                 port,
		APIListenAddresses:   apiListenAddresses,
		NameSpace:            a.namespace,
		TrustDomain:          trustDomain,
		MaxRequestBodySizeMB: a.runtimeConfig.MaxRequestBodySize,
		UnixDomainSocket:     a.runtimeConfig.UnixDomainSocket,
		ReadBufferSizeKB:     a.runtimeConfig.ReadBufferSize,
		EnableAPILogging:     a.runtimeConfig.EnableAPILogging,
	}
}

func (a *DaprRuntime) getGRPCAPI() grpc.API {
	return grpc.NewAPI(grpc.APIOpts{
		AppID:                       a.runtimeConfig.ID,
		AppChannel:                  a.appChannel,
		Resiliency:                  a.resiliency,
		StateStores:                 a.stateStores,
		SecretStores:                a.secretStores,
		WorkflowComponents:          a.workflowComponents,
		SecretsConfiguration:        a.secretsConfiguration,
		ConfigurationStores:         a.configurationStores,
		LockStores:                  a.lockStores,
		PubsubAdapter:               a.getPublishAdapter(),
		DirectMessaging:             a.directMessaging,
		Actor:                       a.actor,
		SendToOutputBindingFn:       a.sendToOutputBinding,
		TracingSpec:                 a.globalConfig.Spec.TracingSpec,
		AccessControlList:           a.accessControlList,
		AppProtocol:                 string(a.runtimeConfig.ApplicationProtocol),
		Shutdown:                    a.ShutdownWithWait,
		GetComponentsFn:             a.getComponents,
		GetComponentsCapabilitiesFn: a.getComponentsCapabilitesMap,
		GetSubscriptionsFn:          a.getSubscriptions,
	})
}

func (a *DaprRuntime) getPublishAdapter() runtimePubsub.Adapter {
	if len(a.pubSubs) == 0 {
		return nil
	}

	return a
}

func (a *DaprRuntime) getSubscribedBindingsGRPC() ([]string, error) {
	conn, err := a.grpc.GetAppClient()
	if err != nil {
		return nil, fmt.Errorf("error while getting app client: %w", err)
	}
	client := runtimev1pb.NewAppCallbackClient(conn)
	resp, err := client.ListInputBindings(context.Background(), &emptypb.Empty{})
	bindings := []string{}

	if err == nil && resp != nil {
		bindings = resp.Bindings
	}
	return bindings, nil
}

func (a *DaprRuntime) isAppSubscribedToBinding(binding string) (bool, error) {
	// if gRPC, looks for the binding in the list of bindings returned from the app
	if a.runtimeConfig.ApplicationProtocol == GRPCProtocol {
		if a.subscribeBindingList == nil {
			list, err := a.getSubscribedBindingsGRPC()
			if err != nil {
				return false, err
			}
			a.subscribeBindingList = list
		}
		for _, b := range a.subscribeBindingList {
			if b == binding {
				return true, nil
			}
		}
	} else if a.runtimeConfig.ApplicationProtocol == HTTPProtocol {
		// if HTTP, check if there's an endpoint listening for that binding
		path := a.inputBindingRoutes[binding]
		req := invokev1.NewInvokeMethodRequest(path).
			WithHTTPExtension(nethttp.MethodOptions, "").
			WithContentType(invokev1.JSONContentType)
		defer req.Close()

		// TODO: Propagate Context
		resp, err := a.appChannel.InvokeMethod(context.TODO(), req)
		if err != nil {
			log.Fatalf("could not invoke OPTIONS method on input binding subscription endpoint %q: %v", path, err)
		}
		defer resp.Close()
		code := resp.Status().Code

		return code/100 == 2 || code == nethttp.StatusMethodNotAllowed, nil
	}
	return false, nil
}

func (a *DaprRuntime) initInputBinding(c componentsV1alpha1.Component) error {
	fName := c.LogName()
	binding, err := a.bindingsRegistry.CreateInputBinding(c.Spec.Type, c.Spec.Version, fName)
	if err != nil {
		diag.DefaultMonitoring.ComponentInitFailed(c.Spec.Type, "creation", c.ObjectMeta.Name)
		return NewInitError(CreateComponentFailure, fName, err)
	}
	err = binding.Init(context.TODO(), bindings.Metadata{Base: a.toBaseMetadata(c)})
	if err != nil {
		diag.DefaultMonitoring.ComponentInitFailed(c.Spec.Type, "init", c.ObjectMeta.Name)
		return NewInitError(InitComponentFailure, fName, err)
	}

	log.Infof("successful init for input binding %s (%s/%s)", c.ObjectMeta.Name, c.Spec.Type, c.Spec.Version)
	a.inputBindingRoutes[c.Name] = c.Name
	for _, item := range c.Spec.Metadata {
		if item.Name == "route" {
			a.inputBindingRoutes[c.ObjectMeta.Name] = item.Value.String()
		}
	}
	a.inputBindings[c.Name] = binding
	diag.DefaultMonitoring.ComponentInitialized(c.Spec.Type)
	return nil
}

func (a *DaprRuntime) initOutputBinding(c componentsV1alpha1.Component) error {
	fName := c.LogName()
	binding, err := a.bindingsRegistry.CreateOutputBinding(c.Spec.Type, c.Spec.Version, fName)
	if err != nil {
		diag.DefaultMonitoring.ComponentInitFailed(c.Spec.Type, "creation", c.ObjectMeta.Name)
		return NewInitError(CreateComponentFailure, fName, err)
	}

	if binding != nil {
		err := binding.Init(context.TODO(), bindings.Metadata{Base: a.toBaseMetadata(c)})
		if err != nil {
			diag.DefaultMonitoring.ComponentInitFailed(c.Spec.Type, "init", c.ObjectMeta.Name)
			return NewInitError(InitComponentFailure, fName, err)
		}
		log.Infof("successful init for output binding %s (%s/%s)", c.ObjectMeta.Name, c.Spec.Type, c.Spec.Version)
		a.outputBindings[c.ObjectMeta.Name] = binding
		diag.DefaultMonitoring.ComponentInitialized(c.Spec.Type)
	}
	return nil
}

func (a *DaprRuntime) initConfiguration(s componentsV1alpha1.Component) error {
	fName := s.LogName()
	store, err := a.configurationStoreRegistry.Create(s.Spec.Type, s.Spec.Version, fName)
	if err != nil {
		diag.DefaultMonitoring.ComponentInitFailed(s.Spec.Type, "creation", s.ObjectMeta.Name)
		return NewInitError(CreateComponentFailure, fName, err)
	}
	if store != nil {
		err := store.Init(context.TODO(), configuration.Metadata{Base: a.toBaseMetadata(s)})
		if err != nil {
			diag.DefaultMonitoring.ComponentInitFailed(s.Spec.Type, "init", s.ObjectMeta.Name)
			return NewInitError(InitComponentFailure, fName, err)
		}

		a.configurationStores[s.ObjectMeta.Name] = store
		diag.DefaultMonitoring.ComponentInitialized(s.Spec.Type)
	}

	return nil
}

func (a *DaprRuntime) initLock(s componentsV1alpha1.Component) error {
	// create the component
	fName := s.LogName()
	store, err := a.lockStoreRegistry.Create(s.Spec.Type, s.Spec.Version, fName)
	if err != nil {
		diag.DefaultMonitoring.ComponentInitFailed(s.Spec.Type, "creation", s.ObjectMeta.Name)
		return NewInitError(CreateComponentFailure, fName, err)
	}
	if store == nil {
		return nil
	}
	// initialization
	baseMetadata := a.toBaseMetadata(s)
	props := baseMetadata.Properties
	err = store.InitLockStore(context.TODO(), lock.Metadata{Base: baseMetadata})
	if err != nil {
		diag.DefaultMonitoring.ComponentInitFailed(s.Spec.Type, "init", s.ObjectMeta.Name)
		return NewInitError(InitComponentFailure, fName, err)
	}
	// save lock related configuration
	a.lockStores[s.ObjectMeta.Name] = store
	err = lockLoader.SaveLockConfiguration(s.ObjectMeta.Name, props)
	if err != nil {
		diag.DefaultMonitoring.ComponentInitFailed(s.Spec.Type, "init", s.ObjectMeta.Name)
		wrapError := fmt.Errorf("failed to save lock keyprefix: %s", err.Error())
		return NewInitError(InitComponentFailure, fName, wrapError)
	}
	diag.DefaultMonitoring.ComponentInitialized(s.Spec.Type)

	return nil
}

func (a *DaprRuntime) initWorkflowComponent(s componentsV1alpha1.Component) error {
	// create the component
	fName := s.LogName()
	workflowComp, err := a.workflowComponentRegistry.Create(s.Spec.Type, s.Spec.Version, fName)
	if err != nil {
		log.Warnf("error creating workflow component %s (%s/%s): %s", s.ObjectMeta.Name, s.Spec.Type, s.Spec.Version, err)
		diag.DefaultMonitoring.ComponentInitFailed(s.Spec.Type, "init", s.ObjectMeta.Name)
		return err
	}

	if workflowComp == nil {
		return nil
	}

	// initialization
	baseMetadata := a.toBaseMetadata(s)
	err = workflowComp.Init(wfs.Metadata{Base: baseMetadata})
	if err != nil {
		diag.DefaultMonitoring.ComponentInitFailed(s.Spec.Type, "init", s.ObjectMeta.Name)
		return NewInitError(InitComponentFailure, fName, err)
	}
	// save workflow related configuration
	a.workflowComponents[s.ObjectMeta.Name] = workflowComp
	diag.DefaultMonitoring.ComponentInitialized(s.Spec.Type)

	return nil
}

// Refer for state store api decision  https://github.com/dapr/dapr/blob/master/docs/decision_records/api/API-008-multi-state-store-api-design.md
func (a *DaprRuntime) initState(s componentsV1alpha1.Component) error {
	fName := s.LogName()
	store, err := a.stateStoreRegistry.Create(s.Spec.Type, s.Spec.Version, fName)
	if err != nil {
		diag.DefaultMonitoring.ComponentInitFailed(s.Spec.Type, "creation", s.ObjectMeta.Name)
		return NewInitError(CreateComponentFailure, fName, err)
	}
	if store != nil {
		secretStoreName := a.authSecretStoreOrDefault(s)

		secretStore := a.getSecretStore(secretStoreName)
		encKeys, encErr := encryption.ComponentEncryptionKey(s, secretStore)
		if encErr != nil {
			diag.DefaultMonitoring.ComponentInitFailed(s.Spec.Type, "creation", s.ObjectMeta.Name)
			return NewInitError(CreateComponentFailure, fName, err)
		}

		if encKeys.Primary.Key != "" {
			ok := encryption.AddEncryptedStateStore(s.ObjectMeta.Name, encKeys)
			if ok {
				log.Infof("automatic encryption enabled for state store %s", s.ObjectMeta.Name)
			}
		}

		baseMetadata := a.toBaseMetadata(s)
		props := baseMetadata.Properties
		err = store.Init(context.TODO(), state.Metadata{Base: baseMetadata})
		if err != nil {
			diag.DefaultMonitoring.ComponentInitFailed(s.Spec.Type, "init", s.ObjectMeta.Name)
			return NewInitError(InitComponentFailure, fName, err)
		}

		a.stateStores[s.ObjectMeta.Name] = store
		err = stateLoader.SaveStateConfiguration(s.ObjectMeta.Name, props)
		if err != nil {
			diag.DefaultMonitoring.ComponentInitFailed(s.Spec.Type, "init", s.ObjectMeta.Name)
			wrapError := fmt.Errorf("failed to save lock keyprefix: %s", err.Error())
			return NewInitError(InitComponentFailure, fName, wrapError)
		}

		// when placement address list is not empty, set specified actor store.
		if len(a.runtimeConfig.PlacementAddresses) != 0 {
			// set specified actor store if "actorStateStore" is true in the spec.
			actorStoreSpecified := props[actorStateStore]
			if actorStoreSpecified == "true" {
				a.actorStateStoreLock.Lock()
				if a.actorStateStoreName == "" {
					log.Infof("detected actor state store: %s", s.ObjectMeta.Name)
					a.actorStateStoreName = s.ObjectMeta.Name
				} else if a.actorStateStoreName != s.ObjectMeta.Name {
					log.Fatalf("detected duplicate actor state store: %s", s.ObjectMeta.Name)
				}
				a.actorStateStoreLock.Unlock()
			}
		}
		diag.DefaultMonitoring.ComponentInitialized(s.Spec.Type)
	}

	return nil
}

func (a *DaprRuntime) getDeclarativeSubscriptions() []runtimePubsub.Subscription {
	var subs []runtimePubsub.Subscription

	switch a.runtimeConfig.Mode {
	case modes.KubernetesMode:
		subs = runtimePubsub.DeclarativeKubernetes(a.operatorClient, a.podName, a.namespace, log)
	case modes.StandaloneMode:
		subs = runtimePubsub.DeclarativeLocal(a.runtimeConfig.Standalone.ResourcesPath, log)
	}

	// only return valid subscriptions for this app id
	i := 0
	for _, s := range subs {
		keep := false
		if len(s.Scopes) == 0 {
			keep = true
		} else {
			for _, scope := range s.Scopes {
				if scope == a.runtimeConfig.ID {
					keep = true
					break
				}
			}
		}

		if keep {
			subs[i] = s
			i++
		}
	}
	return subs[:i]
}

func (a *DaprRuntime) getSubscriptions() ([]runtimePubsub.Subscription, error) {
	if a.subscriptions != nil {
		return a.subscriptions, nil
	}

	var (
		subscriptions []runtimePubsub.Subscription
		err           error
	)

	if a.appChannel == nil {
		log.Warn("app channel not initialized, make sure -app-port is specified if pubsub subscription is required")
		return subscriptions, nil
	}

	// handle app subscriptions
	if a.runtimeConfig.ApplicationProtocol == HTTPProtocol {
		subscriptions, err = runtimePubsub.GetSubscriptionsHTTP(a.appChannel, log, a.resiliency)
	} else if a.runtimeConfig.ApplicationProtocol == GRPCProtocol {
		var conn gogrpc.ClientConnInterface
		conn, err = a.grpc.GetAppClient()
		if err != nil {
			return nil, fmt.Errorf("error while getting app client: %w", err)
		}
		client := runtimev1pb.NewAppCallbackClient(conn)
		subscriptions, err = runtimePubsub.GetSubscriptionsGRPC(client, log, a.resiliency)
	}
	if err != nil {
		return nil, err
	}

	// handle declarative subscriptions
	ds := a.getDeclarativeSubscriptions()
	for _, s := range ds {
		skip := false

		// don't register duplicate subscriptions
		for _, sub := range subscriptions {
			if sub.PubsubName == s.PubsubName && sub.Topic == s.Topic {
				log.Warnf("two identical subscriptions found (sources: declarative, app endpoint). pubsubname: %s, topic: %s",
					s.PubsubName, s.Topic)
				skip = true
				break
			}
		}

		if !skip {
			subscriptions = append(subscriptions, s)
		}
	}

	a.subscriptions = subscriptions
	return subscriptions, nil
}

func (a *DaprRuntime) getTopicRoutes() (map[string]TopicRoutes, error) {
	if a.topicRoutes != nil {
		return a.topicRoutes, nil
	}

	topicRoutes := make(map[string]TopicRoutes)

	if a.appChannel == nil {
		log.Warn("app channel not initialized, make sure -app-port is specified if pubsub subscription is required")
		return topicRoutes, nil
	}

	subscriptions, err := a.getSubscriptions()
	if err != nil {
		return nil, err
	}

	for _, s := range subscriptions {
		if topicRoutes[s.PubsubName] == nil {
			topicRoutes[s.PubsubName] = TopicRoutes{}
		}

		topicRoutes[s.PubsubName][s.Topic] = TopicRouteElem{
			metadata:        s.Metadata,
			rules:           s.Rules,
			deadLetterTopic: s.DeadLetterTopic,
			bulkSubscribe:   s.BulkSubscribe,
		}
	}

	if len(topicRoutes) > 0 {
		for pubsubName, v := range topicRoutes {
			var topics string
			for topic := range v {
				if topics == "" {
					topics += topic
				} else {
					topics += " " + topic
				}
			}
			log.Infof("app is subscribed to the following topics: [%s] through pubsub=%s", topics, pubsubName)
		}
	}
	a.topicRoutes = topicRoutes
	return topicRoutes, nil
}

func (a *DaprRuntime) initPubSub(c componentsV1alpha1.Component) error {
	fName := c.LogName()
	pubSub, err := a.pubSubRegistry.Create(c.Spec.Type, c.Spec.Version, fName)
	if err != nil {
		diag.DefaultMonitoring.ComponentInitFailed(c.Spec.Type, "creation", c.ObjectMeta.Name)
		return NewInitError(CreateComponentFailure, fName, err)
	}

	baseMetadata := a.toBaseMetadata(c)
	properties := baseMetadata.Properties
	consumerID := strings.TrimSpace(properties["consumerID"])
	if consumerID == "" {
		consumerID = a.runtimeConfig.ID
	}
	properties["consumerID"] = consumerID

	err = pubSub.Init(context.TODO(), pubsub.Metadata{Base: baseMetadata})
	if err != nil {
		diag.DefaultMonitoring.ComponentInitFailed(c.Spec.Type, "init", c.ObjectMeta.Name)
		return NewInitError(InitComponentFailure, fName, err)
	}

	pubsubName := c.ObjectMeta.Name

	a.pubSubs[pubsubName] = pubsubItem{
		component:           pubSub,
		scopedSubscriptions: scopes.GetScopedTopics(scopes.SubscriptionScopes, a.runtimeConfig.ID, properties),
		scopedPublishings:   scopes.GetScopedTopics(scopes.PublishingScopes, a.runtimeConfig.ID, properties),
		allowedTopics:       scopes.GetAllowedTopics(properties),
		namespaceScoped:     metadataContainsNamespace(c.Spec.Metadata),
	}
	diag.DefaultMonitoring.ComponentInitialized(c.Spec.Type)

	return nil
}

// Publish is an adapter method for the runtime to pre-validate publish requests
// And then forward them to the Pub/Sub component.
// This method is used by the HTTP and gRPC APIs.
func (a *DaprRuntime) Publish(req *pubsub.PublishRequest) error {
	a.topicsLock.RLock()
	ps, ok := a.pubSubs[req.PubsubName]
	a.topicsLock.RUnlock()

	if !ok {
		return runtimePubsub.NotFoundError{PubsubName: req.PubsubName}
	}

	if allowed := a.isPubSubOperationAllowed(req.PubsubName, req.Topic, ps.scopedPublishings); !allowed {
		return runtimePubsub.NotAllowedError{Topic: req.Topic, ID: a.runtimeConfig.ID}
	}

	if ps.namespaceScoped {
		req.Topic = a.namespace + req.Topic
	}

	policyRunner := resiliency.NewRunner[any](a.ctx,
		a.resiliency.ComponentOutboundPolicy(req.PubsubName, resiliency.Pubsub),
	)
	_, err := policyRunner(func(ctx context.Context) (any, error) {
		return nil, ps.component.Publish(ctx, req)
	})
	return err
}

func (a *DaprRuntime) BulkPublish(req *pubsub.BulkPublishRequest) (pubsub.BulkPublishResponse, error) {
	// context.TODO() is used here as later on a context will have to be passed in for each publish separately
	ps, ok := a.pubSubs[req.PubsubName]
	if !ok {
		return pubsub.BulkPublishResponse{}, runtimePubsub.NotFoundError{PubsubName: req.PubsubName}
	}

	if allowed := a.isPubSubOperationAllowed(req.PubsubName, req.Topic, ps.scopedPublishings); !allowed {
		return pubsub.BulkPublishResponse{}, runtimePubsub.NotAllowedError{Topic: req.Topic, ID: a.runtimeConfig.ID}
	}
	policyDef := a.resiliency.ComponentOutboundPolicy(req.PubsubName, resiliency.Pubsub)
	if bulkPublisher, ok := ps.component.(pubsub.BulkPublisher); ok {
		return runtimePubsub.ApplyBulkPublishResiliency(context.TODO(), req, policyDef, bulkPublisher)
	}
	log.Debugf("pubsub %s does not implement the BulkPublish API; falling back to publishing messages individually", req.PubsubName)
	defaultBulkPublisher := runtimePubsub.NewDefaultBulkPublisher(ps.component)

	return runtimePubsub.ApplyBulkPublishResiliency(context.TODO(), req, policyDef, defaultBulkPublisher)
}

func metadataContainsNamespace(items []componentsV1alpha1.MetadataItem) bool {
	for _, c := range items {
		val := c.Value.String()
		if strings.Contains(val, "{namespace}") {
			return true
		}
	}
	return false
}

// Subscribe is used by APIs to start a subscription to a topic.
func (a *DaprRuntime) Subscribe(ctx context.Context, name string, routes map[string]TopicRouteElem) (err error) {
	_, ok := a.pubSubs[name]
	if !ok {
		return fmt.Errorf("pubsub component %s does not exist", name)
	}

	for topic, route := range routes {
		err = a.subscribeTopic(ctx, name, topic, route)
		if err != nil {
			return err
		}
	}

	return nil
}

// GetPubSub is an adapter method to find a pubsub by name.
func (a *DaprRuntime) GetPubSub(pubsubName string) pubsub.PubSub {
	ps, ok := a.pubSubs[pubsubName]
	if !ok {
		return nil
	}
	return ps.component
}

func (a *DaprRuntime) isPubSubOperationAllowed(pubsubName string, topic string, scopedTopics []string) bool {
	inAllowedTopics := false

	// first check if allowedTopics contain it
	if len(a.pubSubs[pubsubName].allowedTopics) > 0 {
		for _, t := range a.pubSubs[pubsubName].allowedTopics {
			if t == topic {
				inAllowedTopics = true
				break
			}
		}
		if !inAllowedTopics {
			return false
		}
	}
	if len(scopedTopics) == 0 {
		return true
	}

	// check if a granular scope has been applied
	allowedScope := false
	for _, t := range scopedTopics {
		if t == topic {
			allowedScope = true
			break
		}
	}
	return allowedScope
}

func (a *DaprRuntime) initNameResolution() error {
	var resolver nr.Resolver
	var err error
	resolverMetadata := nr.Metadata{}

	resolverName := a.globalConfig.Spec.NameResolutionSpec.Component
	resolverVersion := a.globalConfig.Spec.NameResolutionSpec.Version

	if resolverName == "" {
		switch a.runtimeConfig.Mode {
		case modes.KubernetesMode:
			resolverName = "kubernetes"
		case modes.StandaloneMode:
			resolverName = "mdns"
		default:
			fName := utils.ComponentLogName(resolverName, "nameResolution", resolverVersion)
			return NewInitError(InitComponentFailure, fName, fmt.Errorf("unable to determine name resolver for %s mode", string(a.runtimeConfig.Mode)))
		}
	}

	if resolverVersion == "" {
		resolverVersion = components.FirstStableVersion
	}

	fName := utils.ComponentLogName(resolverName, "nameResolution", resolverVersion)
	resolver, err = a.nameResolutionRegistry.Create(resolverName, resolverVersion, fName)
	resolverMetadata.Name = resolverName
	resolverMetadata.Configuration = a.globalConfig.Spec.NameResolutionSpec.Configuration
	resolverMetadata.Properties = map[string]string{
		nr.DaprHTTPPort: strconv.Itoa(a.runtimeConfig.HTTPPort),
		nr.DaprPort:     strconv.Itoa(a.runtimeConfig.InternalGRPCPort),
		nr.AppPort:      strconv.Itoa(a.runtimeConfig.ApplicationPort),
		nr.HostAddress:  a.hostAddress,
		nr.AppID:        a.runtimeConfig.ID,
		// TODO - change other nr components to use above properties (specifically MDNS component)
		nr.MDNSInstanceName:    a.runtimeConfig.ID,
		nr.MDNSInstanceAddress: a.hostAddress,
		nr.MDNSInstancePort:    strconv.Itoa(a.runtimeConfig.InternalGRPCPort),
	}

	if err != nil {
		diag.DefaultMonitoring.ComponentInitFailed("nameResolution", "creation", resolverName)
		return NewInitError(CreateComponentFailure, fName, err)
	}

	if err = resolver.Init(resolverMetadata); err != nil {
		diag.DefaultMonitoring.ComponentInitFailed("nameResolution", "init", resolverName)
		return NewInitError(InitComponentFailure, fName, err)
	}

	a.nameResolver = resolver

	log.Infof("Initialized name resolution to %s", resolverName)
	return nil
}

func (a *DaprRuntime) publishMessageHTTP(ctx context.Context, msg *pubsubSubscribedMessage) error {
	cloudEvent := msg.cloudEvent

	var span trace.Span

	req := invokev1.NewInvokeMethodRequest(msg.path).
		WithHTTPExtension(nethttp.MethodPost, "").
		WithRawDataBytes(msg.data).
		WithContentType(contenttype.CloudEventContentType).
		WithCustomHTTPMetadata(msg.metadata)
	defer req.Close()

	iTraceID := cloudEvent[pubsub.TraceParentField]
	if iTraceID == nil {
		iTraceID = cloudEvent[pubsub.TraceIDField]
	}
	if iTraceID != nil {
		traceID := iTraceID.(string)
		sc, _ := diag.SpanContextFromW3CString(traceID)
		ctx, span = diag.StartInternalCallbackSpan(ctx, "pubsub/"+msg.topic, sc, a.globalConfig.Spec.TracingSpec)
	}

	start := time.Now()
	resp, err := a.appChannel.InvokeMethod(ctx, req)
	elapsed := diag.ElapsedSince(start)

	if err != nil {
		diag.DefaultComponentMonitoring.PubsubIngressEvent(ctx, msg.pubsub, strings.ToLower(string(pubsub.Retry)), msg.topic, elapsed)
		return fmt.Errorf("error from app channel while sending pub/sub event to app: %w", err)
	}
	defer resp.Close()

	statusCode := int(resp.Status().Code)

	if span != nil {
		m := diag.ConstructSubscriptionSpanAttributes(msg.topic)
		diag.AddAttributesToSpan(span, m)
		diag.UpdateSpanStatusFromHTTPStatus(span, statusCode)
		span.End()
	}

	if (statusCode >= 200) && (statusCode <= 299) {
		// Any 2xx is considered a success.
		var appResponse pubsub.AppResponse
		err := json.NewDecoder(resp.RawData()).Decode(&appResponse)
		if err != nil {
			log.Debugf("skipping status check due to error parsing result from pub/sub event %v", cloudEvent[pubsub.IDField])
			diag.DefaultComponentMonitoring.PubsubIngressEvent(ctx, msg.pubsub, strings.ToLower(string(pubsub.Success)), msg.topic, elapsed)
			return nil //nolint:nilerr
		}

		switch appResponse.Status {
		case "":
			// Consider empty status field as success
			fallthrough
		case pubsub.Success:
			diag.DefaultComponentMonitoring.PubsubIngressEvent(ctx, msg.pubsub, strings.ToLower(string(pubsub.Success)), msg.topic, elapsed)
			return nil
		case pubsub.Retry:
			diag.DefaultComponentMonitoring.PubsubIngressEvent(ctx, msg.pubsub, strings.ToLower(string(pubsub.Retry)), msg.topic, elapsed)
			return fmt.Errorf("RETRY status returned from app while processing pub/sub event %v", cloudEvent[pubsub.IDField])
		case pubsub.Drop:
			diag.DefaultComponentMonitoring.PubsubIngressEvent(ctx, msg.pubsub, strings.ToLower(string(pubsub.Drop)), msg.topic, elapsed)
			log.Warnf("DROP status returned from app while processing pub/sub event %v", cloudEvent[pubsub.IDField])
			return nil
		}
		// Consider unknown status field as error and retry
		diag.DefaultComponentMonitoring.PubsubIngressEvent(ctx, msg.pubsub, strings.ToLower(string(pubsub.Retry)), msg.topic, elapsed)
		return fmt.Errorf("unknown status returned from app while processing pub/sub event %v: %v", cloudEvent[pubsub.IDField], appResponse.Status)
	}

	body, _ := resp.RawDataFull()
	if statusCode == nethttp.StatusNotFound {
		// These are errors that are not retriable, for now it is just 404 but more status codes can be added.
		// When adding/removing an error here, check if that is also applicable to GRPC since there is a mapping between HTTP and GRPC errors:
		// https://cloud.google.com/apis/design/errors#handling_errors
		log.Errorf("non-retriable error returned from app while processing pub/sub event %v: %s. status code returned: %v", cloudEvent[pubsub.IDField], body, statusCode)
		diag.DefaultComponentMonitoring.PubsubIngressEvent(ctx, msg.pubsub, strings.ToLower(string(pubsub.Drop)), msg.topic, elapsed)
		return nil
	}

	// Every error from now on is a retriable error.
	errMsg := fmt.Sprintf("retriable error returned from app while processing pub/sub event %v, topic: %v, body: %s. status code returned: %v", cloudEvent[pubsub.IDField], cloudEvent[pubsub.TopicField], body, statusCode)
	log.Warnf(errMsg)
	diag.DefaultComponentMonitoring.PubsubIngressEvent(ctx, msg.pubsub, strings.ToLower(string(pubsub.Retry)), msg.topic, elapsed)
	return errors.New(errMsg)
}

func (a *DaprRuntime) publishMessageGRPC(ctx context.Context, msg *pubsubSubscribedMessage) error {
	cloudEvent := msg.cloudEvent

	envelope := &runtimev1pb.TopicEventRequest{
		Id:              extractCloudEventProperty(cloudEvent, pubsub.IDField),
		Source:          extractCloudEventProperty(cloudEvent, pubsub.SourceField),
		DataContentType: extractCloudEventProperty(cloudEvent, pubsub.DataContentTypeField),
		Type:            extractCloudEventProperty(cloudEvent, pubsub.TypeField),
		SpecVersion:     extractCloudEventProperty(cloudEvent, pubsub.SpecVersionField),
		Topic:           msg.topic,
		PubsubName:      msg.metadata[pubsubName],
		Path:            msg.path,
	}

	if data, ok := cloudEvent[pubsub.DataBase64Field]; ok && data != nil {
		if dataAsString, ok := data.(string); ok {
			decoded, decodeErr := base64.StdEncoding.DecodeString(dataAsString)
			if decodeErr != nil {
				log.Debugf("unable to base64 decode cloudEvent field data_base64: %s", decodeErr)
				diag.DefaultComponentMonitoring.PubsubIngressEvent(ctx, msg.pubsub, strings.ToLower(string(pubsub.Retry)), msg.topic, 0)

				return decodeErr
			}

			envelope.Data = decoded
		} else {
			diag.DefaultComponentMonitoring.PubsubIngressEvent(ctx, msg.pubsub, strings.ToLower(string(pubsub.Retry)), msg.topic, 0)
			return ErrUnexpectedEnvelopeData
		}
	} else if data, ok := cloudEvent[pubsub.DataField]; ok && data != nil {
		envelope.Data = nil

		if contenttype.IsStringContentType(envelope.DataContentType) {
			switch v := data.(type) {
			case string:
				envelope.Data = []byte(v)
			case []byte:
				envelope.Data = v
			default:
				diag.DefaultComponentMonitoring.PubsubIngressEvent(ctx, msg.pubsub, strings.ToLower(string(pubsub.Retry)), msg.topic, 0)
				return ErrUnexpectedEnvelopeData
			}
		} else if contenttype.IsJSONContentType(envelope.DataContentType) || contenttype.IsCloudEventContentType(envelope.DataContentType) {
			envelope.Data, _ = json.Marshal(data)
		}
	}

	var span trace.Span
	iTraceID := cloudEvent[pubsub.TraceParentField]
	if iTraceID == nil {
		iTraceID = cloudEvent[pubsub.TraceIDField]
	}
	if iTraceID != nil {
		if traceID, ok := iTraceID.(string); ok {
			sc, _ := diag.SpanContextFromW3CString(traceID)
			spanName := fmt.Sprintf("pubsub/%s", msg.topic)

			// no ops if trace is off
			ctx, span = diag.StartInternalCallbackSpan(ctx, spanName, sc, a.globalConfig.Spec.TracingSpec)
			// span is nil if tracing is disabled (sampling rate is 0)
			if span != nil {
				ctx = diag.SpanContextToGRPCMetadata(ctx, span.SpanContext())
			}
		} else {
			log.Warnf("ignored non-string traceid value: %v", iTraceID)
		}
	}

	extensions, extensionsErr := extractCloudEventExtensions(cloudEvent)
	if extensionsErr != nil {
		diag.DefaultComponentMonitoring.PubsubIngressEvent(ctx, msg.pubsub, strings.ToLower(string(pubsub.Retry)), msg.topic, 0)
		return extensionsErr
	}
	envelope.Extensions = extensions

	ctx = invokev1.WithCustomGRPCMetadata(ctx, msg.metadata)

	conn, err := a.grpc.GetAppClient()
	if err != nil {
		return fmt.Errorf("error while getting app client: %w", err)
	}
	clientV1 := runtimev1pb.NewAppCallbackClient(conn)

	start := time.Now()
	res, err := clientV1.OnTopicEvent(ctx, envelope)
	elapsed := diag.ElapsedSince(start)

	if span != nil {
		m := diag.ConstructSubscriptionSpanAttributes(envelope.Topic)
		diag.AddAttributesToSpan(span, m)
		diag.UpdateSpanStatusFromGRPCError(span, err)
		span.End()
	}

	if err != nil {
		errStatus, hasErrStatus := status.FromError(err)
		if hasErrStatus && (errStatus.Code() == codes.Unimplemented) {
			// DROP
			log.Warnf("non-retriable error returned from app while processing pub/sub event %v: %s", cloudEvent[pubsub.IDField], err)
			diag.DefaultComponentMonitoring.PubsubIngressEvent(ctx, msg.pubsub, strings.ToLower(string(pubsub.Drop)), msg.topic, elapsed)

			return nil
		}

		err = fmt.Errorf("error returned from app while processing pub/sub event %v: %w", cloudEvent[pubsub.IDField], err)
		log.Debug(err)
		diag.DefaultComponentMonitoring.PubsubIngressEvent(ctx, msg.pubsub, strings.ToLower(string(pubsub.Retry)), msg.topic, elapsed)

		// on error from application, return error for redelivery of event
		return err
	}

	switch res.GetStatus() {
	case runtimev1pb.TopicEventResponse_SUCCESS: //nolint:nosnakecase
		// on uninitialized status, this is the case it defaults to as an uninitialized status defaults to 0 which is
		// success from protobuf definition
		diag.DefaultComponentMonitoring.PubsubIngressEvent(ctx, msg.pubsub, strings.ToLower(string(pubsub.Success)), msg.topic, elapsed)
		return nil
	case runtimev1pb.TopicEventResponse_RETRY: //nolint:nosnakecase
		diag.DefaultComponentMonitoring.PubsubIngressEvent(ctx, msg.pubsub, strings.ToLower(string(pubsub.Retry)), msg.topic, elapsed)
		return fmt.Errorf("RETRY status returned from app while processing pub/sub event %v", cloudEvent[pubsub.IDField])
	case runtimev1pb.TopicEventResponse_DROP: //nolint:nosnakecase
		log.Warnf("DROP status returned from app while processing pub/sub event %v", cloudEvent[pubsub.IDField])
		diag.DefaultComponentMonitoring.PubsubIngressEvent(ctx, msg.pubsub, strings.ToLower(string(pubsub.Drop)), msg.topic, elapsed)

		return nil
	}

	// Consider unknown status field as error and retry
	diag.DefaultComponentMonitoring.PubsubIngressEvent(ctx, msg.pubsub, strings.ToLower(string(pubsub.Retry)), msg.topic, elapsed)
	return fmt.Errorf("unknown status returned from app while processing pub/sub event %v: %v", cloudEvent[pubsub.IDField], res.GetStatus())
}

func extractCloudEventExtensions(cloudEvent map[string]interface{}) (*structpb.Struct, error) {
	// Assemble Cloud Event Extensions:
	// Create copy of the cloud event with duplicated data removed

	extensions := map[string]interface{}{}
	for key, value := range cloudEvent {
		if !cloudEventDuplicateKeys.Has(key) {
			extensions[key] = value
		}
	}
	extensionsStruct := structpb.Struct{}
	extensionBytes, jsonMarshalErr := json.Marshal(extensions)
	if jsonMarshalErr != nil {
		return &extensionsStruct, fmt.Errorf("Error processing internal cloud event data: unable to marshal cloudEvent extensions: %s", jsonMarshalErr)
	}

	protoUnmarshalErr := protojson.Unmarshal(extensionBytes, &extensionsStruct)
	if protoUnmarshalErr != nil {
		return &extensionsStruct, fmt.Errorf("Error processing internal cloud event data: unable to unmarshal cloudEvent extensions to proto struct: %s", protoUnmarshalErr)
	}
	return &extensionsStruct, nil
}

func extractCloudEventProperty(cloudEvent map[string]interface{}, property string) string {
	if cloudEvent == nil {
		return ""
	}
	iValue, ok := cloudEvent[property]
	if ok {
		if value, ok := iValue.(string); ok {
			return value
		}
	}

	return ""
}

func (a *DaprRuntime) initActors() error {
	err := actors.ValidateHostEnvironment(a.runtimeConfig.mtlsEnabled, a.runtimeConfig.Mode, a.namespace)
	if err != nil {
		return NewInitError(InitFailure, "actors", err)
	}
	a.actorStateStoreLock.Lock()
	defer a.actorStateStoreLock.Unlock()
	if a.actorStateStoreName == "" {
		log.Info("actors: state store is not configured - this is okay for clients but services with hosted actors will fail to initialize!")
	}
	actorConfig := actors.NewConfig(actors.ConfigOpts{
		HostAddress:        a.hostAddress,
		AppID:              a.runtimeConfig.ID,
		PlacementAddresses: a.runtimeConfig.PlacementAddresses,
		Port:               a.runtimeConfig.InternalGRPCPort,
		Namespace:          a.namespace,
		AppConfig:          a.appConfig,
	})

	act := actors.NewActors(actors.ActorsOpts{
		StateStore:       a.stateStores[a.actorStateStoreName],
		AppChannel:       a.appChannel,
		GRPCConnectionFn: a.grpc.GetGRPCConnection,
		Config:           actorConfig,
		CertChain:        a.runtimeConfig.CertChain,
		TracingSpec:      a.globalConfig.Spec.TracingSpec,
		Resiliency:       a.resiliency,
		StateStoreName:   a.actorStateStoreName,
	})
	err = act.Init()
	if err == nil {
		a.actor = act
		return nil
	}
	return NewInitError(InitFailure, "actors", err)
}

func (a *DaprRuntime) getAuthorizedComponents(components []componentsV1alpha1.Component) []componentsV1alpha1.Component {
	authorized := make([]componentsV1alpha1.Component, len(components))

	i := 0
	for _, c := range components {
		if a.isComponentAuthorized(c) {
			authorized[i] = c
			i++
		}
	}
	return authorized[0:i]
}

func (a *DaprRuntime) isComponentAuthorized(component componentsV1alpha1.Component) bool {
	for _, auth := range a.componentAuthorizers {
		if !auth(component) {
			return false
		}
	}
	return true
}

func (a *DaprRuntime) namespaceComponentAuthorizer(component componentsV1alpha1.Component) bool {
	if a.namespace == "" || component.ObjectMeta.Namespace == "" || (a.namespace != "" && component.ObjectMeta.Namespace == a.namespace) {
		return component.IsAppScoped(a.runtimeConfig.ID)
	}

	return false
}

func (a *DaprRuntime) loadComponents(opts *runtimeOpts) error {
	var loader components.ComponentLoader

	switch a.runtimeConfig.Mode {
	case modes.KubernetesMode:
		loader = components.NewKubernetesComponents(a.runtimeConfig.Kubernetes, a.namespace, a.operatorClient, a.podName)
	case modes.StandaloneMode:
		loader = components.NewLocalComponents(a.runtimeConfig.Standalone.ResourcesPath...)
	default:
		return nil
	}

	log.Info("Loading components…")
	comps, err := loader.LoadComponents()
	if err != nil {
		return err
	}

	authorizedComps := a.getAuthorizedComponents(comps)

	a.componentsLock.Lock()
	a.components = authorizedComps
	a.componentsLock.Unlock()

	// Iterate through the list twice
	// First, we look for secret stores and load those, then all other components
	// Sure, we could sort the list of authorizedComps... but this is simpler and most certainly faster
	for _, comp := range authorizedComps {
		if strings.HasPrefix(comp.Spec.Type, string(components.CategorySecretStore)+".") {
			log.Debug("Found component: " + comp.LogName())
			a.pendingComponents <- comp
		}
	}
	for _, comp := range authorizedComps {
		if !strings.HasPrefix(comp.Spec.Type, string(components.CategorySecretStore)+".") {
			log.Debug("Found component: " + comp.LogName())
			a.pendingComponents <- comp
		}
	}

	return nil
}

func (a *DaprRuntime) appendOrReplaceComponents(component componentsV1alpha1.Component) {
	a.componentsLock.Lock()
	defer a.componentsLock.Unlock()

	replaced := false
	for i, c := range a.components {
		if c.Spec.Type == component.Spec.Type && c.ObjectMeta.Name == component.Name {
			a.components[i] = component
			replaced = true
			break
		}
	}

	if !replaced {
		a.components = append(a.components, component)
	}
}

func (a *DaprRuntime) extractComponentCategory(component componentsV1alpha1.Component) components.Category {
	for _, category := range componentCategoriesNeedProcess {
		if strings.HasPrefix(component.Spec.Type, string(category)+".") {
			return category
		}
	}
	return ""
}

func (a *DaprRuntime) processComponents() {
	for comp := range a.pendingComponents {
		if comp.Name == "" {
			continue
		}

		err := a.processComponentAndDependents(comp)
		if err != nil {
			e := fmt.Sprintf("process component %s error: %s", comp.Name, err.Error())
			if !comp.Spec.IgnoreErrors {
				log.Warnf("Error processing component, daprd process will exit gracefully")
				a.Shutdown(a.runtimeConfig.GracefulShutdownDuration)
				log.Fatalf(e)
			}
			log.Errorf(e)
		}
	}
}

func (a *DaprRuntime) flushOutstandingComponents() {
	log.Info("Waiting for all outstanding components to be processed")
	// We flush by sending a no-op component. Since the processComponents goroutine only reads one component at a time,
	// We know that once the no-op component is read from the channel, all previous components will have been fully processed.
	a.pendingComponents <- componentsV1alpha1.Component{}
	log.Info("All outstanding components processed")
}

func (a *DaprRuntime) processComponentAndDependents(comp componentsV1alpha1.Component) error {
	log.Debug("Loading component: " + comp.LogName())
	res := a.preprocessOneComponent(&comp)
	if res.unreadyDependency != "" {
		a.pendingComponentDependents[res.unreadyDependency] = append(a.pendingComponentDependents[res.unreadyDependency], comp)
		return nil
	}

	compCategory := a.extractComponentCategory(comp)
	if compCategory == "" {
		// the category entered is incorrect, return error
		return fmt.Errorf("incorrect type %s", comp.Spec.Type)
	}

	ch := make(chan error, 1)

	timeout, err := time.ParseDuration(comp.Spec.InitTimeout)
	if err != nil {
		timeout = defaultComponentInitTimeout
	}

	go func() {
		ch <- a.doProcessOneComponent(compCategory, comp)
	}()

	select {
	case err := <-ch:
		if err != nil {
			return err
		}
	case <-time.After(timeout):
		diag.DefaultMonitoring.ComponentInitFailed(comp.Spec.Type, "init", comp.ObjectMeta.Name)
		err := fmt.Errorf("init timeout for component %s exceeded after %s", comp.Name, timeout.String())
		return NewInitError(InitComponentFailure, comp.LogName(), err)
	}

	log.Info("Component loaded: " + comp.LogName())
	a.appendOrReplaceComponents(comp)
	diag.DefaultMonitoring.ComponentLoaded()

	dependency := componentDependency(compCategory, comp.Name)
	if deps, ok := a.pendingComponentDependents[dependency]; ok {
		delete(a.pendingComponentDependents, dependency)
		for _, dependent := range deps {
			if err := a.processComponentAndDependents(dependent); err != nil {
				return err
			}
		}
	}

	return nil
}

func (a *DaprRuntime) doProcessOneComponent(category components.Category, comp componentsV1alpha1.Component) error {
	switch category {
	case components.CategoryBindings:
		return a.initBinding(comp)
	case components.CategoryPubSub:
		return a.initPubSub(comp)
	case components.CategorySecretStore:
		return a.initSecretStore(comp)
	case components.CategoryStateStore:
		return a.initState(comp)
	case components.CategoryConfiguration:
		return a.initConfiguration(comp)
	case components.CategoryLock:
		return a.initLock(comp)
	case components.CategoryWorkflow:
		return a.initWorkflowComponent(comp)
	}
	return nil
}

func (a *DaprRuntime) preprocessOneComponent(comp *componentsV1alpha1.Component) componentPreprocessRes {
	var unreadySecretsStore string
	*comp, unreadySecretsStore = a.processComponentSecrets(*comp)
	if unreadySecretsStore != "" {
		return componentPreprocessRes{
			unreadyDependency: componentDependency(components.CategorySecretStore, unreadySecretsStore),
		}
	}
	return componentPreprocessRes{}
}

func (a *DaprRuntime) stopActor() {
	if a.actor != nil {
		log.Info("Shutting down actor")
		a.actor.Stop()
	}
}

func (a *DaprRuntime) stopWorkflow() {
	if a.workflowEngine != nil && a.workflowEngine.IsRunning {
		log.Info("Shutting down workflow engine")
		a.workflowEngine.Stop(context.TODO())
	}
}

// shutdownOutputComponents allows for a graceful shutdown of all runtime internal operations of components that are not source of more work.
// These are all components except input bindings and pubsub.
func (a *DaprRuntime) shutdownOutputComponents() error {
	log.Info("Shutting down all remaining components")
	var merr error

	// Close components if they implement `io.Closer`
	for name, component := range a.secretStores {
		closeComponent(component, "secret store "+name, &merr)
	}
	for name, component := range a.stateStores {
		closeComponent(component, "state store "+name, &merr)
	}
	for name, component := range a.lockStores {
		closeComponent(component, "lock store "+name, &merr)
	}
	for name, component := range a.configurationStores {
		closeComponent(component, "configuration store "+name, &merr)
	}
	for name, component := range a.workflowComponents {
		closeComponent(component, "workflow "+name, &merr)
	}
	// Close output bindings
	// Input bindings are closed when a.ctx is canceled
	for name, component := range a.outputBindings {
		closeComponent(component, "output binding "+name, &merr)
	}
	// Close pubsub publisher
	// The subscriber part is closed when a.ctx is canceled
	for name, pubSub := range a.pubSubs {
		if pubSub.component == nil {
			continue
		}
		closeComponent(pubSub.component, "pub sub "+name, &merr)
	}
	closeComponent(a.nameResolver, "name resolver", &merr)

	return merr
}

func closeComponent(component any, logmsg string, merr *error) {
	if closer, ok := component.(io.Closer); ok && closer != nil {
		if err := closer.Close(); err != nil {
			err = fmt.Errorf("error closing %s: %w", logmsg, err)
			*merr = multierror.Append(*merr, err)
			log.Warn(err)
		}
	}
}

// ShutdownWithWait will gracefully stop runtime and wait outstanding operations.
func (a *DaprRuntime) ShutdownWithWait() {
	// Another shutdown signal causes an instant shutdown and interrupts the graceful shutdown
	go func() {
		<-ShutdownSignal()
		log.Warn("Received another shutdown signal - shutting down right away")
		os.Exit(0)
	}()

	a.Shutdown(a.runtimeConfig.GracefulShutdownDuration)
	os.Exit(0)
}

func (a *DaprRuntime) cleanSocket() {
	if a.runtimeConfig.UnixDomainSocket != "" {
		for _, s := range []string{"http", "grpc"} {
			os.Remove(fmt.Sprintf("%s/dapr-%s-%s.socket", a.runtimeConfig.UnixDomainSocket, a.runtimeConfig.ID, s))
		}
	}
}

func (a *DaprRuntime) Shutdown(duration time.Duration) {
	// If the shutdown has already been invoked, do nothing
	if !a.running.CompareAndSwap(true, false) {
		return
	}

	// Ensure the Unix socket file is removed if a panic occurs.
	defer a.cleanSocket()
	log.Info("Dapr shutting down")
	log.Info("Stopping PubSub subscribers and input bindings")
	a.stopSubscriptions()
	a.stopReadingFromBindings()

	// shutdown workflow if it's running
	a.stopWorkflow()

	log.Info("Initiating actor shutdown")
	a.stopActor()

	log.Infof("Holding shutdown for %s to allow graceful stop of outstanding operations", duration.String())
	<-time.After(duration)

	log.Info("Stopping Dapr APIs")
	for _, closer := range a.apiClosers {
		if err := closer.Close(); err != nil {
			log.Warnf("Error closing API: %v", err)
		}
	}
	a.stopTrace()
	a.shutdownOutputComponents()
	a.cancel()
	a.shutdownC <- nil
}

// SetRunning updates the value of the running flag.
// This method is used by tests in dapr/components-contrib.
func (a *DaprRuntime) SetRunning(val bool) {
	a.running.Store(val)
}

// WaitUntilShutdown waits until the Shutdown() method is done.
// This method is used by tests in dapr/components-contrib.
func (a *DaprRuntime) WaitUntilShutdown() error {
	return <-a.shutdownC
}

// Returns the component updated with the secrets applied.
// If the component references a secret store that hasn't been loaded yet, it returns the name of the secret store component as second returned value.
func (a *DaprRuntime) processComponentSecrets(component componentsV1alpha1.Component) (componentsV1alpha1.Component, string) {
	cache := map[string]secretstores.GetSecretResponse{}

	for i, m := range component.Spec.Metadata {
		if m.SecretKeyRef.Name == "" {
			continue
		}

		secretStoreName := a.authSecretStoreOrDefault(component)
<<<<<<< HEAD
		secretStore := a.getSecretStore(secretStoreName)
		if secretStore == nil {
			log.Warnf("Component %s references a secret store that isn't loaded: %s", component.Name, secretStoreName)
			return component, secretStoreName
		}
=======
>>>>>>> 2071dc1e

		// If running in Kubernetes and have an operator client, do not fetch secrets from the Kubernetes secret store as they will be populated by the operator.
		// Instead, base64 decode the secret values into their real self.
		if a.operatorClient != nil && secretStoreName == secretstoresLoader.BuiltinKubernetesSecretStore {
			var jsonVal string
			err := json.Unmarshal(m.Value.Raw, &jsonVal)
			if err != nil {
				log.Errorf("Error decoding secret: %v", err)
				continue
			}

			dec, err := base64.StdEncoding.DecodeString(jsonVal)
			if err != nil {
				log.Errorf("Error decoding secret: %v", err)
				continue
			}

			m.Value = componentsV1alpha1.DynamicValue{
				JSON: v1.JSON{
					Raw: dec,
				},
			}

			component.Spec.Metadata[i] = m
			continue
		}

		secretStore := a.getSecretStore(secretStoreName)
		if secretStore == nil {
			log.Warnf("component %s references a secret store that isn't loaded: %s", component.Name, secretStoreName)
			return component, secretStoreName
		}

		resp, ok := cache[m.SecretKeyRef.Name]
		if !ok {
			// TODO: cascade context.
			r, err := secretStore.GetSecret(context.TODO(), secretstores.GetSecretRequest{
				Name: m.SecretKeyRef.Name,
				Metadata: map[string]string{
					"namespace": component.ObjectMeta.Namespace,
				},
			})
			if err != nil {
				log.Errorf("Error getting secret: %v", err)
				continue
			}
			resp = r
		}

		// Use the SecretKeyRef.Name key if SecretKeyRef.Key is not given
		secretKeyName := m.SecretKeyRef.Key
		if secretKeyName == "" {
			secretKeyName = m.SecretKeyRef.Name
		}

		val, ok := resp.Data[secretKeyName]
		if ok {
			component.Spec.Metadata[i].Value = componentsV1alpha1.DynamicValue{
				JSON: v1.JSON{
					Raw: []byte(val),
				},
			}
		}

		cache[m.SecretKeyRef.Name] = resp
	}
	return component, ""
}

func (a *DaprRuntime) authSecretStoreOrDefault(comp componentsV1alpha1.Component) string {
	if comp.SecretStore == "" {
		switch a.runtimeConfig.Mode {
		case modes.KubernetesMode:
			return "kubernetes"
		}
	}
	return comp.SecretStore
}

func (a *DaprRuntime) getSecretStore(storeName string) secretstores.SecretStore {
	if storeName == "" {
		return nil
	}
	return a.secretStores[storeName]
}

func (a *DaprRuntime) blockUntilAppIsReady() {
	if a.runtimeConfig.ApplicationPort <= 0 {
		return
	}

	log.Infof("application protocol: %s. waiting on port %v.  This will block until the app is listening on that port.", string(a.runtimeConfig.ApplicationProtocol), a.runtimeConfig.ApplicationPort)

	stopCh := ShutdownSignal()
	defer signal.Stop(stopCh)
	for {
		select {
		case <-stopCh:
			// Cause a shutdown
			a.ShutdownWithWait()
			return
		case <-a.ctx.Done():
			// Return
			return
		default:
			// nop - continue execution
		}
		conn, _ := net.DialTimeout("tcp", "127.0.0.1:"+strconv.Itoa(a.runtimeConfig.ApplicationPort), time.Millisecond*500)
		if conn != nil {
			conn.Close()
			break
		}
		// prevents overwhelming the OS with open connections
		time.Sleep(time.Millisecond * 50)
	}

	log.Infof("application discovered on port %v", a.runtimeConfig.ApplicationPort)
}

func (a *DaprRuntime) loadAppConfiguration() {
	if a.appChannel == nil {
		return
	}

	appConfig, err := a.appChannel.GetAppConfig()
	if err != nil {
		return
	}

	if appConfig != nil {
		a.appConfig = *appConfig
		log.Info("Application configuration loaded")
	}
}

func (a *DaprRuntime) createAppChannel() (err error) {
	if a.runtimeConfig.ApplicationPort == 0 {
		log.Warn("App channel is not initialized. Did you configure an app-port?")
		return nil
	}

	var ch channel.AppChannel
	switch a.runtimeConfig.ApplicationProtocol {
	case GRPCProtocol:
		ch, err = a.grpc.GetAppChannel()
		if err != nil {
			return err
		}
	case HTTPProtocol:
		pipeline, err := a.buildAppHTTPPipeline()
		if err != nil {
			return err
		}
		ch, err = httpChannel.CreateLocalChannel(a.runtimeConfig.ApplicationPort, a.runtimeConfig.MaxConcurrency, pipeline, a.globalConfig.Spec.TracingSpec, a.runtimeConfig.AppSSL, a.runtimeConfig.MaxRequestBodySize, a.runtimeConfig.ReadBufferSize)
		if err != nil {
			return err
		}
		ch.(*httpChannel.Channel).SetAppHealthCheckPath(a.runtimeConfig.AppHealthCheckHTTPPath)
	default:
		return fmt.Errorf("cannot create app channel for protocol %s", a.runtimeConfig.ApplicationProtocol)
	}

	a.appChannel = ch

	return nil
}

func (a *DaprRuntime) appendBuiltinSecretStore() {
	if a.runtimeConfig.DisableBuiltinK8sSecretStore {
		return
	}

	switch a.runtimeConfig.Mode {
	case modes.KubernetesMode:
		// Preload Kubernetes secretstore
		a.pendingComponents <- componentsV1alpha1.Component{
			ObjectMeta: metav1.ObjectMeta{
				Name: secretstoresLoader.BuiltinKubernetesSecretStore,
			},
			Spec: componentsV1alpha1.ComponentSpec{
				Type:    "secretstores.kubernetes",
				Version: components.FirstStableVersion,
			},
		}
	}
}

func (a *DaprRuntime) initSecretStore(c componentsV1alpha1.Component) error {
	fName := c.LogName()
	secretStore, err := a.secretStoresRegistry.Create(c.Spec.Type, c.Spec.Version, fName)
	if err != nil {
		diag.DefaultMonitoring.ComponentInitFailed(c.Spec.Type, "creation", c.ObjectMeta.Name)
		return NewInitError(CreateComponentFailure, fName, err)
	}

	err = secretStore.Init(context.TODO(), secretstores.Metadata{Base: a.toBaseMetadata(c)})
	if err != nil {
		diag.DefaultMonitoring.ComponentInitFailed(c.Spec.Type, "init", c.ObjectMeta.Name)
		return NewInitError(InitComponentFailure, fName, err)
	}

	a.secretStores[c.ObjectMeta.Name] = secretStore
	diag.DefaultMonitoring.ComponentInitialized(c.Spec.Type)
	return nil
}

func (a *DaprRuntime) convertMetadataItemsToProperties(items []componentsV1alpha1.MetadataItem) map[string]string {
	properties := map[string]string{}
	for _, c := range items {
		val := c.Value.String()
		for strings.Contains(val, "{uuid}") {
			val = strings.Replace(val, "{uuid}", uuid.New().String(), 1)
		}
		for strings.Contains(val, "{podName}") {
			if a.podName == "" {
				log.Fatalf("failed to parse metadata: property %s refers to {podName} but podName is not set", c.Name)
			}
			val = strings.Replace(val, "{podName}", a.podName, 1)
		}
		for strings.Contains(val, "{namespace}") {
			val = strings.Replace(val, "{namespace}", fmt.Sprintf("%s.%s", a.namespace, a.runtimeConfig.ID), 1)
		}
		for strings.Contains(val, "{appID}") {
			val = strings.Replace(val, "{appID}", a.runtimeConfig.ID, 1)
		}
		properties[c.Name] = val
	}
	return properties
}

func (a *DaprRuntime) toBaseMetadata(c componentsV1alpha1.Component) contribMetadata.Base {
	return contribMetadata.Base{
		Properties: a.convertMetadataItemsToProperties(c.Spec.Metadata),
		Name:       c.Name,
	}
}

func (a *DaprRuntime) getComponent(componentType string, name string) (componentsV1alpha1.Component, bool) {
	a.componentsLock.RLock()
	defer a.componentsLock.RUnlock()

	for i, c := range a.components {
		if c.Spec.Type == componentType && c.ObjectMeta.Name == name {
			return a.components[i], true
		}
	}
	return componentsV1alpha1.Component{}, false
}

func (a *DaprRuntime) getComponents() []componentsV1alpha1.Component {
	a.componentsLock.RLock()
	defer a.componentsLock.RUnlock()

	comps := make([]componentsV1alpha1.Component, len(a.components))
	copy(comps, a.components)
	return comps
}

func (a *DaprRuntime) getComponentsCapabilitesMap() map[string][]string {
	capabilities := make(map[string][]string)
	for key, store := range a.stateStores {
		features := store.Features()
		stateStoreCapabilities := featureTypeToString(features)
		if state.FeatureETag.IsPresent(features) && state.FeatureTransactional.IsPresent(features) {
			stateStoreCapabilities = append(stateStoreCapabilities, "ACTOR")
		}
		capabilities[key] = stateStoreCapabilities
	}
	for key, pubSubItem := range a.pubSubs {
		features := pubSubItem.component.Features()
		capabilities[key] = featureTypeToString(features)
	}
	for key := range a.inputBindings {
		capabilities[key] = []string{"INPUT_BINDING"}
	}
	for key := range a.outputBindings {
		if val, found := capabilities[key]; found {
			capabilities[key] = append(val, "OUTPUT_BINDING")
		} else {
			capabilities[key] = []string{"OUTPUT_BINDING"}
		}
	}
	for key, store := range a.secretStores {
		features := store.Features()
		capabilities[key] = featureTypeToString(features)
	}
	return capabilities
}

// converts components Features from FeatureType to string
func featureTypeToString(features interface{}) []string {
	featureStr := make([]string, 0)
	switch reflect.TypeOf(features).Kind() {
	case reflect.Slice:
		val := reflect.ValueOf(features)
		for i := 0; i < val.Len(); i++ {
			featureStr = append(featureStr, val.Index(i).String())
		}
	}
	return featureStr
}

func (a *DaprRuntime) establishSecurity(sentryAddress string) error {
	if !a.runtimeConfig.mtlsEnabled {
		log.Info("mTLS is disabled. Skipping certificate request and tls validation")
		return nil
	}
	if sentryAddress == "" {
		return errors.New("sentryAddress cannot be empty")
	}
	log.Info("mTLS enabled. creating sidecar authenticator")

	auth, err := security.GetSidecarAuthenticator(sentryAddress, a.runtimeConfig.CertChain)
	if err != nil {
		return err
	}
	a.authenticator = auth
	a.grpc.SetAuthenticator(auth)

	log.Info("authenticator created")

	diag.DefaultMonitoring.MTLSInitCompleted()
	return nil
}

func componentDependency(compCategory components.Category, name string) string {
	return fmt.Sprintf("%s:%s", compCategory, name)
}

func (a *DaprRuntime) startSubscriptions() {
	// Clean any previous state
	if a.pubsubCancel != nil {
		a.stopSubscriptions() // Stop all subscriptions
	}

	// PubSub subscribers are stopped via cancellation of the main runtime's context
	a.pubsubCtx, a.pubsubCancel = context.WithCancel(a.ctx)
	a.topicCtxCancels = map[string]context.CancelFunc{}
	for pubsubName := range a.pubSubs {
		if err := a.beginPubSub(pubsubName); err != nil {
			log.Errorf("error occurred while beginning pubsub %s: %v", pubsubName, err)
		}
	}
}

// Stop subscriptions to all topics and cleans the cached topics
func (a *DaprRuntime) stopSubscriptions() {
	if a.pubsubCtx == nil || a.pubsubCtx.Err() != nil { // no pubsub to stop
		return
	}
	if a.pubsubCancel != nil {
		a.pubsubCancel() // Stop all subscriptions by canceling the subscription context
	}

	// Remove all contexts that are specific to each component (which have been canceled already by canceling pubsubCtx)
	a.topicCtxCancels = nil

	// Delete the cached topics and routes
	a.topicRoutes = nil
}

func (a *DaprRuntime) startReadingFromBindings() (err error) {
	if a.appChannel == nil {
		return errors.New("app channel not initialized")
	}

	// Clean any previous state
	if a.inputBindingsCancel != nil {
		a.inputBindingsCancel()
	}

	// Input bindings are stopped via cancellation of the main runtime's context
	a.inputBindingsCtx, a.inputBindingsCancel = context.WithCancel(a.ctx)

	for name, binding := range a.inputBindings {
		isSubscribed, err := a.isAppSubscribedToBinding(name)
		if err != nil {
			return err
		}
		if !isSubscribed {
			log.Infof("app has not subscribed to binding %s.", name)
			continue
		}

		err = a.readFromBinding(a.inputBindingsCtx, name, binding)
		if err != nil {
			log.Errorf("error reading from input binding %s: %s", name, err)
			continue
		}
	}
	return nil
}

func (a *DaprRuntime) stopReadingFromBindings() {
	if a.inputBindingsCancel != nil {
		a.inputBindingsCancel()
	}

	a.inputBindingsCtx = nil
	a.inputBindingsCancel = nil
}

// Returns "componentName||topicName", which is used as key for some maps
func pubsubTopicKey(componentName, topicName string) string {
	return componentName + "||" + topicName
}

func createGRPCManager(runtimeConfig *Config, globalConfig *config.Configuration) *grpc.Manager {
	grpcAppChannelConfig := &grpc.AppChannelConfig{}
	if globalConfig != nil {
		grpcAppChannelConfig.TracingSpec = globalConfig.Spec.TracingSpec
	}
	if runtimeConfig != nil {
		grpcAppChannelConfig.Port = runtimeConfig.ApplicationPort
		grpcAppChannelConfig.MaxConcurrency = runtimeConfig.MaxConcurrency
		grpcAppChannelConfig.SSLEnabled = runtimeConfig.AppSSL
		grpcAppChannelConfig.MaxRequestBodySizeMB = runtimeConfig.MaxRequestBodySize
		grpcAppChannelConfig.ReadBufferSizeKB = runtimeConfig.ReadBufferSize
	}

	m := grpc.NewGRPCManager(runtimeConfig.Mode, grpcAppChannelConfig)
	m.StartCollector()
	return m
}

func (a *DaprRuntime) stopTrace() {
	if a.tracerProvider == nil {
		return
	}
	// Flush and shutdown the tracing provider.
	shutdownCtx, shutdownCancel := context.WithCancel(a.ctx)
	defer shutdownCancel()
	if err := a.tracerProvider.ForceFlush(shutdownCtx); err != nil && !errors.Is(err, context.Canceled) {
		log.Warnf("error flushing tracing provider: %v", err)
	}

	if err := a.tracerProvider.Shutdown(shutdownCtx); err != nil && !errors.Is(err, context.Canceled) {
		log.Warnf("error shutting down tracing provider: %v", err)
	} else {
		a.tracerProvider = nil
	}
}

// ShutdownSignal returns a signal that receives a message when the app needs to shut down
func ShutdownSignal() chan os.Signal {
	stop := make(chan os.Signal, 1)
	signal.Notify(stop, syscall.SIGTERM, os.Interrupt)
	return stop
}<|MERGE_RESOLUTION|>--- conflicted
+++ resolved
@@ -2776,14 +2776,6 @@
 		}
 
 		secretStoreName := a.authSecretStoreOrDefault(component)
-<<<<<<< HEAD
-		secretStore := a.getSecretStore(secretStoreName)
-		if secretStore == nil {
-			log.Warnf("Component %s references a secret store that isn't loaded: %s", component.Name, secretStoreName)
-			return component, secretStoreName
-		}
-=======
->>>>>>> 2071dc1e
 
 		// If running in Kubernetes and have an operator client, do not fetch secrets from the Kubernetes secret store as they will be populated by the operator.
 		// Instead, base64 decode the secret values into their real self.
@@ -2813,7 +2805,7 @@
 
 		secretStore := a.getSecretStore(secretStoreName)
 		if secretStore == nil {
-			log.Warnf("component %s references a secret store that isn't loaded: %s", component.Name, secretStoreName)
+			log.Warnf("Component %s references a secret store that isn't loaded: %s", component.Name, secretStoreName)
 			return component, secretStoreName
 		}
 
