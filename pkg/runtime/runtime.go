/*
Copyright 2021 The Dapr Authors
Licensed under the Apache License, Version 2.0 (the "License");
you may not use this file except in compliance with the License.
You may obtain a copy of the License at
    http://www.apache.org/licenses/LICENSE-2.0
Unless required by applicable law or agreed to in writing, software
distributed under the License is distributed on an "AS IS" BASIS,
WITHOUT WARRANTIES OR CONDITIONS OF ANY KIND, either express or implied.
See the License for the specific language governing permissions and
limitations under the License.
*/

package runtime

import (
	"context"
	"encoding/base64"
	"encoding/json"
	"fmt"
	"io"
	"net"
	nethttp "net/http"
	"os"
	"reflect"
	"strconv"
	"strings"
	"sync"
	"time"

	"github.com/cenkalti/backoff/v4"
	"github.com/google/uuid"
	"github.com/hashicorp/go-multierror"
	"github.com/pkg/errors"
	"go.opentelemetry.io/otel/exporters/otlp/otlptrace"
	otlptracegrpc "go.opentelemetry.io/otel/exporters/otlp/otlptrace/otlptracegrpc"
	otlptracehttp "go.opentelemetry.io/otel/exporters/otlp/otlptrace/otlptracehttp"
	"go.opentelemetry.io/otel/exporters/zipkin"
	"go.opentelemetry.io/otel/sdk/resource"
	sdktrace "go.opentelemetry.io/otel/sdk/trace"
	semconv "go.opentelemetry.io/otel/semconv/v1.10.0"
	"go.opentelemetry.io/otel/trace"
	"google.golang.org/grpc/codes"
	"google.golang.org/grpc/status"
	"google.golang.org/protobuf/types/known/emptypb"
	v1 "k8s.io/apiextensions-apiserver/pkg/apis/apiextensions/v1"
	metav1 "k8s.io/apimachinery/pkg/apis/meta/v1"

	"github.com/dapr/components-contrib/bindings"
	"github.com/dapr/components-contrib/configuration"
	"github.com/dapr/components-contrib/contenttype"
	"github.com/dapr/components-contrib/lock"
	contribMetadata "github.com/dapr/components-contrib/metadata"
	"github.com/dapr/components-contrib/middleware"
	nr "github.com/dapr/components-contrib/nameresolution"
	"github.com/dapr/components-contrib/pubsub"
	"github.com/dapr/components-contrib/secretstores"
	"github.com/dapr/components-contrib/state"
	configurationLoader "github.com/dapr/dapr/pkg/components/configuration"
	lockLoader "github.com/dapr/dapr/pkg/components/lock"
	"github.com/dapr/dapr/pkg/resiliency"
	"github.com/dapr/kit/logger"

	"github.com/dapr/dapr/pkg/actors"
	componentsV1alpha1 "github.com/dapr/dapr/pkg/apis/components/v1alpha1"
	"github.com/dapr/dapr/pkg/channel"
	httpChannel "github.com/dapr/dapr/pkg/channel/http"
	"github.com/dapr/dapr/pkg/components"
	bindingsLoader "github.com/dapr/dapr/pkg/components/bindings"
	httpMiddlewareLoader "github.com/dapr/dapr/pkg/components/middleware/http"
	nrLoader "github.com/dapr/dapr/pkg/components/nameresolution"
	pubsubLoader "github.com/dapr/dapr/pkg/components/pubsub"
	secretstoresLoader "github.com/dapr/dapr/pkg/components/secretstores"
	stateLoader "github.com/dapr/dapr/pkg/components/state"
	"github.com/dapr/dapr/pkg/config"
	diag "github.com/dapr/dapr/pkg/diagnostics"
	diagUtils "github.com/dapr/dapr/pkg/diagnostics/utils"
	"github.com/dapr/dapr/pkg/encryption"
	"github.com/dapr/dapr/pkg/grpc"
	"github.com/dapr/dapr/pkg/http"
	"github.com/dapr/dapr/pkg/messaging"
	invokev1 "github.com/dapr/dapr/pkg/messaging/v1"
	httpMiddleware "github.com/dapr/dapr/pkg/middleware/http"
	"github.com/dapr/dapr/pkg/modes"
	"github.com/dapr/dapr/pkg/operator/client"
	commonv1pb "github.com/dapr/dapr/pkg/proto/common/v1"
	operatorv1pb "github.com/dapr/dapr/pkg/proto/operator/v1"
	runtimev1pb "github.com/dapr/dapr/pkg/proto/runtime/v1"
	runtimePubsub "github.com/dapr/dapr/pkg/runtime/pubsub"
	"github.com/dapr/dapr/pkg/runtime/security"
	"github.com/dapr/dapr/pkg/scopes"
	"github.com/dapr/dapr/utils"
)

const (
	actorStateStore = "actorStateStore"

	// output bindings concurrency.
	bindingsConcurrencyParallel   = "parallel"
	bindingsConcurrencySequential = "sequential"
	pubsubName                    = "pubsubName"

	// hot reloading is currently unsupported, but
	// setting this environment variable restores the
	// partial hot reloading support for k8s.
	hotReloadingEnvVar = "DAPR_ENABLE_HOT_RELOADING"
)

type ComponentCategory string

const (
	bindingsComponent               ComponentCategory = "bindings"
	pubsubComponent                 ComponentCategory = "pubsub"
	secretStoreComponent            ComponentCategory = "secretstores"
	stateComponent                  ComponentCategory = "state"
	middlewareComponent             ComponentCategory = "middleware"
	configurationComponent          ComponentCategory = "configuration"
	lockComponent                   ComponentCategory = "lock"
	defaultComponentInitTimeout                       = time.Second * 5
	defaultGracefulShutdownDuration                   = time.Second * 5
)

var componentCategoriesNeedProcess = []ComponentCategory{
	bindingsComponent,
	pubsubComponent,
	secretStoreComponent,
	stateComponent,
	middlewareComponent,
	configurationComponent,
	lockComponent,
}

var log = logger.NewLogger("dapr.runtime")

// ErrUnexpectedEnvelopeData denotes that an unexpected data type
// was encountered when processing a cloud event's data property.
var ErrUnexpectedEnvelopeData = errors.New("unexpected data type encountered in envelope")

<<<<<<< HEAD
=======
type TopicRoutes map[string]TopicRouteElem

type TopicRouteElem struct {
	metadata        map[string]string
	rules           []*runtimePubsub.Rule
	deadLetterTopic string
}

>>>>>>> 032581df
// Type of function that determines if a component is authorized.
// The function receives the component and must return true if the component is authorized.
type ComponentAuthorizer func(component componentsV1alpha1.Component) bool

// DaprRuntime holds all the core components of the runtime.
type DaprRuntime struct {
	ctx                    context.Context
	cancel                 context.CancelFunc
	runtimeConfig          *Config
	globalConfig           *config.Configuration
	accessControlList      *config.AccessControlList
	componentsLock         *sync.RWMutex
	components             []componentsV1alpha1.Component
	grpc                   *grpc.Manager
	appChannel             channel.AppChannel
	appConfig              config.ApplicationConfig
	directMessaging        messaging.DirectMessaging
	stateStoreRegistry     stateLoader.Registry
	secretStoresRegistry   secretstoresLoader.Registry
	nameResolutionRegistry nrLoader.Registry
	stateStores            map[string]state.Store
	actor                  actors.Actors
	bindingsRegistry       bindingsLoader.Registry
	subscribeBindingList   []string
	inputBindings          map[string]bindings.InputBinding
	outputBindings         map[string]bindings.OutputBinding
	inputBindingsCtx       context.Context
	inputBindingsCancel    context.CancelFunc
	secretStores           map[string]secretstores.SecretStore
	pubSubRegistry         pubsubLoader.Registry
	pubSubs                map[string]pubsubItem // Key is "componentName"
	nameResolver           nr.Resolver
	httpMiddlewareRegistry httpMiddlewareLoader.Registry
	hostAddress            string
	actorStateStoreName    string
	actorStateStoreLock    *sync.RWMutex
	authenticator          security.Authenticator
	namespace              string
	podName                string
	daprHTTPAPI            http.API
	operatorClient         operatorv1pb.OperatorClient
	pubsubCtx              context.Context
	pubsubCancel           context.CancelFunc
	topicsLock             *sync.Mutex
	topicRoutes            map[string]runtime_pubsub.Subscription // Key is "componentName||topicName"
	topicCtxCancels        map[string]context.CancelFunc          // Key is "componentName||topicName"
	inputBindingRoutes     map[string]string
	shutdownC              chan error
	apiClosers             []io.Closer
	componentAuthorizers   []ComponentAuthorizer

	secretsConfiguration map[string]config.SecretsScope

	configurationStoreRegistry configurationLoader.Registry
	configurationStores        map[string]configuration.Store

	lockStoreRegistry lockLoader.Registry
	lockStores        map[string]lock.Store

	pendingComponents          chan componentsV1alpha1.Component
	pendingComponentDependents map[string][]componentsV1alpha1.Component

	proxy messaging.Proxy

	resiliency resiliency.Provider

	tracerProvider *sdktrace.TracerProvider
}

type ComponentsCallback func(components ComponentRegistry) error

type ComponentRegistry struct {
	Actors          actors.Actors
	DirectMessaging messaging.DirectMessaging
	StateStores     map[string]state.Store
	InputBindings   map[string]bindings.InputBinding
	OutputBindings  map[string]bindings.OutputBinding
	SecretStores    map[string]secretstores.SecretStore
	PubSubs         map[string]pubsub.PubSub
}

type componentPreprocessRes struct {
	unreadyDependency string
}

type pubsubSubscribedMessage struct {
	cloudEvent map[string]interface{}
	data       []byte
	topic      string
	metadata   map[string]string
	path       string
	pubsub     string
}

type pubsubItem struct {
	component           pubsub.PubSub
	scopedSubscriptions []string
	scopedPublishings   []string
	allowedTopics       []string
}

// NewDaprRuntime returns a new runtime with the given runtime config and global config.
func NewDaprRuntime(runtimeConfig *Config, globalConfig *config.Configuration, accessControlList *config.AccessControlList, resiliencyProvider resiliency.Provider) *DaprRuntime {
	ctx, cancel := context.WithCancel(context.Background())
	rt := &DaprRuntime{
		ctx:                    ctx,
		cancel:                 cancel,
		runtimeConfig:          runtimeConfig,
		globalConfig:           globalConfig,
		accessControlList:      accessControlList,
		componentsLock:         &sync.RWMutex{},
		components:             make([]componentsV1alpha1.Component, 0),
		actorStateStoreLock:    &sync.RWMutex{},
		grpc:                   grpc.NewGRPCManager(runtimeConfig.Mode),
		inputBindings:          map[string]bindings.InputBinding{},
		outputBindings:         map[string]bindings.OutputBinding{},
		secretStores:           map[string]secretstores.SecretStore{},
		stateStores:            map[string]state.Store{},
		pubSubs:                map[string]pubsubItem{},
		stateStoreRegistry:     stateLoader.NewRegistry(),
		bindingsRegistry:       bindingsLoader.NewRegistry(),
		pubSubRegistry:         pubsubLoader.NewRegistry(),
		secretStoresRegistry:   secretstoresLoader.NewRegistry(),
		nameResolutionRegistry: nrLoader.NewRegistry(),
		httpMiddlewareRegistry: httpMiddlewareLoader.NewRegistry(),

		topicsLock:                 &sync.Mutex{},
		inputBindingRoutes:         map[string]string{},
		secretsConfiguration:       map[string]config.SecretsScope{},
		configurationStoreRegistry: configurationLoader.NewRegistry(),
		configurationStores:        map[string]configuration.Store{},

		lockStoreRegistry: lockLoader.NewRegistry(),
		lockStores:        map[string]lock.Store{},

		pendingComponents:          make(chan componentsV1alpha1.Component),
		pendingComponentDependents: map[string][]componentsV1alpha1.Component{},
		shutdownC:                  make(chan error, 1),

		tracerProvider: nil,

		resiliency: resiliencyProvider,
	}

	rt.componentAuthorizers = []ComponentAuthorizer{rt.namespaceComponentAuthorizer}
	if globalConfig != nil && len(globalConfig.Spec.ComponentsSpec.Deny) > 0 {
		dl := newComponentDenyList(globalConfig.Spec.ComponentsSpec.Deny)
		rt.componentAuthorizers = append(rt.componentAuthorizers, dl.IsAllowed)
	}

	return rt
}

// Run performs initialization of the runtime with the runtime and global configurations.
func (a *DaprRuntime) Run(opts ...Option) error {
	start := time.Now()
	log.Infof("%s mode configured", a.runtimeConfig.Mode)
	log.Infof("app id: %s", a.runtimeConfig.ID)

	var o runtimeOpts
	for _, opt := range opts {
		opt(&o)
	}

	err := a.initRuntime(&o)
	if err != nil {
		return err
	}

	d := time.Since(start).Milliseconds()
	log.Infof("dapr initialized. Status: Running. Init Elapsed %vms", d)

	if a.daprHTTPAPI != nil {
		// gRPC server start failure is logged as Fatal in initRuntime method. Setting the status only when runtime is initialized.
		a.daprHTTPAPI.MarkStatusAsReady()
	}

	return nil
}

func (a *DaprRuntime) getNamespace() string {
	return os.Getenv("NAMESPACE")
}

func (a *DaprRuntime) getPodName() string {
	return os.Getenv("POD_NAME")
}

func (a *DaprRuntime) getOperatorClient() (operatorv1pb.OperatorClient, error) {
	if a.runtimeConfig.Mode == modes.KubernetesMode {
		client, _, err := client.GetOperatorClient(a.runtimeConfig.Kubernetes.ControlPlaneAddress, security.TLSServerName, a.runtimeConfig.CertChain)
		if err != nil {
			return nil, errors.Wrap(err, "error creating operator client")
		}
		return client, nil
	}
	return nil, nil
}

// setupTracing set up the trace exporters. Technically we don't need to pass `hostAddress` in,
// but we do so here to explicitly call out the dependency on having `hostAddress` computed.
func (a *DaprRuntime) setupTracing(hostAddress string, tpStore tracerProviderStore) error {
	// Register stdout trace exporter if user wants to debug requests or log as Info level.
	if a.globalConfig.Spec.TracingSpec.Stdout {
		tpStore.RegisterExporter(diagUtils.NewStdOutExporter())
	}

	// Register zipkin trace exporter if ZipkinSpec is specified
	if a.globalConfig.Spec.TracingSpec.Zipkin.EndpointAddress != "" {
		zipkinExporter, err := zipkin.New(a.globalConfig.Spec.TracingSpec.Zipkin.EndpointAddress)
		if err != nil {
			return err
		}
		tpStore.RegisterExporter(zipkinExporter)
	}

	// Register otel trace exporter if OtelSpec is specified
	if a.globalConfig.Spec.TracingSpec.Otel.EndpointAddress != "" && a.globalConfig.Spec.TracingSpec.Otel.Protocol != "" {
		endpoint := a.globalConfig.Spec.TracingSpec.Otel.EndpointAddress
		protocol := a.globalConfig.Spec.TracingSpec.Otel.Protocol
		if protocol != "http" && protocol != "grpc" {
			return fmt.Errorf("invalid protocol %v provided for Otel endpoint", protocol)
		}
		isSecure := a.globalConfig.Spec.TracingSpec.Otel.IsSecure

		var client otlptrace.Client
		if protocol == "http" {
			clientOptions := []otlptracehttp.Option{otlptracehttp.WithEndpoint(endpoint)}
			if !isSecure {
				clientOptions = append(clientOptions, otlptracehttp.WithInsecure())
			}
			client = otlptracehttp.NewClient(clientOptions...)
		} else {
			clientOptions := []otlptracegrpc.Option{otlptracegrpc.WithEndpoint(endpoint)}
			if !isSecure {
				clientOptions = append(clientOptions, otlptracegrpc.WithInsecure())
			}
			client = otlptracegrpc.NewClient(clientOptions...)
		}
		otelExporter, err := otlptrace.New(context.Background(), client)
		if err != nil {
			return err
		}
		tpStore.RegisterExporter(otelExporter)
	}

	// Register a resource
	r := resource.NewWithAttributes(
		semconv.SchemaURL,
		semconv.ServiceNameKey.String(a.runtimeConfig.ID),
	)

	tpStore.RegisterResource(r)

	// Register a trace sampler based on Sampling settings
	tpStore.RegisterSampler(diagUtils.TraceSampler(a.globalConfig.Spec.TracingSpec.SamplingRate))

	tpStore.RegisterTracerProvider()

	return nil
}

func (a *DaprRuntime) initRuntime(opts *runtimeOpts) error {
	a.namespace = a.getNamespace()

	// Initialize metrics only if MetricSpec is enabled.
	if a.globalConfig.Spec.MetricSpec.Enabled {
		if err := diag.InitMetrics(a.runtimeConfig.ID, a.namespace); err != nil {
			log.Errorf("failed to initialize metrics: %v", err)
		}
	}

	err := a.establishSecurity(a.runtimeConfig.SentryServiceAddress)
	if err != nil {
		return err
	}
	a.podName = a.getPodName()
	a.operatorClient, err = a.getOperatorClient()
	if err != nil {
		return err
	}

	if a.hostAddress, err = utils.GetHostAddress(); err != nil {
		return errors.Wrap(err, "failed to determine host address")
	}
	if err = a.setupTracing(a.hostAddress, newOpentelemetryTracerProviderStore()); err != nil {
		return errors.Wrap(err, "failed to setup tracing")
	}
	// Register and initialize name resolution for service discovery.
	a.nameResolutionRegistry.Register(opts.nameResolutions...)
	err = a.initNameResolution()
	if err != nil {
		log.Warnf("failed to init name resolution: %s", err)
	}

	a.pubSubRegistry.Register(opts.pubsubs...)
	a.secretStoresRegistry.Register(opts.secretStores...)
	a.stateStoreRegistry.Register(opts.states...)
	a.configurationStoreRegistry.Register(opts.configurations...)
	a.bindingsRegistry.RegisterInputBindings(opts.inputBindings...)
	a.bindingsRegistry.RegisterOutputBindings(opts.outputBindings...)
	a.httpMiddlewareRegistry.Register(opts.httpMiddleware...)
	a.lockStoreRegistry.Register(opts.locks...)

	go a.processComponents()

	if _, ok := os.LookupEnv(hotReloadingEnvVar); ok {
		log.Debug("starting to watch component updates")
		err = a.beginComponentsUpdates()
		if err != nil {
			log.Warnf("failed to watch component updates: %s", err)
		}
	}

	a.appendBuiltinSecretStore()
	err = a.loadComponents(opts)
	if err != nil {
		log.Warnf("failed to load components: %s", err)
	}

	a.flushOutstandingComponents()

	pipeline, err := a.buildHTTPPipeline()
	if err != nil {
		log.Warnf("failed to build HTTP pipeline: %s", err)
	}

	// Setup allow/deny list for secrets
	a.populateSecretsConfiguration()

	// Start proxy
	a.initProxy()

	// Create and start internal and external gRPC servers
	grpcAPI := a.getGRPCAPI()

	err = a.startGRPCAPIServer(grpcAPI, a.runtimeConfig.APIGRPCPort)
	if err != nil {
		log.Fatalf("failed to start API gRPC server: %s", err)
	}
	if a.runtimeConfig.UnixDomainSocket != "" {
		log.Info("API gRPC server is running on a unix domain socket")
	} else {
		log.Infof("API gRPC server is running on port %v", a.runtimeConfig.APIGRPCPort)
	}

	// Start HTTP Server
	err = a.startHTTPServer(a.runtimeConfig.HTTPPort, a.runtimeConfig.PublicPort, a.runtimeConfig.ProfilePort, a.runtimeConfig.AllowedOrigins, pipeline)
	if err != nil {
		log.Fatalf("failed to start HTTP server: %s", err)
	}
	if a.runtimeConfig.UnixDomainSocket != "" {
		log.Info("http server is running on a unix domain socket")
	} else {
		log.Infof("http server is running on port %v", a.runtimeConfig.HTTPPort)
	}
	log.Infof("The request body size parameter is: %v", a.runtimeConfig.MaxRequestBodySize)

	err = a.startGRPCInternalServer(grpcAPI, a.runtimeConfig.InternalGRPCPort)
	if err != nil {
		log.Fatalf("failed to start internal gRPC server: %s", err)
	}
	log.Infof("internal gRPC server is running on port %v", a.runtimeConfig.InternalGRPCPort)

	if a.daprHTTPAPI != nil {
		a.daprHTTPAPI.MarkStatusAsOutboundReady()
	}

	a.blockUntilAppIsReady()

	err = a.createAppChannel()
	if err != nil {
		log.Warnf("failed to open %s channel to app: %s", string(a.runtimeConfig.ApplicationProtocol), err)
	}
	a.daprHTTPAPI.SetAppChannel(a.appChannel)
	grpcAPI.SetAppChannel(a.appChannel)

	a.loadAppConfiguration()

	a.initDirectMessaging(a.nameResolver)

	a.daprHTTPAPI.SetDirectMessaging(a.directMessaging)
	grpcAPI.SetDirectMessaging(a.directMessaging)

	if len(a.runtimeConfig.PlacementAddresses) != 0 {
		err = a.initActors()
		if err != nil {
			log.Warnf("failed to init actors: %v", err)
		} else {
			a.daprHTTPAPI.SetActorRuntime(a.actor)
			grpcAPI.SetActorRuntime(a.actor)
		}
	}

	if opts.componentsCallback != nil {
		pubsubs := make(map[string]pubsub.PubSub, len(a.pubSubs))
		for k, v := range a.pubSubs {
			pubsubs[k] = v.component
		}
		if err = opts.componentsCallback(ComponentRegistry{
			Actors:          a.actor,
			DirectMessaging: a.directMessaging,
			StateStores:     a.stateStores,
			InputBindings:   a.inputBindings,
			OutputBindings:  a.outputBindings,
			SecretStores:    a.secretStores,
			PubSubs:         pubsubs,
		}); err != nil {
			log.Fatalf("failed to register components with callback: %s", err)
		}
	}

	a.startSubscriptions()
	err = a.startReadingFromBindings()
	if err != nil {
		log.Warnf("failed to read from bindings: %s ", err)
	}
	return nil
}

func (a *DaprRuntime) populateSecretsConfiguration() {
	// Populate in a map for easy lookup by store name.
	for _, scope := range a.globalConfig.Spec.Secrets.Scopes {
		a.secretsConfiguration[scope.StoreName] = scope
	}
}

func (a *DaprRuntime) buildHTTPPipeline() (httpMiddleware.Pipeline, error) {
	var handlers []httpMiddleware.Middleware

	if a.globalConfig != nil {
		for i := 0; i < len(a.globalConfig.Spec.HTTPPipelineSpec.Handlers); i++ {
			middlewareSpec := a.globalConfig.Spec.HTTPPipelineSpec.Handlers[i]
			component, exists := a.getComponent(middlewareSpec.Type, middlewareSpec.Name)
			if !exists {
				return httpMiddleware.Pipeline{}, errors.Errorf("couldn't find middleware component with name %s and type %s/%s",
					middlewareSpec.Name,
					middlewareSpec.Type,
					middlewareSpec.Version)
			}
			handler, err := a.httpMiddlewareRegistry.Create(middlewareSpec.Type, middlewareSpec.Version,
				middleware.Metadata{Properties: a.convertMetadataItemsToProperties(component.Spec.Metadata)})
			if err != nil {
				return httpMiddleware.Pipeline{}, err
			}
			log.Infof("enabled %s/%s http middleware", middlewareSpec.Type, middlewareSpec.Version)
			handlers = append(handlers, handler)
		}
	}
	return httpMiddleware.Pipeline{Handlers: handlers}, nil
}

func (a *DaprRuntime) initBinding(c componentsV1alpha1.Component) error {
	if a.bindingsRegistry.HasOutputBinding(c.Spec.Type, c.Spec.Version) {
		if err := a.initOutputBinding(c); err != nil {
			log.Errorf("failed to init output bindings: %s", err)
			return err
		}
	}

	if a.bindingsRegistry.HasInputBinding(c.Spec.Type, c.Spec.Version) {
		if err := a.initInputBinding(c); err != nil {
			log.Errorf("failed to init input bindings: %s", err)
			return err
		}
	}
	return nil
}

func (a *DaprRuntime) sendToDeadLetter(name string, msg *pubsub.NewMessage, deadLetterTopic string) (err error) {
	req := &pubsub.PublishRequest{
		Data:        msg.Data,
		PubsubName:  name,
		Topic:       deadLetterTopic,
		Metadata:    msg.Metadata,
		ContentType: msg.ContentType,
	}

	err = a.Publish(req)
	if err != nil {
		log.Errorf("error sending message to dead letter, origin topic: %s dead letter topic %s err: %w", msg.Topic, deadLetterTopic, err)
		return err
	}
	return nil
}

func (a *DaprRuntime) subscribeTopic(parentCtx context.Context, subscription *runtime_pubsub.Subscription) error {
	subKey := pubsubTopicKey(subscription.PubsubName, subscription.Topic)

	allowed := a.isPubSubOperationAllowed(subscription.PubsubName, subscription.Topic, a.pubSubs[subscription.PubsubName].scopedSubscriptions)
	if !allowed {
		return fmt.Errorf("subscription to topic '%s' on pubsub '%s' is not allowed", subscription.Topic, subscription.PubsubName)
	}

	if a.topicRoutes == nil {
		// Topics have not been initialized yet
		return errors.New("topic routes have not been initialized yet")
	}

	log.Debugf("subscribing to topic='%s' on pubsub='%s'", subscription.Topic, subscription.PubsubName)

	if _, ok := a.topicCtxCancels[subKey]; ok {
		return fmt.Errorf("cannot subscribe to topic '%s' on pubsub '%s': the subscription already exists", subscription.Topic, subscription.PubsubName)
	}

	ctx, cancel := context.WithCancel(parentCtx)
	policy := a.resiliency.ComponentInboundPolicy(ctx, subscription.PubsubName)
	err := a.pubSubs[subscription.PubsubName].component.Subscribe(ctx, pubsub.SubscribeRequest{
		Topic:    subscription.Topic,
		Metadata: subscription.Metadata,
	}, func(ctx context.Context, msg *pubsub.NewMessage) error {
		if msg.Metadata == nil {
			msg.Metadata = make(map[string]string, 1)
		}

		msg.Metadata[pubsubName] = subscription.PubsubName

<<<<<<< HEAD
		rawPayload, err := contrib_metadata.IsRawPayload(subscription.Metadata)
=======
		rawPayload, err := contribMetadata.IsRawPayload(route.metadata)
>>>>>>> 032581df
		if err != nil {
			log.Errorf("error deserializing pubsub metadata: %s", err)
			if subscription.DeadLetterTopic != "" {
				if dlqErr := a.sendToDeadLetter(subscription.PubsubName, msg, subscription.DeadLetterTopic); dlqErr == nil {
					// dlq has been configured and message is successfully sent to dlq.
					diag.DefaultComponentMonitoring.PubsubIngressEvent(ctx, pubsubName, strings.ToLower(string(pubsub.Drop)), msg.Topic, 0)
					return nil
				}
			}
			diag.DefaultComponentMonitoring.PubsubIngressEvent(ctx, pubsubName, strings.ToLower(string(pubsub.Retry)), msg.Topic, 0)
			return err
		}

		var cloudEvent map[string]interface{}
		data := msg.Data
		if rawPayload {
			cloudEvent = pubsub.FromRawPayload(msg.Data, msg.Topic, subscription.PubsubName)
			data, err = json.Marshal(cloudEvent)
			if err != nil {
				log.Errorf("error serializing cloud event in pubsub %s and topic %s: %s", subscription.PubsubName, msg.Topic, err)
				if subscription.DeadLetterTopic != "" {
					if dlqErr := a.sendToDeadLetter(subscription.PubsubName, msg, subscription.DeadLetterTopic); dlqErr == nil {
						// dlq has been configured and message is successfully sent to dlq.
						diag.DefaultComponentMonitoring.PubsubIngressEvent(ctx, pubsubName, strings.ToLower(string(pubsub.Drop)), msg.Topic, 0)
						return nil
					}
				}
				diag.DefaultComponentMonitoring.PubsubIngressEvent(ctx, pubsubName, strings.ToLower(string(pubsub.Retry)), msg.Topic, 0)
				return err
			}
		} else {
			err = json.Unmarshal(msg.Data, &cloudEvent)
			if err != nil {
				log.Errorf("error deserializing cloud event in pubsub %s and topic %s: %s", subscription.PubsubName, msg.Topic, err)
				if subscription.DeadLetterTopic != "" {
					if dlqErr := a.sendToDeadLetter(subscription.PubsubName, msg, subscription.DeadLetterTopic); dlqErr == nil {
						// dlq has been configured and message is successfully sent to dlq.
						diag.DefaultComponentMonitoring.PubsubIngressEvent(ctx, pubsubName, strings.ToLower(string(pubsub.Drop)), msg.Topic, 0)
						return nil
					}
				}
				diag.DefaultComponentMonitoring.PubsubIngressEvent(ctx, pubsubName, strings.ToLower(string(pubsub.Retry)), msg.Topic, 0)
				return err
			}
		}

		if pubsub.HasExpired(cloudEvent) {
			log.Warnf("dropping expired pub/sub event %v as of %v", cloudEvent[pubsub.IDField], cloudEvent[pubsub.ExpirationField])
			diag.DefaultComponentMonitoring.PubsubIngressEvent(ctx, pubsubName, strings.ToLower(string(pubsub.Drop)), msg.Topic, 0)

			if subscription.DeadLetterTopic != "" {
				_ = a.sendToDeadLetter(subscription.PubsubName, msg, subscription.DeadLetterTopic)
			}
			return nil
		}

		routePath, shouldProcess, err := findMatchingRoute(subscription.Rules, cloudEvent)
		if err != nil {
			log.Errorf("error finding matching route for event %v in pubsub %s and topic %s: %s", cloudEvent[pubsub.IDField], subscription.PubsubName, msg.Topic, err)
			if subscription.DeadLetterTopic != "" {
				if dlqErr := a.sendToDeadLetter(subscription.PubsubName, msg, subscription.DeadLetterTopic); dlqErr == nil {
					// dlq has been configured and message is successfully sent to dlq.
					diag.DefaultComponentMonitoring.PubsubIngressEvent(ctx, pubsubName, strings.ToLower(string(pubsub.Drop)), msg.Topic, 0)
					return nil
				}
			}
			diag.DefaultComponentMonitoring.PubsubIngressEvent(ctx, pubsubName, strings.ToLower(string(pubsub.Retry)), msg.Topic, 0)
			return err
		}
		if !shouldProcess {
			// The event does not match any route specified so ignore it.
			log.Debugf("no matching route for event %v in pubsub %s and topic %s; skipping", cloudEvent[pubsub.IDField], subscription.PubsubName, msg.Topic)
			diag.DefaultComponentMonitoring.PubsubIngressEvent(ctx, pubsubName, strings.ToLower(string(pubsub.Drop)), msg.Topic, 0)
			if subscription.DeadLetterTopic != "" {
				_ = a.sendToDeadLetter(subscription.PubsubName, msg, subscription.DeadLetterTopic)
			}
			return nil
		}

		err = policy(func(ctx context.Context) error {
			psm := &pubsubSubscribedMessage{
				cloudEvent: cloudEvent,
				data:       data,
				topic:      msg.Topic,
				metadata:   msg.Metadata,
				path:       routePath,
				pubsub:     subscription.PubsubName,
			}
			switch a.runtimeConfig.ApplicationProtocol {
			case HTTPProtocol:
				return a.publishMessageHTTP(ctx, psm)
			case GRPCProtocol:
				return a.publishMessageGRPC(ctx, psm)
			default:
				return backoff.Permanent(errors.New("invalid application protocol"))
			}
		})
		if err != nil && err != context.Canceled {
			// Sending msg to dead letter queue.
			// If no DLQ is configured, return error for backwards compatibility (component-level retry).
			if subscription.DeadLetterTopic == "" {
				return err
			}
			_ = a.sendToDeadLetter(subscription.PubsubName, msg, subscription.DeadLetterTopic)
			return nil
		}
		return err
	})
	if err != nil {
		cancel()
		return fmt.Errorf("failed to subscribe to topic %s: %w", subscription.Topic, err)
	}

	a.topicCtxCancels[subKey] = cancel
	a.topicRoutes[subKey] = *subscription

	return nil
}

func (a *DaprRuntime) Unsubscribe(name string, topic string) ([]*commonv1pb.TopicSubscription, error) {
	a.topicsLock.Lock()
	defer a.topicsLock.Unlock()

	if a.topicRoutes == nil {
		// Topics have not been initialized yet
		return nil, errors.New("topic routes have not been initialized yet")
	}

	subKey := pubsubTopicKey(name, topic)
	cancel, ok := a.topicCtxCancels[subKey]
	if !ok {
		return nil, fmt.Errorf("cannot unsubscribe from topic '%s' on pubsub '%s': the subscription does not exist", topic, name)
	}

	if cancel != nil {
		cancel()
	}

	delete(a.topicCtxCancels, subKey)
	delete(a.topicRoutes, subKey)

	return a.doListSubscriptions(), nil
}

func (a *DaprRuntime) ListSubscriptions() ([]*commonv1pb.TopicSubscription, error) {
	a.topicsLock.Lock()
	defer a.topicsLock.Unlock()

	if a.topicRoutes == nil {
		// Topics have not been initialized yet
		return nil, errors.New("topic routes have not been initialized yet")
	}

	return a.doListSubscriptions(), nil
}

func (a *DaprRuntime) doListSubscriptions() []*commonv1pb.TopicSubscription {
	res := make([]*commonv1pb.TopicSubscription, len(a.topicRoutes))
	var i int
	for _, sub := range a.topicRoutes {
		res[i] = sub.ToProto()
		i++
	}
	return res
}

func (a *DaprRuntime) beginPubSub() {
	topicRoutes, err := a.getSubscriptions()
	if err != nil {
		// Log the error only
		log.Errorf("error occurred while getting pubsub subscriptions: %s", err)
		return
	}

	for k := range topicRoutes {
		sub := topicRoutes[k]
		_, err = a.doSubscribe(&sub)
		if err != nil {
			// Log the error only
			log.Errorf("error occurred while beginning pubsub for topic '%s' in component '%s': %s", sub.Topic, sub.PubsubName, err)
		}
	}
}

// findMatchingRoute selects the path based on routing rules. If there are
// no matching rules, the route-level path is used.
func findMatchingRoute(rules []*runtimePubsub.Rule, cloudEvent interface{}) (path string, shouldProcess bool, err error) {
	hasRules := len(rules) > 0
	if hasRules {
		data := map[string]interface{}{
			"event": cloudEvent,
		}
		rule, err := matchRoutingRule(rules, data)
		if err != nil {
			return "", false, err
		}
		if rule != nil {
			return rule.Path, true, nil
		}
	}

	return "", false, nil
}

func matchRoutingRule(rules []*runtimePubsub.Rule, data map[string]interface{}) (*runtimePubsub.Rule, error) {
	for _, rule := range rules {
		if rule.Match == nil {
			return rule, nil
		}
		iResult, err := rule.Match.Eval(data)
		if err != nil {
			return nil, err
		}
		result, ok := iResult.(bool)
		if !ok {
			return nil, errors.Errorf("the result of match expression %s was not a boolean", rule.Match)
		}

		if result {
			return rule, nil
		}
	}

	return nil, nil
}

func (a *DaprRuntime) initDirectMessaging(resolver nr.Resolver) {
	a.directMessaging = messaging.NewDirectMessaging(
		a.runtimeConfig.ID,
		a.namespace,
		a.runtimeConfig.InternalGRPCPort,
		a.runtimeConfig.Mode,
		a.appChannel,
		a.grpc.GetGRPCConnection,
		resolver,
		a.globalConfig.Spec.TracingSpec,
		a.runtimeConfig.MaxRequestBodySize,
		a.proxy,
		a.runtimeConfig.ReadBufferSize,
		a.runtimeConfig.StreamRequestBody,
		a.resiliency,
		config.IsFeatureEnabled(a.globalConfig.Spec.Features, config.Resiliency),
	)
}

func (a *DaprRuntime) initProxy() {
	a.proxy = messaging.NewProxy(a.grpc.GetGRPCConnection, a.runtimeConfig.ID,
		fmt.Sprintf("%s:%d", channel.DefaultChannelAddress, a.runtimeConfig.ApplicationPort), a.runtimeConfig.InternalGRPCPort, a.accessControlList, a.runtimeConfig.AppSSL, a.resiliency)

	log.Info("gRPC proxy enabled")
}

// begin components updates for kubernetes mode.
func (a *DaprRuntime) beginComponentsUpdates() error {
	if a.runtimeConfig.Mode != modes.KubernetesMode {
		return nil
	}

	go func() {
		parseAndUpdate := func(compRaw []byte) {
			var component componentsV1alpha1.Component
			if err := json.Unmarshal(compRaw, &component); err != nil {
				log.Warnf("error deserializing component: %s", err)
				return
			}

			if !a.isComponentAuthorized(component) {
				log.Debugf("received unauthorized component update, ignored. name: %s, type: %s/%s", component.ObjectMeta.Name, component.Spec.Type, component.Spec.Version)
				return
			}

			log.Debugf("received component update. name: %s, type: %s/%s", component.ObjectMeta.Name, component.Spec.Type, component.Spec.Version)
			updated := a.onComponentUpdated(component)
			if !updated {
				log.Info("component update skipped: .spec field unchanged")
			}
		}

		needList := false
		for {
			var stream operatorv1pb.Operator_ComponentUpdateClient //nolint:nosnakecase

			// Retry on stream error.
			backoff.Retry(func() error {
				var err error
				stream, err = a.operatorClient.ComponentUpdate(context.Background(), &operatorv1pb.ComponentUpdateRequest{
					Namespace: a.namespace,
					PodName:   a.podName,
				})
				if err != nil {
					log.Errorf("error from operator stream: %s", err)
					return err
				}
				return nil
			}, backoff.NewExponentialBackOff())

			if needList {
				// We should get all components again to avoid missing any updates during the failure time.
				backoff.Retry(func() error {
					resp, err := a.operatorClient.ListComponents(context.Background(), &operatorv1pb.ListComponentsRequest{
						Namespace: a.namespace,
					})
					if err != nil {
						log.Errorf("error listing components: %s", err)
						return err
					}

					comps := resp.GetComponents()
					for i := 0; i < len(comps); i++ {
						// avoid missing any updates during the init component time.
						go func(comp []byte) {
							parseAndUpdate(comp)
						}(comps[i])
					}

					return nil
				}, backoff.NewExponentialBackOff())
			}

			for {
				c, err := stream.Recv()
				if err != nil {
					// Retry on stream error.
					needList = true
					log.Errorf("error from operator stream: %s", err)
					break
				}

				parseAndUpdate(c.GetComponent())
			}
		}
	}()
	return nil
}

func (a *DaprRuntime) onComponentUpdated(component componentsV1alpha1.Component) bool {
	oldComp, exists := a.getComponent(component.Spec.Type, component.Name)
	newComp, _ := a.processComponentSecrets(component)

	if exists && reflect.DeepEqual(oldComp.Spec, newComp.Spec) {
		return false
	}

	a.pendingComponents <- component
	return true
}

func (a *DaprRuntime) sendBatchOutputBindingsParallel(to []string, data []byte) {
	for _, dst := range to {
		go func(name string) {
			_, err := a.sendToOutputBinding(name, &bindings.InvokeRequest{
				Data:      data,
				Operation: bindings.CreateOperation,
			})
			if err != nil {
				log.Error(err)
			}
		}(dst)
	}
}

func (a *DaprRuntime) sendBatchOutputBindingsSequential(to []string, data []byte) error {
	for _, dst := range to {
		_, err := a.sendToOutputBinding(dst, &bindings.InvokeRequest{
			Data:      data,
			Operation: bindings.CreateOperation,
		})
		if err != nil {
			return err
		}
	}
	return nil
}

func (a *DaprRuntime) sendToOutputBinding(name string, req *bindings.InvokeRequest) (*bindings.InvokeResponse, error) {
	if req.Operation == "" {
		return nil, errors.New("operation field is missing from request")
	}

	if binding, ok := a.outputBindings[name]; ok {
		ops := binding.Operations()
		for _, o := range ops {
			if o == req.Operation {
				var resp *bindings.InvokeResponse
				policy := a.resiliency.ComponentOutboundPolicy(a.ctx, name)
				err := policy(func(ctx context.Context) (err error) {
					resp, err = binding.Invoke(ctx, req)
					return err
				})
				return resp, err
			}
		}
		supported := make([]string, 0, len(ops))
		for _, o := range ops {
			supported = append(supported, string(o))
		}
		return nil, errors.Errorf("binding %s does not support operation %s. supported operations:%s", name, req.Operation, strings.Join(supported, " "))
	}
	return nil, errors.Errorf("couldn't find output binding %s", name)
}

func (a *DaprRuntime) onAppResponse(response *bindings.AppResponse) error {
	if len(response.State) > 0 {
		go func(reqs []state.SetRequest) {
			if a.stateStores != nil {
				policy := a.resiliency.ComponentOutboundPolicy(a.ctx, response.StoreName)
				err := policy(func(ctx context.Context) (err error) {
					return a.stateStores[response.StoreName].BulkSet(reqs)
				})
				if err != nil {
					log.Errorf("error saving state from app response: %s", err)
				}
			}
		}(response.State)
	}

	if len(response.To) > 0 {
		b, err := json.Marshal(&response.Data)
		if err != nil {
			return err
		}

		if response.Concurrency == bindingsConcurrencyParallel {
			a.sendBatchOutputBindingsParallel(response.To, b)
		} else {
			return a.sendBatchOutputBindingsSequential(response.To, b)
		}
	}

	return nil
}

func (a *DaprRuntime) sendBindingEventToApp(bindingName string, data []byte, metadata map[string]string) ([]byte, error) {
	var response bindings.AppResponse
	spanName := fmt.Sprintf("bindings/%s", bindingName)
	ctx, span := diag.StartInternalCallbackSpan(a.ctx, spanName, trace.SpanContext{}, a.globalConfig.Spec.TracingSpec)

	var appResponseBody []byte
	path := a.inputBindingRoutes[bindingName]
	if path == "" {
		path = bindingName
	}

	if a.runtimeConfig.ApplicationProtocol == GRPCProtocol {
		ctx = diag.SpanContextToGRPCMetadata(ctx, span.SpanContext())
		client := runtimev1pb.NewAppCallbackClient(a.grpc.AppClient)
		req := &runtimev1pb.BindingEventRequest{
			Name:     bindingName,
			Data:     data,
			Metadata: metadata,
		}
		start := time.Now()

		var resp *runtimev1pb.BindingEventResponse
		policy := a.resiliency.ComponentInboundPolicy(ctx, bindingName)
		err := policy(func(ctx context.Context) (err error) {
			resp, err = client.OnBindingEvent(ctx, req)
			return err
		})

		if span != nil {
			m := diag.ConstructInputBindingSpanAttributes(
				bindingName,
				"/dapr.proto.runtime.v1.AppCallback/OnBindingEvent")
			diag.AddAttributesToSpan(span, m)
			diag.UpdateSpanStatusFromGRPCError(span, err)
			span.End()
		}
		if diag.DefaultGRPCMonitoring.IsEnabled() {
			diag.DefaultGRPCMonitoring.ServerRequestSent(ctx,
				"/dapr.proto.runtime.v1.AppCallback/OnBindingEvent",
				status.Code(err).String(),
				int64(len(resp.GetData())), start)
		}

		if err != nil {
			var body []byte
			if resp != nil {
				body = resp.Data
			}
			return nil, errors.Wrap(err, fmt.Sprintf("error invoking app, body: %s", string(body)))
		}
		if resp != nil {
			if resp.Concurrency == runtimev1pb.BindingEventResponse_PARALLEL { //nolint:nosnakecase
				response.Concurrency = bindingsConcurrencyParallel
			} else {
				response.Concurrency = bindingsConcurrencySequential
			}

			response.To = resp.To

			if resp.Data != nil {
				appResponseBody = resp.Data

				var d interface{}
				err := json.Unmarshal(resp.Data, &d)
				if err == nil {
					response.Data = d
				}
			}
		}
	} else if a.runtimeConfig.ApplicationProtocol == HTTPProtocol {
		req := invokev1.NewInvokeMethodRequest(path)
		req.WithHTTPExtension(nethttp.MethodPost, "")
		req.WithRawData(data, invokev1.JSONContentType)

		reqMetadata := map[string][]string{}
		for k, v := range metadata {
			reqMetadata[k] = []string{v}
		}
		req.WithMetadata(reqMetadata)

		var resp *invokev1.InvokeMethodResponse
		respErr := false
		policy := a.resiliency.ComponentInboundPolicy(ctx, bindingName)
		err := policy(func(ctx context.Context) (err error) {
			respErr = false
			resp, err = a.appChannel.InvokeMethod(ctx, req)
			if err != nil {
				return err
			}

			if resp != nil && resp.Status().Code != nethttp.StatusOK {
				respErr = true
				return errors.Errorf("Error sending binding event to application, status %d", resp.Status().Code)
			}
			return nil
		})
		if err != nil && !respErr {
			return nil, errors.Wrap(err, "error invoking app")
		}

		if span != nil {
			m := diag.ConstructInputBindingSpanAttributes(
				bindingName,
				fmt.Sprintf("%s /%s", nethttp.MethodPost, bindingName))
			diag.AddAttributesToSpan(span, m)
			diag.UpdateSpanStatusFromHTTPStatus(span, int(resp.Status().Code))
			span.End()
		}
		// ::TODO report metrics for http, such as grpc
		if resp.Status().Code != nethttp.StatusOK {
			_, body := resp.RawData()
			return nil, errors.Errorf("fails to send binding event to http app channel, status code: %d body: %s", resp.Status().Code, string(body))
		}

		if resp.Message().Data != nil && len(resp.Message().Data.Value) > 0 {
			appResponseBody = resp.Message().Data.Value
		}
	}

	if len(response.State) > 0 || len(response.To) > 0 {
		if err := a.onAppResponse(&response); err != nil {
			log.Errorf("error executing app response: %s", err)
		}
	}

	return appResponseBody, nil
}

func (a *DaprRuntime) readFromBinding(readCtx context.Context, name string, binding bindings.InputBinding) error {
	return binding.Read(readCtx, func(ctx context.Context, resp *bindings.ReadResponse) ([]byte, error) {
		if resp == nil {
			return nil, nil
		}

		start := time.Now()
		b, err := a.sendBindingEventToApp(name, resp.Data, resp.Metadata)
		elapsed := diag.ElapsedSince(start)

		diag.DefaultComponentMonitoring.InputBindingEvent(context.Background(), name, err == nil, elapsed)

		if err != nil {
			log.Debugf("error from app consumer for binding [%s]: %s", name, err)
			return nil, err
		}
		return b, nil
	})
}

func (a *DaprRuntime) startHTTPServer(port int, publicPort *int, profilePort int, allowedOrigins string, pipeline httpMiddleware.Pipeline) error {
	a.daprHTTPAPI = http.NewAPI(a.runtimeConfig.ID,
		a.appChannel,
		a.directMessaging,
		a.getComponents,
		a.resiliency,
		a.stateStores,
		a.lockStores,
		a.secretStores,
		a.secretsConfiguration,
		a.configurationStores,
		a.getPublishAdapter(),
		a.actor,
		a.sendToOutputBinding,
		a.globalConfig.Spec.TracingSpec,
		a.ShutdownWithWait,
		a.getComponentsCapabilitesMap,
	)
	serverConf := http.NewServerConfig(
		a.runtimeConfig.ID,
		a.hostAddress,
		port,
		a.runtimeConfig.APIListenAddresses,
		publicPort,
		profilePort,
		allowedOrigins,
		a.runtimeConfig.EnableProfiling,
		a.runtimeConfig.MaxRequestBodySize,
		a.runtimeConfig.UnixDomainSocket,
		a.runtimeConfig.ReadBufferSize,
		a.runtimeConfig.StreamRequestBody,
		a.runtimeConfig.EnableAPILogging,
	)

	server := http.NewServer(a.daprHTTPAPI,
		serverConf, a.globalConfig.Spec.TracingSpec, a.globalConfig.Spec.MetricSpec, pipeline, a.globalConfig.Spec.APISpec)
	if err := server.StartNonBlocking(); err != nil {
		return err
	}
	a.apiClosers = append(a.apiClosers, server)

	return nil
}

func (a *DaprRuntime) startGRPCInternalServer(api grpc.API, port int) error {
	// Since GRPCInteralServer is encrypted & authenticated, it is safe to listen on *
	serverConf := a.getNewServerConfig([]string{""}, port)
	server := grpc.NewInternalServer(api, serverConf, a.globalConfig.Spec.TracingSpec, a.globalConfig.Spec.MetricSpec, a.authenticator, a.proxy)
	if err := server.StartNonBlocking(); err != nil {
		return err
	}
	a.apiClosers = append(a.apiClosers, server)

	return nil
}

func (a *DaprRuntime) startGRPCAPIServer(api grpc.API, port int) error {
	serverConf := a.getNewServerConfig(a.runtimeConfig.APIListenAddresses, port)
	server := grpc.NewAPIServer(api, serverConf, a.globalConfig.Spec.TracingSpec, a.globalConfig.Spec.MetricSpec, a.globalConfig.Spec.APISpec, a.proxy)
	if err := server.StartNonBlocking(); err != nil {
		return err
	}
	a.apiClosers = append(a.apiClosers, server)

	return nil
}

func (a *DaprRuntime) getNewServerConfig(apiListenAddresses []string, port int) grpc.ServerConfig {
	// Use the trust domain value from the access control policy spec to generate the cert
	// If no access control policy has been specified, use a default value
	trustDomain := config.DefaultTrustDomain
	if a.accessControlList != nil {
		trustDomain = a.accessControlList.TrustDomain
	}
	return grpc.NewServerConfig(a.runtimeConfig.ID, a.hostAddress, port, apiListenAddresses, a.namespace, trustDomain, a.runtimeConfig.MaxRequestBodySize, a.runtimeConfig.UnixDomainSocket, a.runtimeConfig.ReadBufferSize, a.runtimeConfig.EnableAPILogging)
}

func (a *DaprRuntime) getGRPCAPI() grpc.API {
	return grpc.NewAPI(a.runtimeConfig.ID,
		a.appChannel,
		a.resiliency,
		a.stateStores,
		a.secretStores,
		a.secretsConfiguration,
		a.configurationStores,
		a.lockStores,
		a.getPublishAdapter(),
		a.directMessaging,
		a.actor,
		a.sendToOutputBinding,
		a.globalConfig.Spec.TracingSpec,
		a.accessControlList,
		string(a.runtimeConfig.ApplicationProtocol),
		a.getComponents,
		a.ShutdownWithWait,
		a.getComponentsCapabilitesMap,
	)
}

func (a *DaprRuntime) getPublishAdapter() runtimePubsub.Adapter {
	if len(a.pubSubs) == 0 {
		return nil
	}

	return a
}

func (a *DaprRuntime) getSubscribedBindingsGRPC() []string {
	client := runtimev1pb.NewAppCallbackClient(a.grpc.AppClient)
	resp, err := client.ListInputBindings(context.Background(), &emptypb.Empty{})
	bindings := []string{}

	if err == nil && resp != nil {
		bindings = resp.Bindings
	}
	return bindings
}

func (a *DaprRuntime) isAppSubscribedToBinding(binding string) bool {
	// if gRPC, looks for the binding in the list of bindings returned from the app
	if a.runtimeConfig.ApplicationProtocol == GRPCProtocol {
		if a.subscribeBindingList == nil {
			a.subscribeBindingList = a.getSubscribedBindingsGRPC()
		}
		for _, b := range a.subscribeBindingList {
			if b == binding {
				return true
			}
		}
	} else if a.runtimeConfig.ApplicationProtocol == HTTPProtocol {
		// if HTTP, check if there's an endpoint listening for that binding
		path := a.inputBindingRoutes[binding]
		req := invokev1.NewInvokeMethodRequest(path)
		req.WithHTTPExtension(nethttp.MethodOptions, "")
		req.WithRawData(nil, invokev1.JSONContentType)

		// TODO: Propagate Context
		ctx := context.Background()
		resp, err := a.appChannel.InvokeMethod(ctx, req)
		if err != nil {
			log.Fatalf("could not invoke OPTIONS method on input binding subscription endpoint %q: %w", path, err)
		}
		code := resp.Status().Code

		return code/100 == 2 || code == nethttp.StatusMethodNotAllowed
	}
	return false
}

func (a *DaprRuntime) initInputBinding(c componentsV1alpha1.Component) error {
	binding, err := a.bindingsRegistry.CreateInputBinding(c.Spec.Type, c.Spec.Version)
	if err != nil {
		log.Warnf("failed to create input binding %s (%s/%s): %s", c.ObjectMeta.Name, c.Spec.Type, c.Spec.Version, err)
		diag.DefaultMonitoring.ComponentInitFailed(c.Spec.Type, "creation")
		return err
	}
	err = binding.Init(bindings.Metadata{
		Properties: a.convertMetadataItemsToProperties(c.Spec.Metadata),
		Name:       c.ObjectMeta.Name,
	})
	if err != nil {
		log.Errorf("failed to init input binding %s (%s/%s): %s", c.ObjectMeta.Name, c.Spec.Type, c.Spec.Version, err)
		diag.DefaultMonitoring.ComponentInitFailed(c.Spec.Type, "init")
		return err
	}

	log.Infof("successful init for input binding %s (%s/%s)", c.ObjectMeta.Name, c.Spec.Type, c.Spec.Version)
	a.inputBindingRoutes[c.Name] = c.Name
	for _, item := range c.Spec.Metadata {
		if item.Name == "route" {
			a.inputBindingRoutes[c.ObjectMeta.Name] = item.Value.String()
		}
	}
	a.inputBindings[c.Name] = binding
	diag.DefaultMonitoring.ComponentInitialized(c.Spec.Type)
	return nil
}

func (a *DaprRuntime) initOutputBinding(c componentsV1alpha1.Component) error {
	binding, err := a.bindingsRegistry.CreateOutputBinding(c.Spec.Type, c.Spec.Version)
	if err != nil {
		log.Warnf("failed to create output binding %s (%s/%s): %s", c.ObjectMeta.Name, c.Spec.Type, c.Spec.Version, err)
		diag.DefaultMonitoring.ComponentInitFailed(c.Spec.Type, "creation")
		return err
	}

	if binding != nil {
		err := binding.Init(bindings.Metadata{
			Properties: a.convertMetadataItemsToProperties(c.Spec.Metadata),
			Name:       c.ObjectMeta.Name,
		})
		if err != nil {
			log.Errorf("failed to init output binding %s (%s/%s): %s", c.ObjectMeta.Name, c.Spec.Type, c.Spec.Version, err)
			diag.DefaultMonitoring.ComponentInitFailed(c.Spec.Type, "init")
			return err
		}
		log.Infof("successful init for output binding %s (%s/%s)", c.ObjectMeta.Name, c.Spec.Type, c.Spec.Version)
		a.outputBindings[c.ObjectMeta.Name] = binding
		diag.DefaultMonitoring.ComponentInitialized(c.Spec.Type)
	}
	return nil
}

func (a *DaprRuntime) initConfiguration(s componentsV1alpha1.Component) error {
	store, err := a.configurationStoreRegistry.Create(s.Spec.Type, s.Spec.Version)
	if err != nil {
		log.Warnf("error creating configuration store %s (%s/%s): %s", s.ObjectMeta.Name, s.Spec.Type, s.Spec.Version, err)
		diag.DefaultMonitoring.ComponentInitFailed(s.Spec.Type, "creation")
		return err
	}
	if store != nil {
		props := a.convertMetadataItemsToProperties(s.Spec.Metadata)
		err := store.Init(configuration.Metadata{
			Properties: props,
		})
		if err != nil {
			diag.DefaultMonitoring.ComponentInitFailed(s.Spec.Type, "init")
			log.Warnf("error initializing configuration store %s (%s/%s): %s", s.ObjectMeta.Name, s.Spec.Type, s.Spec.Version, err)
			return err
		}

		a.configurationStores[s.ObjectMeta.Name] = store
		diag.DefaultMonitoring.ComponentInitialized(s.Spec.Type)
	}

	return nil
}

func (a *DaprRuntime) initLock(s componentsV1alpha1.Component) error {
	// create the component
	store, err := a.lockStoreRegistry.Create(s.Spec.Type, s.Spec.Version)
	if err != nil {
		log.Warnf("error creating lock store %s (%s/%s): %s", s.ObjectMeta.Name, s.Spec.Type, s.Spec.Version, err)
		diag.DefaultMonitoring.ComponentInitFailed(s.Spec.Type, "creation")
		return err
	}
	if store == nil {
		return nil
	}
	// initialization
	props := a.convertMetadataItemsToProperties(s.Spec.Metadata)
	err = store.InitLockStore(lock.Metadata{
		Properties: props,
	})
	if err != nil {
		diag.DefaultMonitoring.ComponentInitFailed(s.Spec.Type, "init")
		log.Warnf("error initializing lock store %s (%s/%s): %s", s.ObjectMeta.Name, s.Spec.Type, s.Spec.Version, err)
		return err
	}
	// save lock related configuration
	a.lockStores[s.ObjectMeta.Name] = store
	err = lockLoader.SaveLockConfiguration(s.ObjectMeta.Name, props)
	if err != nil {
		diag.DefaultMonitoring.ComponentInitFailed(s.Spec.Type, "init")
		log.Warnf("error save lock keyprefix: %s", err.Error())
		return err
	}
	diag.DefaultMonitoring.ComponentInitialized(s.Spec.Type)

	return nil
}

// Refer for state store api decision  https://github.com/dapr/dapr/blob/master/docs/decision_records/api/API-008-multi-state-store-api-design.md
func (a *DaprRuntime) initState(s componentsV1alpha1.Component) error {
	store, err := a.stateStoreRegistry.Create(s.Spec.Type, s.Spec.Version)
	if err != nil {
		log.Warnf("error creating state store %s (%s/%s): %s", s.ObjectMeta.Name, s.Spec.Type, s.Spec.Version, err)
		diag.DefaultMonitoring.ComponentInitFailed(s.Spec.Type, "creation")
		return err
	}
	if store != nil {
		secretStoreName := a.authSecretStoreOrDefault(s)

		secretStore := a.getSecretStore(secretStoreName)
		encKeys, encErr := encryption.ComponentEncryptionKey(s, secretStore)
		if encErr != nil {
			log.Errorf("error initializing state store encryption %s (%s/%s): %s", s.ObjectMeta.Name, s.Spec.Type, s.Spec.Version, encErr)
			diag.DefaultMonitoring.ComponentInitFailed(s.Spec.Type, "creation")
			return encErr
		}

		if encKeys.Primary.Key != "" {
			ok := encryption.AddEncryptedStateStore(s.ObjectMeta.Name, encKeys)
			if ok {
				log.Infof("automatic encryption enabled for state store %s", s.ObjectMeta.Name)
			}
		}

		props := a.convertMetadataItemsToProperties(s.Spec.Metadata)
		err = store.Init(state.Metadata{
			Properties: props,
		})
		if err != nil {
			diag.DefaultMonitoring.ComponentInitFailed(s.Spec.Type, "init")
			log.Warnf("error initializing state store %s (%s/%s): %s", s.ObjectMeta.Name, s.Spec.Type, s.Spec.Version, err)
			return err
		}

		a.stateStores[s.ObjectMeta.Name] = store
		err = stateLoader.SaveStateConfiguration(s.ObjectMeta.Name, props)
		if err != nil {
			diag.DefaultMonitoring.ComponentInitFailed(s.Spec.Type, "init")
			log.Warnf("error save state keyprefix: %s", err.Error())
			return err
		}

		// when placement address list is not empty, set specified actor store.
		if len(a.runtimeConfig.PlacementAddresses) != 0 {
			// set specified actor store if "actorStateStore" is true in the spec.
			actorStoreSpecified := props[actorStateStore]
			if actorStoreSpecified == "true" {
				a.actorStateStoreLock.Lock()
				if a.actorStateStoreName == "" {
					log.Infof("detected actor state store: %s", s.ObjectMeta.Name)
					a.actorStateStoreName = s.ObjectMeta.Name
				} else if a.actorStateStoreName != s.ObjectMeta.Name {
					log.Fatalf("detected duplicate actor state store: %s", s.ObjectMeta.Name)
				}
				a.actorStateStoreLock.Unlock()
			}
		}
		diag.DefaultMonitoring.ComponentInitialized(s.Spec.Type)
	}

	return nil
}

func (a *DaprRuntime) getDeclarativeSubscriptions() []runtimePubsub.Subscription {
	var subs []runtimePubsub.Subscription

	switch a.runtimeConfig.Mode {
	case modes.KubernetesMode:
<<<<<<< HEAD
		ctx, cancel := context.WithTimeout(a.ctx, 30*time.Second)
		subs = runtime_pubsub.DeclarativeKubernetes(ctx, a.operatorClient, a.podName, a.namespace, log)
		cancel()
=======
		subs = runtimePubsub.DeclarativeKubernetes(a.operatorClient, a.podName, a.namespace, log)
>>>>>>> 032581df
	case modes.StandaloneMode:
		subs = runtimePubsub.DeclarativeSelfHosted(a.runtimeConfig.Standalone.ComponentsPath, log)
	}

	// only return valid subscriptions for this app id
	i := 0
	for _, s := range subs {
		keep := false
		if len(s.Scopes) == 0 {
			keep = true
		} else {
			for _, scope := range s.Scopes {
				if scope == a.runtimeConfig.ID {
					keep = true
					break
				}
			}
		}

		if keep {
			subs[i] = s
			i++
		}
	}
	return subs[:i]
}

func (a *DaprRuntime) getSubscriptions() (map[string]runtime_pubsub.Subscription, error) {
	subs := map[string]runtime_pubsub.Subscription{}
	if a.appChannel == nil {
		log.Warn("app channel not initialized, make sure -app-port is specified if pubsub subscription is required")
		return subs, nil
	}

	var (
<<<<<<< HEAD
		list []runtime_pubsub.Subscription
		err  error
=======
		subscriptions []runtimePubsub.Subscription
		err           error
>>>>>>> 032581df
	)

	// handle app subscriptions
	resiliencyEnabled := config.IsFeatureEnabled(a.globalConfig.Spec.Features, config.Resiliency)
	if a.runtimeConfig.ApplicationProtocol == HTTPProtocol {
<<<<<<< HEAD
		list, err = runtime_pubsub.GetSubscriptionsHTTP(a.appChannel, log, a.resiliency, resiliencyEnabled)
	} else if a.runtimeConfig.ApplicationProtocol == GRPCProtocol {
		client := runtimev1pb.NewAppCallbackClient(a.grpc.AppClient)
		list, err = runtime_pubsub.GetSubscriptionsGRPC(client, log, a.resiliency, resiliencyEnabled)
=======
		subscriptions, err = runtimePubsub.GetSubscriptionsHTTP(a.appChannel, log, a.resiliency, resiliencyEnabled)
	} else if a.runtimeConfig.ApplicationProtocol == GRPCProtocol {
		client := runtimev1pb.NewAppCallbackClient(a.grpc.AppClient)
		subscriptions, err = runtimePubsub.GetSubscriptionsGRPC(client, log, a.resiliency, resiliencyEnabled)
>>>>>>> 032581df
	}
	if err != nil {
		return nil, err
	}

	// handle declarative subscriptions
	ds := a.getDeclarativeSubscriptions()
	for _, s := range ds {
		skip := false

		// don't register duplicate subscriptions
		for _, sub := range list {
			if sub.PubsubName == s.PubsubName && sub.Topic == s.Topic {
				log.Warnf("two identical subscriptions found (sources: declarative, app endpoint). pubsubname: %s, topic: %s",
					s.PubsubName, s.Topic)
				skip = true
				break
			}
		}

		if !skip {
			list = append(list, s)
		}
	}

	topicsPerComponent := map[string][]string{}
	for _, s := range list {
		subs[pubsubTopicKey(s.PubsubName, s.Topic)] = s
		if topicsPerComponent[s.PubsubName] == nil {
			topicsPerComponent[s.PubsubName] = []string{s.Topic}
		} else {
			topicsPerComponent[s.PubsubName] = append(topicsPerComponent[s.PubsubName], s.Topic)
		}
	}

	if len(topicsPerComponent) > 0 {
		for pubsubName, v := range topicsPerComponent {
			log.Infof("app is subscribing to the following topics: [%s] through pubsub=%s", strings.Join(v, " "), pubsubName)
		}
	}

	return subs, nil
}

func (a *DaprRuntime) initPubSub(c componentsV1alpha1.Component) error {
	pubSub, err := a.pubSubRegistry.Create(c.Spec.Type, c.Spec.Version)
	if err != nil {
		log.Warnf("error creating pub sub %s (%s/%s): %s", &c.ObjectMeta.Name, c.Spec.Type, c.Spec.Version, err)
		diag.DefaultMonitoring.ComponentInitFailed(c.Spec.Type, "creation")
		return err
	}

	properties := a.convertMetadataItemsToProperties(c.Spec.Metadata)
	consumerID := strings.TrimSpace(properties["consumerID"])
	if consumerID == "" {
		consumerID = a.runtimeConfig.ID
	}
	properties["consumerID"] = consumerID

	err = pubSub.Init(pubsub.Metadata{
		Properties: properties,
	})
	if err != nil {
		log.Warnf("error initializing pub sub %s/%s: %s", c.Spec.Type, c.Spec.Version, err)
		diag.DefaultMonitoring.ComponentInitFailed(c.Spec.Type, "init")
		return err
	}

	a.pubSubs[c.ObjectMeta.Name] = pubsubItem{
		component:           pubSub,
		scopedSubscriptions: scopes.GetScopedTopics(scopes.SubscriptionScopes, a.runtimeConfig.ID, properties),
		scopedPublishings:   scopes.GetScopedTopics(scopes.PublishingScopes, a.runtimeConfig.ID, properties),
		allowedTopics:       scopes.GetAllowedTopics(properties),
	}
	diag.DefaultMonitoring.ComponentInitialized(c.Spec.Type)

	return nil
}

// Publish is an adapter method for the runtime to pre-validate publish requests
// And then forward them to the Pub/Sub component.
// This method is used by the HTTP and gRPC APIs.
func (a *DaprRuntime) Publish(req *pubsub.PublishRequest) error {
	ps, ok := a.pubSubs[req.PubsubName]
	if !ok {
		return runtimePubsub.NotFoundError{PubsubName: req.PubsubName}
	}

	if allowed := a.isPubSubOperationAllowed(req.PubsubName, req.Topic, ps.scopedPublishings); !allowed {
		return runtimePubsub.NotAllowedError{Topic: req.Topic, ID: a.runtimeConfig.ID}
	}

	policy := a.resiliency.ComponentOutboundPolicy(a.ctx, req.PubsubName)
	return policy(func(ctx context.Context) (err error) {
		return ps.component.Publish(req)
	})
}

func (a *DaprRuntime) Subscribe(subscription *runtime_pubsub.Subscription) ([]*commonv1pb.TopicSubscription, error) {
	a.topicsLock.Lock()
	defer a.topicsLock.Unlock()

	return a.doSubscribe(subscription)
}

func (a *DaprRuntime) doSubscribe(subscription *runtime_pubsub.Subscription) ([]*commonv1pb.TopicSubscription, error) {
	_, ok := a.pubSubs[subscription.PubsubName]
	if !ok {
		return nil, runtime_pubsub.NotFoundError{PubsubName: subscription.PubsubName}
	}

	err := a.subscribeTopic(a.pubsubCtx, subscription)
	if err != nil {
		return nil, err
	}

	return a.doListSubscriptions(), nil
}

// GetPubSub is an adapter method to find a pubsub by name.
func (a *DaprRuntime) GetPubSub(pubsubName string) pubsub.PubSub {
	ps, ok := a.pubSubs[pubsubName]
	if !ok {
		return nil
	}
	return ps.component
}

func (a *DaprRuntime) isPubSubOperationAllowed(pubsubName string, topic string, scopedTopics []string) bool {
	inAllowedTopics := false

	// first check if allowedTopics contain it
	if len(a.pubSubs[pubsubName].allowedTopics) > 0 {
		for _, t := range a.pubSubs[pubsubName].allowedTopics {
			if t == topic {
				inAllowedTopics = true
				break
			}
		}
		if !inAllowedTopics {
			return false
		}
	}
	if len(scopedTopics) == 0 {
		return true
	}

	// check if a granular scope has been applied
	allowedScope := false
	for _, t := range scopedTopics {
		if t == topic {
			allowedScope = true
			break
		}
	}
	return allowedScope
}

func (a *DaprRuntime) initNameResolution() error {
	var resolver nr.Resolver
	var err error
	resolverMetadata := nr.Metadata{}

	resolverName := a.globalConfig.Spec.NameResolutionSpec.Component
	resolverVersion := a.globalConfig.Spec.NameResolutionSpec.Version

	if resolverName == "" {
		switch a.runtimeConfig.Mode {
		case modes.KubernetesMode:
			resolverName = "kubernetes"
		case modes.StandaloneMode:
			resolverName = "mdns"
		default:
			return errors.Errorf("unable to determine name resolver for %s mode", string(a.runtimeConfig.Mode))
		}
	}

	if resolverVersion == "" {
		resolverVersion = components.FirstStableVersion
	}

	resolver, err = a.nameResolutionRegistry.Create(resolverName, resolverVersion)
	resolverMetadata.Configuration = a.globalConfig.Spec.NameResolutionSpec.Configuration
	resolverMetadata.Properties = map[string]string{
		nr.DaprHTTPPort: strconv.Itoa(a.runtimeConfig.HTTPPort),
		nr.DaprPort:     strconv.Itoa(a.runtimeConfig.InternalGRPCPort),
		nr.AppPort:      strconv.Itoa(a.runtimeConfig.ApplicationPort),
		nr.HostAddress:  a.hostAddress,
		nr.AppID:        a.runtimeConfig.ID,
		// TODO - change other nr components to use above properties (specifically MDNS component)
		nr.MDNSInstanceName:    a.runtimeConfig.ID,
		nr.MDNSInstanceAddress: a.hostAddress,
		nr.MDNSInstancePort:    strconv.Itoa(a.runtimeConfig.InternalGRPCPort),
	}

	if err != nil {
		log.Warnf("error creating name resolution resolver %s: %s", resolverName, err)
		return err
	}

	if err = resolver.Init(resolverMetadata); err != nil {
		log.Errorf("failed to initialize name resolution resolver %s: %s", resolverName, err)
		return err
	}

	a.nameResolver = resolver

	log.Infof("Initialized name resolution to %s", resolverName)
	return nil
}

func (a *DaprRuntime) publishMessageHTTP(ctx context.Context, msg *pubsubSubscribedMessage) error {
	cloudEvent := msg.cloudEvent

	var span trace.Span

	req := invokev1.NewInvokeMethodRequest(msg.path)
	req.WithHTTPExtension(nethttp.MethodPost, "")
	req.WithRawData(msg.data, contenttype.CloudEventContentType)
	req.WithCustomHTTPMetadata(msg.metadata)

	if cloudEvent[pubsub.TraceIDField] != nil {
		traceID := cloudEvent[pubsub.TraceIDField].(string)
		sc, _ := diag.SpanContextFromW3CString(traceID)
		spanName := fmt.Sprintf("pubsub/%s", msg.topic)
		ctx, span = diag.StartInternalCallbackSpan(ctx, spanName, sc, a.globalConfig.Spec.TracingSpec)
	}

	start := time.Now()
	resp, err := a.appChannel.InvokeMethod(ctx, req)
	elapsed := diag.ElapsedSince(start)

	if err != nil {
		diag.DefaultComponentMonitoring.PubsubIngressEvent(ctx, msg.pubsub, strings.ToLower(string(pubsub.Retry)), msg.topic, elapsed)
		return errors.Wrap(err, "error from app channel while sending pub/sub event to app")
	}

	statusCode := int(resp.Status().Code)

	if span != nil {
		m := diag.ConstructSubscriptionSpanAttributes(msg.topic)
		diag.AddAttributesToSpan(span, m)
		diag.UpdateSpanStatusFromHTTPStatus(span, statusCode)
		span.End()
	}

	_, body := resp.RawData()

	if (statusCode >= 200) && (statusCode <= 299) {
		// Any 2xx is considered a success.
		var appResponse pubsub.AppResponse
		err := json.Unmarshal(body, &appResponse)
		if err != nil {
			log.Debugf("skipping status check due to error parsing result from pub/sub event %v", cloudEvent[pubsub.IDField])
			diag.DefaultComponentMonitoring.PubsubIngressEvent(ctx, msg.pubsub, strings.ToLower(string(pubsub.Success)), msg.topic, elapsed)
			return nil //nolint:nilerr
		}

		switch appResponse.Status {
		case "":
			// Consider empty status field as success
			fallthrough
		case pubsub.Success:
			diag.DefaultComponentMonitoring.PubsubIngressEvent(ctx, msg.pubsub, strings.ToLower(string(pubsub.Success)), msg.topic, elapsed)
			return nil
		case pubsub.Retry:
			diag.DefaultComponentMonitoring.PubsubIngressEvent(ctx, msg.pubsub, strings.ToLower(string(pubsub.Retry)), msg.topic, elapsed)
			return errors.Errorf("RETRY status returned from app while processing pub/sub event %v", cloudEvent[pubsub.IDField])
		case pubsub.Drop:
			diag.DefaultComponentMonitoring.PubsubIngressEvent(ctx, msg.pubsub, strings.ToLower(string(pubsub.Drop)), msg.topic, elapsed)
			log.Warnf("DROP status returned from app while processing pub/sub event %v", cloudEvent[pubsub.IDField])
			return nil
		}
		// Consider unknown status field as error and retry
		diag.DefaultComponentMonitoring.PubsubIngressEvent(ctx, msg.pubsub, strings.ToLower(string(pubsub.Retry)), msg.topic, elapsed)
		return errors.Errorf("unknown status returned from app while processing pub/sub event %v: %v", cloudEvent[pubsub.IDField], appResponse.Status)
	}

	if statusCode == nethttp.StatusNotFound {
		// These are errors that are not retriable, for now it is just 404 but more status codes can be added.
		// When adding/removing an error here, check if that is also applicable to GRPC since there is a mapping between HTTP and GRPC errors:
		// https://cloud.google.com/apis/design/errors#handling_errors
		log.Errorf("non-retriable error returned from app while processing pub/sub event %v: %s. status code returned: %v", cloudEvent[pubsub.IDField], body, statusCode)
		diag.DefaultComponentMonitoring.PubsubIngressEvent(ctx, msg.pubsub, strings.ToLower(string(pubsub.Drop)), msg.topic, elapsed)
		return nil
	}

	// Every error from now on is a retriable error.
	log.Warnf("retriable error returned from app while processing pub/sub event %v, topic: %v, body: %s. status code returned: %v", cloudEvent[pubsub.IDField], cloudEvent[pubsub.TopicField], body, statusCode)
	diag.DefaultComponentMonitoring.PubsubIngressEvent(ctx, msg.pubsub, strings.ToLower(string(pubsub.Retry)), msg.topic, elapsed)
	return errors.Errorf("retriable error returned from app while processing pub/sub event %v, topic: %v, body: %s. status code returned: %v", cloudEvent[pubsub.IDField], cloudEvent[pubsub.TopicField], body, statusCode)
}

func (a *DaprRuntime) publishMessageGRPC(ctx context.Context, msg *pubsubSubscribedMessage) error {
	cloudEvent := msg.cloudEvent

	envelope := &runtimev1pb.TopicEventRequest{
		Id:              extractCloudEventProperty(cloudEvent, pubsub.IDField),
		Source:          extractCloudEventProperty(cloudEvent, pubsub.SourceField),
		DataContentType: extractCloudEventProperty(cloudEvent, pubsub.DataContentTypeField),
		Type:            extractCloudEventProperty(cloudEvent, pubsub.TypeField),
		SpecVersion:     extractCloudEventProperty(cloudEvent, pubsub.SpecVersionField),
		Topic:           msg.topic,
		PubsubName:      msg.metadata[pubsubName],
		Path:            msg.path,
	}

	if data, ok := cloudEvent[pubsub.DataBase64Field]; ok && data != nil {
		if dataAsString, ok := data.(string); ok {
			decoded, decodeErr := base64.StdEncoding.DecodeString(dataAsString)
			if decodeErr != nil {
				log.Debugf("unable to base64 decode cloudEvent field data_base64: %s", decodeErr)
				diag.DefaultComponentMonitoring.PubsubIngressEvent(ctx, msg.pubsub, strings.ToLower(string(pubsub.Retry)), msg.topic, 0)

				return decodeErr
			}

			envelope.Data = decoded
		} else {
			diag.DefaultComponentMonitoring.PubsubIngressEvent(ctx, msg.pubsub, strings.ToLower(string(pubsub.Retry)), msg.topic, 0)
			return ErrUnexpectedEnvelopeData
		}
	} else if data, ok := cloudEvent[pubsub.DataField]; ok && data != nil {
		envelope.Data = nil

		if contenttype.IsStringContentType(envelope.DataContentType) {
			switch v := data.(type) {
			case string:
				envelope.Data = []byte(v)
			case []byte:
				envelope.Data = v
			default:
				diag.DefaultComponentMonitoring.PubsubIngressEvent(ctx, msg.pubsub, strings.ToLower(string(pubsub.Retry)), msg.topic, 0)
				return ErrUnexpectedEnvelopeData
			}
		} else if contenttype.IsJSONContentType(envelope.DataContentType) || contenttype.IsCloudEventContentType(envelope.DataContentType) {
			envelope.Data, _ = json.Marshal(data)
		}
	}

	var span trace.Span
	if iTraceID, ok := cloudEvent[pubsub.TraceIDField]; ok {
		if traceID, ok := iTraceID.(string); ok {
			sc, _ := diag.SpanContextFromW3CString(traceID)
			spanName := fmt.Sprintf("pubsub/%s", msg.topic)

			// no ops if trace is off
			ctx, span = diag.StartInternalCallbackSpan(ctx, spanName, sc, a.globalConfig.Spec.TracingSpec)
			ctx = diag.SpanContextToGRPCMetadata(ctx, span.SpanContext())
		} else {
			log.Warnf("ignored non-string traceid value: %v", iTraceID)
		}
	}

	ctx = invokev1.WithCustomGRPCMetadata(ctx, msg.metadata)

	clientV1 := runtimev1pb.NewAppCallbackClient(a.grpc.AppClient)

	start := time.Now()
	res, err := clientV1.OnTopicEvent(ctx, envelope)
	elapsed := diag.ElapsedSince(start)

	if span != nil {
		m := diag.ConstructSubscriptionSpanAttributes(envelope.Topic)
		diag.AddAttributesToSpan(span, m)
		diag.UpdateSpanStatusFromGRPCError(span, err)
		span.End()
	}

	if err != nil {
		errStatus, hasErrStatus := status.FromError(err)
		if hasErrStatus && (errStatus.Code() == codes.Unimplemented) {
			// DROP
			log.Warnf("non-retriable error returned from app while processing pub/sub event %v: %s", cloudEvent[pubsub.IDField], err)
			diag.DefaultComponentMonitoring.PubsubIngressEvent(ctx, msg.pubsub, strings.ToLower(string(pubsub.Drop)), msg.topic, elapsed)

			return nil
		}

		err = errors.Errorf("error returned from app while processing pub/sub event %v: %s", cloudEvent[pubsub.IDField], err)
		log.Debug(err)
		diag.DefaultComponentMonitoring.PubsubIngressEvent(ctx, msg.pubsub, strings.ToLower(string(pubsub.Retry)), msg.topic, elapsed)

		// on error from application, return error for redelivery of event
		return err
	}

	switch res.GetStatus() {
	case runtimev1pb.TopicEventResponse_SUCCESS: //nolint:nosnakecase
		// on uninitialized status, this is the case it defaults to as an uninitialized status defaults to 0 which is
		// success from protobuf definition
		diag.DefaultComponentMonitoring.PubsubIngressEvent(ctx, msg.pubsub, strings.ToLower(string(pubsub.Success)), msg.topic, elapsed)
		return nil
	case runtimev1pb.TopicEventResponse_RETRY: //nolint:nosnakecase
		diag.DefaultComponentMonitoring.PubsubIngressEvent(ctx, msg.pubsub, strings.ToLower(string(pubsub.Retry)), msg.topic, elapsed)
		return errors.Errorf("RETRY status returned from app while processing pub/sub event %v", cloudEvent[pubsub.IDField])
	case runtimev1pb.TopicEventResponse_DROP: //nolint:nosnakecase
		log.Warnf("DROP status returned from app while processing pub/sub event %v", cloudEvent[pubsub.IDField])
		diag.DefaultComponentMonitoring.PubsubIngressEvent(ctx, msg.pubsub, strings.ToLower(string(pubsub.Drop)), msg.topic, elapsed)

		return nil
	}

	// Consider unknown status field as error and retry
	diag.DefaultComponentMonitoring.PubsubIngressEvent(ctx, msg.pubsub, strings.ToLower(string(pubsub.Retry)), msg.topic, elapsed)
	return errors.Errorf("unknown status returned from app while processing pub/sub event %v: %v", cloudEvent[pubsub.IDField], res.GetStatus())
}

func extractCloudEventProperty(cloudEvent map[string]interface{}, property string) string {
	if cloudEvent == nil {
		return ""
	}
	iValue, ok := cloudEvent[property]
	if ok {
		if value, ok := iValue.(string); ok {
			return value
		}
	}

	return ""
}

func (a *DaprRuntime) initActors() error {
	err := actors.ValidateHostEnvironment(a.runtimeConfig.mtlsEnabled, a.runtimeConfig.Mode, a.namespace)
	if err != nil {
		return err
	}
	a.actorStateStoreLock.Lock()
	defer a.actorStateStoreLock.Unlock()
	if a.actorStateStoreName == "" {
		log.Info("actors: state store is not configured - this is okay for clients but services with hosted actors will fail to initialize!")
	}
	actorConfig := actors.NewConfig(a.hostAddress, a.runtimeConfig.ID,
		a.runtimeConfig.PlacementAddresses, a.runtimeConfig.InternalGRPCPort,
		a.namespace, a.appConfig)
	act := actors.NewActors(a.stateStores[a.actorStateStoreName], a.appChannel, a.grpc.GetGRPCConnection, actorConfig,
		a.runtimeConfig.CertChain, a.globalConfig.Spec.TracingSpec, a.globalConfig.Spec.Features,
		a.resiliency, a.actorStateStoreName)
	err = act.Init()
	if err == nil {
		a.actor = act
	}
	return err
}

func (a *DaprRuntime) getAuthorizedComponents(components []componentsV1alpha1.Component) []componentsV1alpha1.Component {
	authorized := make([]componentsV1alpha1.Component, len(components))

	i := 0
	for _, c := range components {
		if a.isComponentAuthorized(c) {
			authorized[i] = c
			i++
		}
	}
	return authorized[0:i]
}

func (a *DaprRuntime) isComponentAuthorized(component componentsV1alpha1.Component) bool {
	for _, auth := range a.componentAuthorizers {
		if !auth(component) {
			return false
		}
	}
	return true
}

func (a *DaprRuntime) namespaceComponentAuthorizer(component componentsV1alpha1.Component) bool {
	if a.namespace == "" || (a.namespace != "" && component.ObjectMeta.Namespace == a.namespace) {
		if len(component.Scopes) == 0 {
			return true
		}

		// scopes are defined, make sure this runtime ID is authorized
		for _, s := range component.Scopes {
			if s == a.runtimeConfig.ID {
				return true
			}
		}
	}

	return false
}

func (a *DaprRuntime) loadComponents(opts *runtimeOpts) error {
	var loader components.ComponentLoader

	switch a.runtimeConfig.Mode {
	case modes.KubernetesMode:
		loader = components.NewKubernetesComponents(a.runtimeConfig.Kubernetes, a.namespace, a.operatorClient, a.podName)
	case modes.StandaloneMode:
		loader = components.NewStandaloneComponents(a.runtimeConfig.Standalone)
	default:
		return errors.Errorf("components loader for mode %s not found", a.runtimeConfig.Mode)
	}

	log.Info("loading components")
	comps, err := loader.LoadComponents()
	if err != nil {
		return err
	}
	for _, comp := range comps {
		log.Debugf("found component. name: %s, type: %s/%s", comp.ObjectMeta.Name, comp.Spec.Type, comp.Spec.Version)
	}

	authorizedComps := a.getAuthorizedComponents(comps)

	a.componentsLock.Lock()
	a.components = authorizedComps
	a.componentsLock.Unlock()

	for _, comp := range authorizedComps {
		a.pendingComponents <- comp
	}

	return nil
}

func (a *DaprRuntime) appendOrReplaceComponents(component componentsV1alpha1.Component) {
	a.componentsLock.Lock()
	defer a.componentsLock.Unlock()

	replaced := false
	for i, c := range a.components {
		if c.Spec.Type == component.Spec.Type && c.ObjectMeta.Name == component.Name {
			a.components[i] = component
			replaced = true
			break
		}
	}

	if !replaced {
		a.components = append(a.components, component)
	}
}

func (a *DaprRuntime) extractComponentCategory(component componentsV1alpha1.Component) ComponentCategory {
	for _, category := range componentCategoriesNeedProcess {
		if strings.HasPrefix(component.Spec.Type, fmt.Sprintf("%s.", category)) {
			return category
		}
	}
	return ""
}

func (a *DaprRuntime) processComponents() {
	for comp := range a.pendingComponents {
		if comp.Name == "" {
			continue
		}

		err := a.processComponentAndDependents(comp)
		if err != nil {
			e := fmt.Sprintf("process component %s error: %s", comp.Name, err.Error())
			if !comp.Spec.IgnoreErrors {
				log.Warnf("error processing component, daprd process will exit gracefully")
				a.Shutdown(a.runtimeConfig.GracefulShutdownDuration)
				log.Fatalf(e)
			}
			log.Errorf(e)
		}
	}
}

func (a *DaprRuntime) flushOutstandingComponents() {
	log.Info("waiting for all outstanding components to be processed")
	// We flush by sending a no-op component. Since the processComponents goroutine only reads one component at a time,
	// We know that once the no-op component is read from the channel, all previous components will have been fully processed.
	a.pendingComponents <- componentsV1alpha1.Component{}
	log.Info("all outstanding components processed")
}

func (a *DaprRuntime) processComponentAndDependents(comp componentsV1alpha1.Component) error {
	log.Debugf("loading component. name: %s, type: %s/%s", comp.ObjectMeta.Name, comp.Spec.Type, comp.Spec.Version)
	res := a.preprocessOneComponent(&comp)
	if res.unreadyDependency != "" {
		a.pendingComponentDependents[res.unreadyDependency] = append(a.pendingComponentDependents[res.unreadyDependency], comp)
		return nil
	}

	compCategory := a.extractComponentCategory(comp)
	if compCategory == "" {
		// the category entered is incorrect, return error
		return errors.Errorf("incorrect type %s", comp.Spec.Type)
	}

	ch := make(chan error, 1)

	timeout, err := time.ParseDuration(comp.Spec.InitTimeout)
	if err != nil {
		timeout = defaultComponentInitTimeout
	}

	go func() {
		ch <- a.doProcessOneComponent(compCategory, comp)
	}()

	select {
	case err := <-ch:
		if err != nil {
			return err
		}
	case <-time.After(timeout):
		return fmt.Errorf("init timeout for component %s exceeded after %s", comp.Name, timeout.String())
	}

	log.Infof("component loaded. name: %s, type: %s/%s", comp.ObjectMeta.Name, comp.Spec.Type, comp.Spec.Version)
	a.appendOrReplaceComponents(comp)
	diag.DefaultMonitoring.ComponentLoaded()

	dependency := componentDependency(compCategory, comp.Name)
	if deps, ok := a.pendingComponentDependents[dependency]; ok {
		delete(a.pendingComponentDependents, dependency)
		for _, dependent := range deps {
			if err := a.processComponentAndDependents(dependent); err != nil {
				return err
			}
		}
	}

	return nil
}

func (a *DaprRuntime) doProcessOneComponent(category ComponentCategory, comp componentsV1alpha1.Component) error {
	switch category {
	case bindingsComponent:
		return a.initBinding(comp)
	case pubsubComponent:
		return a.initPubSub(comp)
	case secretStoreComponent:
		return a.initSecretStore(comp)
	case stateComponent:
		return a.initState(comp)
	case configurationComponent:
		return a.initConfiguration(comp)
	case lockComponent:
		return a.initLock(comp)
	}
	return nil
}

func (a *DaprRuntime) preprocessOneComponent(comp *componentsV1alpha1.Component) componentPreprocessRes {
	var unreadySecretsStore string
	*comp, unreadySecretsStore = a.processComponentSecrets(*comp)
	if unreadySecretsStore != "" {
		return componentPreprocessRes{
			unreadyDependency: componentDependency(secretStoreComponent, unreadySecretsStore),
		}
	}
	return componentPreprocessRes{}
}

func (a *DaprRuntime) stopActor() {
	if a.actor != nil {
		log.Info("Shutting down actor")
		a.actor.Stop()
	}
}

// shutdownOutputComponents allows for a graceful shutdown of all runtime internal operations of components that are not source of more work.
// These are all components except input bindings and pubsub.
func (a *DaprRuntime) shutdownOutputComponents() error {
	log.Info("Shutting down all remaining components")
	var merr error

	// Close components if they implement `io.Closer`
	// Input bindings are closed when a.ctx is canceled
	for name, binding := range a.outputBindings {
		if closer, ok := binding.(io.Closer); ok {
			if err := closer.Close(); err != nil {
				err = fmt.Errorf("error closing output binding %s: %w", name, err)
				merr = multierror.Append(merr, err)
				log.Warn(err)
			}
		}
	}
	for name, secretstore := range a.secretStores {
		if closer, ok := secretstore.(io.Closer); ok {
			if err := closer.Close(); err != nil {
				err = fmt.Errorf("error closing secret store %s: %w", name, err)
				merr = multierror.Append(merr, err)
				log.Warn(err)
			}
		}
	}
	for name, stateStore := range a.stateStores {
		if closer, ok := stateStore.(io.Closer); ok {
			if err := closer.Close(); err != nil {
				err = fmt.Errorf("error closing state store %s: %w", name, err)
				merr = multierror.Append(merr, err)
				log.Warn(err)
			}
		}
	}
	// Close pubsub publisher
	// The subscriber part is closed when a.ctx is canceled
	for name, pubSub := range a.pubSubs {
		if pubSub.component == nil {
			continue
		}
		if err := pubSub.component.Close(); err != nil {
			err = fmt.Errorf("error closing pub sub %s: %w", name, err)
			merr = multierror.Append(merr, err)
			log.Warn(err)
		}
	}
	if closer, ok := a.nameResolver.(io.Closer); ok {
		if err := closer.Close(); err != nil {
			err = fmt.Errorf("error closing name resolver: %w", err)
			merr = multierror.Append(merr, err)
			log.Warn(err)
		}
	}

	return merr
}

// ShutdownWithWait will gracefully stop runtime and wait outstanding operations.
func (a *DaprRuntime) ShutdownWithWait() {
	a.Shutdown(a.runtimeConfig.GracefulShutdownDuration)
	os.Exit(0)
}

func (a *DaprRuntime) cleanSocket() {
	if a.runtimeConfig.UnixDomainSocket != "" {
		for _, s := range []string{"http", "grpc"} {
			os.Remove(fmt.Sprintf("%s/dapr-%s-%s.socket", a.runtimeConfig.UnixDomainSocket, a.runtimeConfig.ID, s))
		}
	}
}

func (a *DaprRuntime) Shutdown(duration time.Duration) {
	// Ensure the Unix socket file is removed if a panic occurs.
	defer a.cleanSocket()

	log.Infof("dapr shutting down.")

	log.Infof("Stopping PubSub subscribers and input bindings")
	a.stopSubscriptions()
	a.stopReadingFromBindings()
	a.cancel()
	a.stopActor()
	log.Info("Stopping Dapr APIs")
	for _, closer := range a.apiClosers {
		if err := closer.Close(); err != nil {
			log.Warnf("error closing API: %v", err)
		}
	}
	if a.tracerProvider != nil {
		a.tracerProvider.Shutdown(context.Background())
	}
	log.Infof("Waiting %s to finish outstanding operations", duration)
	<-time.After(duration)
	a.shutdownOutputComponents()
	a.shutdownC <- nil
}

func (a *DaprRuntime) WaitUntilShutdown() error {
	return <-a.shutdownC
}

func (a *DaprRuntime) processComponentSecrets(component componentsV1alpha1.Component) (componentsV1alpha1.Component, string) {
	cache := map[string]secretstores.GetSecretResponse{}

	for i, m := range component.Spec.Metadata {
		if m.SecretKeyRef.Name == "" {
			continue
		}

		secretStoreName := a.authSecretStoreOrDefault(component)
		secretStore := a.getSecretStore(secretStoreName)
		if secretStore == nil {
			log.Warnf("component %s references a secret store that isn't loaded: %s", component.Name, secretStoreName)
			return component, secretStoreName
		}

		// If running in Kubernetes, do not fetch secrets from the Kubernetes secret store as they will be populated by the operator.
		// Instead, base64 decode the secret values into their real self.
		if a.runtimeConfig.Mode == modes.KubernetesMode && secretStoreName == secretstoresLoader.BuiltinKubernetesSecretStore {
			var jsonVal string
			err := json.Unmarshal(m.Value.Raw, &jsonVal)
			if err != nil {
				log.Errorf("error decoding secret: %s", err)
				continue
			}

			dec, err := base64.StdEncoding.DecodeString(jsonVal)
			if err != nil {
				log.Errorf("error decoding secret: %s", err)
				continue
			}

			m.Value = componentsV1alpha1.DynamicValue{
				JSON: v1.JSON{
					Raw: dec,
				},
			}

			component.Spec.Metadata[i] = m
			continue
		}

		resp, ok := cache[m.SecretKeyRef.Name]
		if !ok {
			r, err := secretStore.GetSecret(secretstores.GetSecretRequest{
				Name: m.SecretKeyRef.Name,
				Metadata: map[string]string{
					"namespace": component.ObjectMeta.Namespace,
				},
			})
			if err != nil {
				log.Errorf("error getting secret: %s", err)
				continue
			}
			resp = r
		}

		// Use the SecretKeyRef.Name key if SecretKeyRef.Key is not given
		secretKeyName := m.SecretKeyRef.Key
		if secretKeyName == "" {
			secretKeyName = m.SecretKeyRef.Name
		}

		val, ok := resp.Data[secretKeyName]
		if ok {
			component.Spec.Metadata[i].Value = componentsV1alpha1.DynamicValue{
				JSON: v1.JSON{
					Raw: []byte(val),
				},
			}
		}

		cache[m.SecretKeyRef.Name] = resp
	}
	return component, ""
}

func (a *DaprRuntime) authSecretStoreOrDefault(comp componentsV1alpha1.Component) string {
	if comp.SecretStore == "" {
		switch a.runtimeConfig.Mode {
		case modes.KubernetesMode:
			return "kubernetes"
		}
	}
	return comp.SecretStore
}

func (a *DaprRuntime) getSecretStore(storeName string) secretstores.SecretStore {
	if storeName == "" {
		return nil
	}
	return a.secretStores[storeName]
}

func (a *DaprRuntime) blockUntilAppIsReady() {
	if a.runtimeConfig.ApplicationPort <= 0 {
		return
	}

	log.Infof("application protocol: %s. waiting on port %v.  This will block until the app is listening on that port.", string(a.runtimeConfig.ApplicationProtocol), a.runtimeConfig.ApplicationPort)

	for {
		conn, _ := net.DialTimeout("tcp", net.JoinHostPort("localhost", strconv.Itoa(a.runtimeConfig.ApplicationPort)), time.Millisecond*500)
		if conn != nil {
			conn.Close()
			break
		}
		// prevents overwhelming the OS with open connections
		time.Sleep(time.Millisecond * 50)
	}

	log.Infof("application discovered on port %v", a.runtimeConfig.ApplicationPort)
}

func (a *DaprRuntime) loadAppConfiguration() {
	if a.appChannel == nil {
		return
	}

	appConfig, err := a.appChannel.GetAppConfig()
	if err != nil {
		return
	}

	if appConfig != nil {
		a.appConfig = *appConfig
		log.Info("application configuration loaded")
	}
}

func (a *DaprRuntime) createAppChannel() error {
	if a.runtimeConfig.ApplicationPort > 0 {
		var channelCreatorFn func(port, maxConcurrency int, spec config.TracingSpec, sslEnabled bool, maxRequestBodySize int, readBufferSize int) (channel.AppChannel, error)

		switch a.runtimeConfig.ApplicationProtocol {
		case GRPCProtocol:
			channelCreatorFn = a.grpc.CreateLocalChannel
		case HTTPProtocol:
			channelCreatorFn = httpChannel.CreateLocalChannel
		default:
			return errors.Errorf("cannot create app channel for protocol %s", string(a.runtimeConfig.ApplicationProtocol))
		}

		ch, err := channelCreatorFn(a.runtimeConfig.ApplicationPort, a.runtimeConfig.MaxConcurrency, a.globalConfig.Spec.TracingSpec, a.runtimeConfig.AppSSL, a.runtimeConfig.MaxRequestBodySize, a.runtimeConfig.ReadBufferSize)
		if err != nil {
			log.Infof("app max concurrency set to %v", a.runtimeConfig.MaxConcurrency)
		}

		// TODO: Remove once feature is finalized
		if a.runtimeConfig.ApplicationProtocol == HTTPProtocol && !config.GetNoDefaultContentType() {
			log.Warn("[DEPRECATION NOTICE] Adding a default content type to incoming service invocation requests is deprecated and will be removed in the future. See https://docs.dapr.io/operations/support/support-preview-features/ for more details. You can opt into the new behavior today by setting the configuration option `ServiceInvocation.NoDefaultContentType` to true.")
		}
		a.appChannel = ch
	} else {
		log.Warn("app channel is not initialized. did you make sure to configure an app-port?")
	}

	return nil
}

func (a *DaprRuntime) appendBuiltinSecretStore() {
	if a.runtimeConfig.DisableBuiltinK8sSecretStore {
		return
	}

	switch a.runtimeConfig.Mode {
	case modes.KubernetesMode:
		// Preload Kubernetes secretstore
		a.pendingComponents <- componentsV1alpha1.Component{
			ObjectMeta: metav1.ObjectMeta{
				Name: secretstoresLoader.BuiltinKubernetesSecretStore,
			},
			Spec: componentsV1alpha1.ComponentSpec{
				Type:    "secretstores.kubernetes",
				Version: components.FirstStableVersion,
			},
		}
	}
}

func (a *DaprRuntime) initSecretStore(c componentsV1alpha1.Component) error {
	secretStore, err := a.secretStoresRegistry.Create(c.Spec.Type, c.Spec.Version)
	if err != nil {
		log.Warnf("failed to create secret store %s/%s: %s", c.Spec.Type, c.Spec.Version, err)
		diag.DefaultMonitoring.ComponentInitFailed(c.Spec.Type, "creation")
		return err
	}

	err = secretStore.Init(secretstores.Metadata{
		Properties: a.convertMetadataItemsToProperties(c.Spec.Metadata),
	})
	if err != nil {
		log.Warnf("failed to init secret store %s/%s named %s: %s", c.Spec.Type, c.Spec.Version, c.ObjectMeta.Name, err)
		diag.DefaultMonitoring.ComponentInitFailed(c.Spec.Type, "init")
		return err
	}

	a.secretStores[c.ObjectMeta.Name] = secretStore
	diag.DefaultMonitoring.ComponentInitialized(c.Spec.Type)
	return nil
}

func (a *DaprRuntime) convertMetadataItemsToProperties(items []componentsV1alpha1.MetadataItem) map[string]string {
	properties := map[string]string{}
	for _, c := range items {
		val := c.Value.String()
		for strings.Contains(val, "{uuid}") {
			val = strings.Replace(val, "{uuid}", uuid.New().String(), 1)
		}
		for strings.Contains(val, "{podName}") {
			if a.podName == "" {
				log.Fatalf("failed to parse metadata: property %s refers to {podName} but podName is not set", c.Name)
			}
			val = strings.Replace(val, "{podName}", a.podName, 1)
		}
		properties[c.Name] = val
	}
	return properties
}

func (a *DaprRuntime) getComponent(componentType string, name string) (componentsV1alpha1.Component, bool) {
	a.componentsLock.RLock()
	defer a.componentsLock.RUnlock()

	for i, c := range a.components {
		if c.Spec.Type == componentType && c.ObjectMeta.Name == name {
			return a.components[i], true
		}
	}
	return componentsV1alpha1.Component{}, false
}

func (a *DaprRuntime) getComponents() []componentsV1alpha1.Component {
	a.componentsLock.RLock()
	defer a.componentsLock.RUnlock()

	comps := make([]componentsV1alpha1.Component, len(a.components))
	copy(comps, a.components)
	return comps
}

func (a *DaprRuntime) getComponentsCapabilitesMap() map[string][]string {
	capabilities := make(map[string][]string)
	for key, store := range a.stateStores {
		features := store.Features()
		stateStoreCapabilities := featureTypeToString(features)
		if state.FeatureETag.IsPresent(features) && state.FeatureTransactional.IsPresent(features) {
			stateStoreCapabilities = append(stateStoreCapabilities, "ACTOR")
		}
		capabilities[key] = stateStoreCapabilities
	}
	for key := range a.inputBindings {
		capabilities[key] = []string{"INPUT_BINDING"}
	}
	for key := range a.outputBindings {
		if val, found := capabilities[key]; found {
			capabilities[key] = append(val, "OUTPUT_BINDING")
		} else {
			capabilities[key] = []string{"OUTPUT_BINDING"}
		}
	}
	return capabilities
}

// converts components Features from FeatureType to string
func featureTypeToString(features interface{}) []string {
	featureStr := make([]string, 0)
	switch reflect.TypeOf(features).Kind() {
	case reflect.Slice:
		val := reflect.ValueOf(features)
		for i := 0; i < val.Len(); i++ {
			featureStr = append(featureStr, val.Index(i).String())
		}
	}
	return featureStr
}

func (a *DaprRuntime) establishSecurity(sentryAddress string) error {
	if !a.runtimeConfig.mtlsEnabled {
		log.Info("mTLS is disabled. Skipping certificate request and tls validation")
		return nil
	}
	if sentryAddress == "" {
		return errors.New("sentryAddress cannot be empty")
	}
	log.Info("mTLS enabled. creating sidecar authenticator")

	auth, err := security.GetSidecarAuthenticator(sentryAddress, a.runtimeConfig.CertChain)
	if err != nil {
		return err
	}
	a.authenticator = auth
	a.grpc.SetAuthenticator(auth)

	log.Info("authenticator created")

	diag.DefaultMonitoring.MTLSInitCompleted()
	return nil
}

func componentDependency(compCategory ComponentCategory, name string) string {
	return fmt.Sprintf("%s:%s", compCategory, name)
}

func (a *DaprRuntime) startSubscriptions() {
	a.topicsLock.Lock()
	defer a.topicsLock.Unlock()

	// Clean any previous state
	if a.pubsubCancel != nil {
		a.pubsubCancel()
	}

	// PubSub subscribers are stopped via cancellation of the main runtime's context
	a.pubsubCtx, a.pubsubCancel = context.WithCancel(a.ctx)
	a.topicCtxCancels = map[string]context.CancelFunc{}
	a.topicRoutes = map[string]runtime_pubsub.Subscription{}

	a.beginPubSub()
}

// Stop subscriptions to all topics and cleans the cached topics
func (a *DaprRuntime) stopSubscriptions() {
	// Stop all subscriptions by canceling the subscription context
	if a.pubsubCancel != nil {
		a.pubsubCancel()
	}
	a.pubsubCtx = nil
	a.pubsubCancel = nil

	// Remove all contexts that are specific to each component (which have been canceled already by canceling pubsubCtx)
	a.topicCtxCancels = nil

	// Delete the cached topics and routes
	a.topicRoutes = nil
}

func (a *DaprRuntime) startReadingFromBindings() (err error) {
	if a.appChannel == nil {
		return errors.New("app channel not initialized")
	}

	// Clean any previous state
	if a.inputBindingsCancel != nil {
		a.inputBindingsCancel()
	}

	// Input bindings are stopped via cancellation of the main runtime's context
	a.inputBindingsCtx, a.inputBindingsCancel = context.WithCancel(a.ctx)

	for name, binding := range a.inputBindings {
		if !a.isAppSubscribedToBinding(name) {
			log.Infof("app has not subscribed to binding %s.", name)
			continue
		}

		err = a.readFromBinding(a.inputBindingsCtx, name, binding)
		if err != nil {
			log.Errorf("error reading from input binding %s: %s", name, err)
			continue
		}
	}
	return nil
}

func (a *DaprRuntime) stopReadingFromBindings() {
	if a.inputBindingsCancel != nil {
		a.inputBindingsCancel()
	}

	a.inputBindingsCtx = nil
	a.inputBindingsCancel = nil
}

// Returns "componentName||topicName", which is used as key for some maps
func pubsubTopicKey(componentName, topicName string) string {
	return componentName + "||" + topicName
}<|MERGE_RESOLUTION|>--- conflicted
+++ resolved
@@ -136,17 +136,6 @@
 // was encountered when processing a cloud event's data property.
 var ErrUnexpectedEnvelopeData = errors.New("unexpected data type encountered in envelope")
 
-<<<<<<< HEAD
-=======
-type TopicRoutes map[string]TopicRouteElem
-
-type TopicRouteElem struct {
-	metadata        map[string]string
-	rules           []*runtimePubsub.Rule
-	deadLetterTopic string
-}
-
->>>>>>> 032581df
 // Type of function that determines if a component is authorized.
 // The function receives the component and must return true if the component is authorized.
 type ComponentAuthorizer func(component componentsV1alpha1.Component) bool
@@ -191,8 +180,8 @@
 	pubsubCtx              context.Context
 	pubsubCancel           context.CancelFunc
 	topicsLock             *sync.Mutex
-	topicRoutes            map[string]runtime_pubsub.Subscription // Key is "componentName||topicName"
-	topicCtxCancels        map[string]context.CancelFunc          // Key is "componentName||topicName"
+	topicRoutes            map[string]runtimePubsub.Subscription // Key is "componentName||topicName"
+	topicCtxCancels        map[string]context.CancelFunc         // Key is "componentName||topicName"
 	inputBindingRoutes     map[string]string
 	shutdownC              chan error
 	apiClosers             []io.Closer
@@ -633,7 +622,7 @@
 	return nil
 }
 
-func (a *DaprRuntime) subscribeTopic(parentCtx context.Context, subscription *runtime_pubsub.Subscription) error {
+func (a *DaprRuntime) subscribeTopic(parentCtx context.Context, subscription *runtimePubsub.Subscription) error {
 	subKey := pubsubTopicKey(subscription.PubsubName, subscription.Topic)
 
 	allowed := a.isPubSubOperationAllowed(subscription.PubsubName, subscription.Topic, a.pubSubs[subscription.PubsubName].scopedSubscriptions)
@@ -664,11 +653,7 @@
 
 		msg.Metadata[pubsubName] = subscription.PubsubName
 
-<<<<<<< HEAD
-		rawPayload, err := contrib_metadata.IsRawPayload(subscription.Metadata)
-=======
-		rawPayload, err := contribMetadata.IsRawPayload(route.metadata)
->>>>>>> 032581df
+		rawPayload, err := contribMetadata.IsRawPayload(subscription.Metadata)
 		if err != nil {
 			log.Errorf("error deserializing pubsub metadata: %s", err)
 			if subscription.DeadLetterTopic != "" {
@@ -1581,13 +1566,9 @@
 
 	switch a.runtimeConfig.Mode {
 	case modes.KubernetesMode:
-<<<<<<< HEAD
 		ctx, cancel := context.WithTimeout(a.ctx, 30*time.Second)
-		subs = runtime_pubsub.DeclarativeKubernetes(ctx, a.operatorClient, a.podName, a.namespace, log)
+		subs = runtimePubsub.DeclarativeKubernetes(ctx, a.operatorClient, a.podName, a.namespace, log)
 		cancel()
-=======
-		subs = runtimePubsub.DeclarativeKubernetes(a.operatorClient, a.podName, a.namespace, log)
->>>>>>> 032581df
 	case modes.StandaloneMode:
 		subs = runtimePubsub.DeclarativeSelfHosted(a.runtimeConfig.Standalone.ComponentsPath, log)
 	}
@@ -1615,37 +1596,25 @@
 	return subs[:i]
 }
 
-func (a *DaprRuntime) getSubscriptions() (map[string]runtime_pubsub.Subscription, error) {
-	subs := map[string]runtime_pubsub.Subscription{}
+func (a *DaprRuntime) getSubscriptions() (map[string]runtimePubsub.Subscription, error) {
+	subs := map[string]runtimePubsub.Subscription{}
 	if a.appChannel == nil {
 		log.Warn("app channel not initialized, make sure -app-port is specified if pubsub subscription is required")
 		return subs, nil
 	}
 
 	var (
-<<<<<<< HEAD
-		list []runtime_pubsub.Subscription
+		list []runtimePubsub.Subscription
 		err  error
-=======
-		subscriptions []runtimePubsub.Subscription
-		err           error
->>>>>>> 032581df
 	)
 
 	// handle app subscriptions
 	resiliencyEnabled := config.IsFeatureEnabled(a.globalConfig.Spec.Features, config.Resiliency)
 	if a.runtimeConfig.ApplicationProtocol == HTTPProtocol {
-<<<<<<< HEAD
-		list, err = runtime_pubsub.GetSubscriptionsHTTP(a.appChannel, log, a.resiliency, resiliencyEnabled)
+		list, err = runtimePubsub.GetSubscriptionsHTTP(a.appChannel, log, a.resiliency, resiliencyEnabled)
 	} else if a.runtimeConfig.ApplicationProtocol == GRPCProtocol {
 		client := runtimev1pb.NewAppCallbackClient(a.grpc.AppClient)
-		list, err = runtime_pubsub.GetSubscriptionsGRPC(client, log, a.resiliency, resiliencyEnabled)
-=======
-		subscriptions, err = runtimePubsub.GetSubscriptionsHTTP(a.appChannel, log, a.resiliency, resiliencyEnabled)
-	} else if a.runtimeConfig.ApplicationProtocol == GRPCProtocol {
-		client := runtimev1pb.NewAppCallbackClient(a.grpc.AppClient)
-		subscriptions, err = runtimePubsub.GetSubscriptionsGRPC(client, log, a.resiliency, resiliencyEnabled)
->>>>>>> 032581df
+		list, err = runtimePubsub.GetSubscriptionsGRPC(client, log, a.resiliency, resiliencyEnabled)
 	}
 	if err != nil {
 		return nil, err
@@ -1744,17 +1713,17 @@
 	})
 }
 
-func (a *DaprRuntime) Subscribe(subscription *runtime_pubsub.Subscription) ([]*commonv1pb.TopicSubscription, error) {
+func (a *DaprRuntime) Subscribe(subscription *runtimePubsub.Subscription) ([]*commonv1pb.TopicSubscription, error) {
 	a.topicsLock.Lock()
 	defer a.topicsLock.Unlock()
 
 	return a.doSubscribe(subscription)
 }
 
-func (a *DaprRuntime) doSubscribe(subscription *runtime_pubsub.Subscription) ([]*commonv1pb.TopicSubscription, error) {
+func (a *DaprRuntime) doSubscribe(subscription *runtimePubsub.Subscription) ([]*commonv1pb.TopicSubscription, error) {
 	_, ok := a.pubSubs[subscription.PubsubName]
 	if !ok {
-		return nil, runtime_pubsub.NotFoundError{PubsubName: subscription.PubsubName}
+		return nil, runtimePubsub.NotFoundError{PubsubName: subscription.PubsubName}
 	}
 
 	err := a.subscribeTopic(a.pubsubCtx, subscription)
@@ -2722,7 +2691,7 @@
 	// PubSub subscribers are stopped via cancellation of the main runtime's context
 	a.pubsubCtx, a.pubsubCancel = context.WithCancel(a.ctx)
 	a.topicCtxCancels = map[string]context.CancelFunc{}
-	a.topicRoutes = map[string]runtime_pubsub.Subscription{}
+	a.topicRoutes = map[string]runtimePubsub.Subscription{}
 
 	a.beginPubSub()
 }
