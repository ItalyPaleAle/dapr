/*
Copyright 2021 The Dapr Authors
Licensed under the Apache License, Version 2.0 (the "License");
you may not use this file except in compliance with the License.
You may obtain a copy of the License at
    http://www.apache.org/licenses/LICENSE-2.0
Unless required by applicable law or agreed to in writing, software
distributed under the License is distributed on an "AS IS" BASIS,
WITHOUT WARRANTIES OR CONDITIONS OF ANY KIND, either express or implied.
See the License for the specific language governing permissions and
limitations under the License.
*/

//nolint:nosnakecase
package runtime

import (
	"context"
	"crypto/rand"
	"crypto/x509"
	"encoding/hex"
	"encoding/json"
	"errors"
	"fmt"
	"io"
	"net"
	"net/http"
	"net/http/httptest"
	"net/url"
	"os"
	"path/filepath"
	"reflect"
	"strconv"
	"strings"
	"sync/atomic"
	"testing"
	"time"

	"github.com/golang/mock/gomock"
	"github.com/phayes/freeport"
	"github.com/stretchr/testify/assert"
	"github.com/stretchr/testify/mock"
	"github.com/stretchr/testify/require"
	"go.opentelemetry.io/otel/exporters/otlp/otlptrace"
	"go.opentelemetry.io/otel/exporters/zipkin"
	sdktrace "go.opentelemetry.io/otel/sdk/trace"
	"google.golang.org/grpc"
	"google.golang.org/grpc/credentials/insecure"
	"google.golang.org/grpc/metadata"
	v1 "k8s.io/apiextensions-apiserver/pkg/apis/apiextensions/v1"
	metav1 "k8s.io/apimachinery/pkg/apis/meta/v1"
	clocktesting "k8s.io/utils/clock/testing"

	"github.com/dapr/components-contrib/bindings"
	"github.com/dapr/components-contrib/lock"
	mdata "github.com/dapr/components-contrib/metadata"
	"github.com/dapr/components-contrib/nameresolution"
	"github.com/dapr/components-contrib/pubsub"
	"github.com/dapr/components-contrib/secretstores"
	"github.com/dapr/components-contrib/state"
	commonapi "github.com/dapr/dapr/pkg/apis/common"
	componentsV1alpha1 "github.com/dapr/dapr/pkg/apis/components/v1alpha1"
	"github.com/dapr/dapr/pkg/apphealth"
	channelt "github.com/dapr/dapr/pkg/channel/testing"
	bindingsLoader "github.com/dapr/dapr/pkg/components/bindings"
	configurationLoader "github.com/dapr/dapr/pkg/components/configuration"
	lockLoader "github.com/dapr/dapr/pkg/components/lock"
	httpMiddlewareLoader "github.com/dapr/dapr/pkg/components/middleware/http"
	nrLoader "github.com/dapr/dapr/pkg/components/nameresolution"
	pubsubLoader "github.com/dapr/dapr/pkg/components/pubsub"
	secretstoresLoader "github.com/dapr/dapr/pkg/components/secretstores"
	"github.com/dapr/dapr/pkg/config/protocol"
	"github.com/dapr/dapr/pkg/metrics"
	"github.com/dapr/dapr/pkg/security"

	stateLoader "github.com/dapr/dapr/pkg/components/state"
	"github.com/dapr/dapr/pkg/config"
	modeconfig "github.com/dapr/dapr/pkg/config/modes"
	"github.com/dapr/dapr/pkg/cors"
	diagUtils "github.com/dapr/dapr/pkg/diagnostics/utils"
	pb "github.com/dapr/dapr/pkg/grpc/proxy/testservice"
	invokev1 "github.com/dapr/dapr/pkg/messaging/v1"
	"github.com/dapr/dapr/pkg/modes"
	"github.com/dapr/dapr/pkg/resiliency"
	"github.com/dapr/dapr/pkg/runtime/authorizer"
	rterrors "github.com/dapr/dapr/pkg/runtime/errors"
	rtmock "github.com/dapr/dapr/pkg/runtime/mock"
	"github.com/dapr/dapr/pkg/runtime/processor"
	runtimePubsub "github.com/dapr/dapr/pkg/runtime/pubsub"
	"github.com/dapr/dapr/pkg/runtime/registry"
	daprt "github.com/dapr/dapr/pkg/testing"
	"github.com/dapr/kit/logger"
	"github.com/dapr/kit/ptr"
)

const (
	TestPubsubName       = "testpubsub"
	TestSecondPubsubName = "testpubsub2"
	TestLockName         = "testlock"
	resourcesDir         = "./components"
	maxGRPCServerUptime  = 200 * time.Millisecond
)

func TestNewRuntime(t *testing.T) {
	// act
	r, err := newDaprRuntime(context.Background(), nil, &internalConfig{
		mode:            modes.StandaloneMode,
		metricsExporter: metrics.NewExporter(log, metrics.DefaultMetricNamespace),
		registry:        registry.New(registry.NewOptions()),
	}, &config.Configuration{}, &config.AccessControlList{}, resiliency.New(logger.NewLogger("test")))

	// assert
	require.NoError(t, err)
	assert.NotNil(t, r, "runtime must be initiated")
}

func TestDoProcessComponent(t *testing.T) {
	rt, err := NewTestDaprRuntime(t, modes.StandaloneMode)
	require.NoError(t, err)
	defer stopRuntime(t, rt)

	pubsubComponent := componentsV1alpha1.Component{
		ObjectMeta: metav1.ObjectMeta{
			Name: TestPubsubName,
		},
		Spec: componentsV1alpha1.ComponentSpec{
			Type:     "pubsub.mockPubSub",
			Version:  "v1",
			Metadata: daprt.GetFakeMetadataItems(),
		},
	}

	lockComponent := componentsV1alpha1.Component{
		ObjectMeta: metav1.ObjectMeta{
			Name: TestLockName,
		},
		Spec: componentsV1alpha1.ComponentSpec{
			Type:    "lock.mockLock",
			Version: "v1",
		},
	}

	t.Run("test error on lock init", func(t *testing.T) {
		// setup
		ctrl := gomock.NewController(t)
		mockLockStore := daprt.NewMockStore(ctrl)
		mockLockStore.EXPECT().InitLockStore(context.Background(), gomock.Any()).Return(assert.AnError)

		rt.runtimeConfig.registry.Locks().RegisterComponent(
			func(_ logger.Logger) lock.Store {
				return mockLockStore
			},
			"mockLock",
		)

		// act
		err := rt.processor.Init(context.Background(), lockComponent)

		// assert
		require.Error(t, err, "expected an error")
		assert.Equal(t, err.Error(), rterrors.NewInit(rterrors.InitComponentFailure, "testlock (lock.mockLock/v1)", assert.AnError).Error(), "expected error strings to match")
	})

	t.Run("test error when lock version invalid", func(t *testing.T) {
		// setup
		ctrl := gomock.NewController(t)
		mockLockStore := daprt.NewMockStore(ctrl)

		rt.runtimeConfig.registry.Locks().RegisterComponent(
			func(_ logger.Logger) lock.Store {
				return mockLockStore
			},
			"mockLock",
		)

		lockComponentV3 := lockComponent
		lockComponentV3.Spec.Version = "v3"

		// act
		err := rt.processor.Init(context.Background(), lockComponentV3)

		// assert
		require.Error(t, err, "expected an error")
		assert.Equal(t, err.Error(), rterrors.NewInit(rterrors.CreateComponentFailure, "testlock (lock.mockLock/v3)", fmt.Errorf("couldn't find lock store lock.mockLock/v3")).Error())
	})

	t.Run("test error when lock prefix strategy invalid", func(t *testing.T) {
		// setup
		ctrl := gomock.NewController(t)
		mockLockStore := daprt.NewMockStore(ctrl)
		mockLockStore.EXPECT().InitLockStore(context.Background(), gomock.Any()).Return(nil)

		rt.runtimeConfig.registry.Locks().RegisterComponent(
			func(_ logger.Logger) lock.Store {
				return mockLockStore
			},
			"mockLock",
		)

		lockComponentWithWrongStrategy := lockComponent
		lockComponentWithWrongStrategy.Spec.Metadata = []commonapi.NameValuePair{
			{
				Name: "keyPrefix",
				Value: commonapi.DynamicValue{
					JSON: v1.JSON{Raw: []byte("||")},
				},
			},
		}
		// act
		err := rt.processor.Init(context.Background(), lockComponentWithWrongStrategy)
		// assert
		require.Error(t, err)
	})

	t.Run("lock init successfully and set right strategy", func(t *testing.T) {
		// setup
		ctrl := gomock.NewController(t)
		mockLockStore := daprt.NewMockStore(ctrl)
		mockLockStore.EXPECT().InitLockStore(context.Background(), gomock.Any()).Return(nil)

		rt.runtimeConfig.registry.Locks().RegisterComponent(
			func(_ logger.Logger) lock.Store {
				return mockLockStore
			},
			"mockLock",
		)

		// act
		err := rt.processor.Init(context.Background(), lockComponent)
		// assert
		require.NoError(t, err, "unexpected error")
		// get modified key
		key, err := lockLoader.GetModifiedLockKey("test", "mockLock", "appid-1")
		require.NoError(t, err, "unexpected error")
		assert.Equal(t, "lock||appid-1||test", key)
	})

	t.Run("test error on pubsub init", func(t *testing.T) {
		// setup
		mockPubSub := new(daprt.MockPubSub)

		rt.runtimeConfig.registry.PubSubs().RegisterComponent(
			func(_ logger.Logger) pubsub.PubSub {
				return mockPubSub
			},
			"mockPubSub",
		)
		expectedMetadata := pubsub.Metadata{
			Base: mdata.Base{
				Name:       TestPubsubName,
				Properties: daprt.GetFakeProperties(),
			},
		}

		mockPubSub.On("Init", expectedMetadata).Return(assert.AnError)

		// act
		err := rt.processor.Init(context.Background(), pubsubComponent)

		// assert
		require.Error(t, err, "expected an error")
		assert.Equal(t, err.Error(), rterrors.NewInit(rterrors.InitComponentFailure, "testpubsub (pubsub.mockPubSub/v1)", assert.AnError).Error(), "expected error strings to match")
	})

	t.Run("test invalid category component", func(t *testing.T) {
		// act
		err := rt.processor.Init(context.Background(), componentsV1alpha1.Component{
			Spec: componentsV1alpha1.ComponentSpec{
				Type: "invalid",
			},
		})
		// assert
		require.Error(t, err, "error expected")
	})
}

// Test that flushOutstandingComponents waits for components.
func TestFlushOutstandingComponent(t *testing.T) {
	t.Run("We can call flushOustandingComponents more than once", func(t *testing.T) {
		rt, err := NewTestDaprRuntime(t, modes.StandaloneMode)
		require.NoError(t, err)
		defer stopRuntime(t, rt)
		wasCalled := false
		m := rtmock.NewMockKubernetesStoreWithInitCallback(func(context.Context) error {
			time.Sleep(100 * time.Millisecond)
			wasCalled = true
			return nil
		})
		rt.runtimeConfig.registry.SecretStores().RegisterComponent(
			func(_ logger.Logger) secretstores.SecretStore {
				return m
			},
			"kubernetesMock",
		)

		go rt.processor.Process(context.Background())
		rt.processor.AddPendingComponent(context.Background(), componentsV1alpha1.Component{
			ObjectMeta: metav1.ObjectMeta{
				Name: "kubernetesMock",
			},
			Spec: componentsV1alpha1.ComponentSpec{
				Type:    "secretstores.kubernetesMock",
				Version: "v1",
			},
		})
		rt.flushOutstandingComponents(context.Background())
		assert.True(t, wasCalled)

		// Make sure that the goroutine was restarted and can flush a second time
		wasCalled = false
		rt.runtimeConfig.registry.SecretStores().RegisterComponent(
			func(_ logger.Logger) secretstores.SecretStore {
				return m
			},
			"kubernetesMock2",
		)

		rt.processor.AddPendingComponent(context.Background(), componentsV1alpha1.Component{
			ObjectMeta: metav1.ObjectMeta{
				Name: "kubernetesMock2",
			},
			Spec: componentsV1alpha1.ComponentSpec{
				Type:    "secretstores.kubernetesMock",
				Version: "v1",
			},
		})
		rt.flushOutstandingComponents(context.Background())
		assert.True(t, wasCalled)
	})
	t.Run("flushOutstandingComponents blocks for components with outstanding dependanices", func(t *testing.T) {
		rt, err := NewTestDaprRuntime(t, modes.StandaloneMode)
		require.NoError(t, err)
		defer stopRuntime(t, rt)
		wasCalled := false
		wasCalledChild := false
		wasCalledGrandChild := false
		m := rtmock.NewMockKubernetesStoreWithInitCallback(func(context.Context) error {
			time.Sleep(100 * time.Millisecond)
			wasCalled = true
			return nil
		})
		mc := rtmock.NewMockKubernetesStoreWithInitCallback(func(context.Context) error {
			time.Sleep(100 * time.Millisecond)
			wasCalledChild = true
			return nil
		})
		mgc := rtmock.NewMockKubernetesStoreWithInitCallback(func(context.Context) error {
			time.Sleep(100 * time.Millisecond)
			wasCalledGrandChild = true
			return nil
		})
		rt.runtimeConfig.registry.SecretStores().RegisterComponent(
			func(_ logger.Logger) secretstores.SecretStore {
				return m
			},
			"kubernetesMock",
		)
		rt.runtimeConfig.registry.SecretStores().RegisterComponent(
			func(_ logger.Logger) secretstores.SecretStore {
				return mc
			},
			"kubernetesMockChild",
		)
		rt.runtimeConfig.registry.SecretStores().RegisterComponent(
			func(_ logger.Logger) secretstores.SecretStore {
				return mgc
			},
			"kubernetesMockGrandChild",
		)

		go rt.processor.Process(context.Background())
		rt.processor.AddPendingComponent(context.Background(), componentsV1alpha1.Component{
			ObjectMeta: metav1.ObjectMeta{
				Name: "kubernetesMockGrandChild",
			},
			Spec: componentsV1alpha1.ComponentSpec{
				Type:    "secretstores.kubernetesMockGrandChild",
				Version: "v1",
				Metadata: []commonapi.NameValuePair{
					{
						Name: "a",
						SecretKeyRef: commonapi.SecretKeyRef{
							Key:  "key1",
							Name: "name1",
						},
					},
				},
			},
			Auth: componentsV1alpha1.Auth{
				SecretStore: "kubernetesMockChild",
			},
		})
		rt.processor.AddPendingComponent(context.Background(), componentsV1alpha1.Component{
			ObjectMeta: metav1.ObjectMeta{
				Name: "kubernetesMockChild",
			},
			Spec: componentsV1alpha1.ComponentSpec{
				Type:    "secretstores.kubernetesMockChild",
				Version: "v1",
				Metadata: []commonapi.NameValuePair{
					{
						Name: "a",
						SecretKeyRef: commonapi.SecretKeyRef{
							Key:  "key1",
							Name: "name1",
						},
					},
				},
			},
			Auth: componentsV1alpha1.Auth{
				SecretStore: "kubernetesMock",
			},
		})
		rt.processor.AddPendingComponent(context.Background(), componentsV1alpha1.Component{
			ObjectMeta: metav1.ObjectMeta{
				Name: "kubernetesMock",
			},
			Spec: componentsV1alpha1.ComponentSpec{
				Type:    "secretstores.kubernetesMock",
				Version: "v1",
			},
		})
		rt.flushOutstandingComponents(context.Background())
		assert.True(t, wasCalled)
		assert.True(t, wasCalledChild)
		assert.True(t, wasCalledGrandChild)
	})
}

func TestInitNameResolution(t *testing.T) {
	initMockResolverForRuntime := func(rt *DaprRuntime, resolverName string, e error) *daprt.MockResolver {
		mockResolver := new(daprt.MockResolver)

		rt.runtimeConfig.registry.NameResolutions().RegisterComponent(
			func(_ logger.Logger) nameresolution.Resolver {
				return mockResolver
			},
			resolverName,
		)

		expectedMetadata := nameresolution.Metadata{
			Base: mdata.Base{
				Name: resolverName,
			},
			Instance: nameresolution.Instance{
				DaprHTTPPort:     rt.runtimeConfig.httpPort,
				DaprInternalPort: rt.runtimeConfig.internalGRPCPort,
				AppPort:          rt.runtimeConfig.appConnectionConfig.Port,
				Address:          rt.hostAddress,
				AppID:            rt.runtimeConfig.id,
			},
		}

		mockResolver.On("Init", expectedMetadata).Return(e)

		return mockResolver
	}

	t.Run("error on unknown resolver", func(t *testing.T) {
		// given
		rt, err := NewTestDaprRuntime(t, modes.StandaloneMode)
		require.NoError(t, err)

		// target resolver
		rt.globalConfig.Spec.NameResolutionSpec = &config.NameResolutionSpec{
			Component: "targetResolver",
		}

		// registered resolver
		initMockResolverForRuntime(rt, "anotherResolver", nil)

		// act
		err = rt.initNameResolution(context.Background())

		// assert
		require.Error(t, err)
	})

	t.Run("test init nameresolution", func(t *testing.T) {
		// given
		rt, err := NewTestDaprRuntime(t, modes.StandaloneMode)
		require.NoError(t, err)

		// target resolver
		rt.globalConfig.Spec.NameResolutionSpec = &config.NameResolutionSpec{
			Component: "someResolver",
		}

		// registered resolver
		initMockResolverForRuntime(rt, "someResolver", nil)

		// act
		err = rt.initNameResolution(context.Background())

		// assert
		require.NoError(t, err, "expected no error")
	})

	t.Run("test init nameresolution default in StandaloneMode", func(t *testing.T) {
		// given
		rt, err := NewTestDaprRuntime(t, modes.StandaloneMode)
		require.NoError(t, err)

		// target resolver
		rt.globalConfig.Spec.NameResolutionSpec = &config.NameResolutionSpec{}

		// registered resolver
		initMockResolverForRuntime(rt, "mdns", nil)

		// act
		err = rt.initNameResolution(context.Background())

		// assert
		require.NoError(t, err, "expected no error")
	})

	t.Run("test init nameresolution nil in StandaloneMode", func(t *testing.T) {
		// given
		rt, err := NewTestDaprRuntime(t, modes.StandaloneMode)
		require.NoError(t, err)

		// target resolver
		rt.globalConfig.Spec.NameResolutionSpec = nil

		// registered resolver
		initMockResolverForRuntime(rt, "mdns", nil)

		// act
		err = rt.initNameResolution(context.Background())

		// assert
		require.NoError(t, err, "expected no error")
	})

	t.Run("test init nameresolution default in KubernetesMode", func(t *testing.T) {
		// given
		rt, err := NewTestDaprRuntime(t, modes.KubernetesMode)
		require.NoError(t, err)

		// target resolver
		rt.globalConfig.Spec.NameResolutionSpec = &config.NameResolutionSpec{}

		// registered resolver
		initMockResolverForRuntime(rt, "kubernetes", nil)

		// act
		err = rt.initNameResolution(context.Background())

		// assert
		require.NoError(t, err, "expected no error")
	})

	t.Run("test init nameresolution nil in KubernetesMode", func(t *testing.T) {
		// given
		rt, err := NewTestDaprRuntime(t, modes.KubernetesMode)
		require.NoError(t, err)

		// target resolver
		rt.globalConfig.Spec.NameResolutionSpec = nil

		// registered resolver
		initMockResolverForRuntime(rt, "kubernetes", nil)

		// act
		err = rt.initNameResolution(context.Background())

		// assert
		require.NoError(t, err, "expected no error")
	})
}

func TestSetupTracing(t *testing.T) {
	testcases := []struct {
		name              string
		tracingConfig     config.TracingSpec
		hostAddress       string
		expectedExporters []sdktrace.SpanExporter
		expectedErr       string
	}{{
		name:          "no trace exporter",
		tracingConfig: config.TracingSpec{},
	}, {
		name: "sampling rate 1 without trace exporter",
		tracingConfig: config.TracingSpec{
			SamplingRate: "1",
		},
		expectedExporters: []sdktrace.SpanExporter{&diagUtils.NullExporter{}},
	}, {
		name: "bad host address, failing zipkin",
		tracingConfig: config.TracingSpec{
			Zipkin: &config.ZipkinSpec{
				EndpointAddress: "localhost",
			},
		},
		expectedErr: "invalid collector URL \"localhost\": no scheme or host",
	}, {
		name: "zipkin trace exporter",
		tracingConfig: config.TracingSpec{
			Zipkin: &config.ZipkinSpec{
				EndpointAddress: "http://foo.bar",
			},
		},
		expectedExporters: []sdktrace.SpanExporter{&zipkin.Exporter{}},
	}, {
		name: "otel trace http exporter",
		tracingConfig: config.TracingSpec{
			Otel: &config.OtelSpec{
				EndpointAddress: "foo.bar",
				IsSecure:        ptr.Of(false),
				Protocol:        "http",
			},
		},
		expectedExporters: []sdktrace.SpanExporter{&otlptrace.Exporter{}},
	}, {
		name: "invalid otel trace exporter protocol",
		tracingConfig: config.TracingSpec{
			Otel: &config.OtelSpec{
				EndpointAddress: "foo.bar",
				IsSecure:        ptr.Of(false),
				Protocol:        "tcp",
			},
		},
		expectedErr: "invalid protocol tcp provided for Otel endpoint",
	}, {
		name: "stdout trace exporter",
		tracingConfig: config.TracingSpec{
			Stdout: true,
		},
		expectedExporters: []sdktrace.SpanExporter{&diagUtils.StdoutExporter{}},
	}, {
		name: "all trace exporters",
		tracingConfig: config.TracingSpec{
			Otel: &config.OtelSpec{
				EndpointAddress: "http://foo.bar",
				IsSecure:        ptr.Of(false),
				Protocol:        "http",
			},
			Zipkin: &config.ZipkinSpec{
				EndpointAddress: "http://foo.bar",
			},
			Stdout: true,
		},
		expectedExporters: []sdktrace.SpanExporter{&diagUtils.StdoutExporter{}, &zipkin.Exporter{}, &otlptrace.Exporter{}},
	}}

	for i, tc := range testcases {
		t.Run(tc.name, func(t *testing.T) {
			rt, err := NewTestDaprRuntime(t, modes.StandaloneMode)
			require.NoError(t, err)
			defer stopRuntime(t, rt)
			rt.globalConfig.Spec.TracingSpec = &testcases[i].tracingConfig
			if tc.hostAddress != "" {
				rt.hostAddress = tc.hostAddress
			}
			// Setup tracing with the fake tracer provider  store to confirm
			// the right exporter was registered.
			tpStore := newFakeTracerProviderStore()
			if err := rt.setupTracing(context.Background(), rt.hostAddress, tpStore); tc.expectedErr != "" {
				assert.Contains(t, err.Error(), tc.expectedErr)
			} else {
				require.NoError(t, err)
			}
			if len(tc.expectedExporters) > 0 {
				assert.True(t, tpStore.HasExporter())
			}
			for i, exporter := range tpStore.exporters {
				// Exporter types don't expose internals, so we can only validate that
				// the right type of  exporter was registered.
				assert.Equal(t, reflect.TypeOf(tc.expectedExporters[i]), reflect.TypeOf(exporter))
			}
			// Setup tracing with the OpenTelemetry trace provider store.
			// We have no way to validate the result, but we can at least
			// confirm that nothing blows up.
			if tc.expectedErr == "" {
				rt.setupTracing(context.Background(), rt.hostAddress, newOpentelemetryTracerProviderStore())
			}
		})
	}
}

func TestPopulateSecretsConfiguration(t *testing.T) {
	t.Run("secret store configuration is populated", func(t *testing.T) {
		// setup
		rt, err := NewTestDaprRuntime(t, modes.StandaloneMode)
		require.NoError(t, err)
		defer stopRuntime(t, rt)
		rt.globalConfig.Spec.Secrets = &config.SecretsSpec{
			Scopes: []config.SecretsScope{
				{
					StoreName:     "testMock",
					DefaultAccess: "allow",
				},
			},
		}

		// act
		rt.populateSecretsConfiguration()

		// verify
		secConf, ok := rt.compStore.GetSecretsConfiguration("testMock")
		require.True(t, ok, "Expected testMock secret store configuration to be populated")
		assert.Equal(t, config.AllowAccess, secConf.DefaultAccess, "Expected default access as allow")
		assert.Empty(t, secConf.DeniedSecrets, "Expected testMock deniedSecrets to not be populated")
		assert.NotContains(t, secConf.AllowedSecrets, "Expected testMock allowedSecrets to not be populated")
	})
}

// Test InitSecretStore if secretstore.* refers to Kubernetes secret store.
func TestInitSecretStoresInKubernetesMode(t *testing.T) {
	t.Run("built-in secret store is added", func(t *testing.T) {
		rt, _ := NewTestDaprRuntime(t, modes.KubernetesMode)

		m := rtmock.NewMockKubernetesStore()
		rt.runtimeConfig.registry.SecretStores().RegisterComponent(
			func(_ logger.Logger) secretstores.SecretStore {
				return m
			},
			secretstoresLoader.BuiltinKubernetesSecretStore,
		)

		assertBuiltInSecretStore(t, rt)
	})

	t.Run("disable built-in secret store flag", func(t *testing.T) {
		rt, _ := NewTestDaprRuntime(t, modes.KubernetesMode)
		defer stopRuntime(t, rt)
		rt.runtimeConfig.disableBuiltinK8sSecretStore = true

		testOk := make(chan struct{})
		defer close(testOk)
		go func() {
			// If the test fails, this call blocks forever, eventually causing a timeout
			rt.appendBuiltinSecretStore(context.Background())
			testOk <- struct{}{}
		}()
		select {
		case <-testOk:
			return
		case <-time.After(5 * time.Second):
			t.Fatalf("test failed")
		}
	})

	t.Run("built-in secret store bypasses authorizers", func(t *testing.T) {
		rt, _ := NewTestDaprRuntime(t, modes.KubernetesMode)
		rt.authz = rt.authz.WithComponentAuthorizers([]authorizer.ComponentAuthorizer{
			func(component componentsV1alpha1.Component) bool {
				return false
			},
		})

		m := rtmock.NewMockKubernetesStore()
		rt.runtimeConfig.registry.SecretStores().RegisterComponent(
			func(_ logger.Logger) secretstores.SecretStore {
				return m
			},
			secretstoresLoader.BuiltinKubernetesSecretStore,
		)

		assertBuiltInSecretStore(t, rt)
	})
}

func assertBuiltInSecretStore(t *testing.T, rt *DaprRuntime) {
	go rt.processor.Process(context.Background())
	rt.appendBuiltinSecretStore(context.Background())
	assert.Eventually(t, func() bool {
		_, ok := rt.compStore.GetComponent(secretstoresLoader.BuiltinKubernetesSecretStore)
		return ok
	}, time.Second*2, time.Millisecond*100)

	require.NoError(t, rt.runnerCloser.Close())
}

func NewTestDaprRuntime(t *testing.T, mode modes.DaprMode) (*DaprRuntime, error) {
	return NewTestDaprRuntimeWithProtocol(t, mode, string(protocol.HTTPProtocol), 1024)
}

func NewTestDaprRuntimeWithID(t *testing.T, mode modes.DaprMode, id string) (*DaprRuntime, error) {
	testRuntimeConfig := NewTestDaprRuntimeConfig(t, modes.StandaloneMode, string(protocol.HTTPProtocol), 1024)
	testRuntimeConfig.id = id
	rt, err := newDaprRuntime(context.Background(), testSecurity(t), testRuntimeConfig, &config.Configuration{}, &config.AccessControlList{}, resiliency.New(logger.NewLogger("test")))
	if err != nil {
		return nil, err
	}
	rt.runtimeConfig.mode = mode
	rt.channels.Refresh()
	return rt, nil
}

func NewTestDaprRuntimeWithProtocol(t *testing.T, mode modes.DaprMode, protocol string, appPort int) (*DaprRuntime, error) {
	testRuntimeConfig := NewTestDaprRuntimeConfig(t, modes.StandaloneMode, protocol, appPort)
	rt, err := newDaprRuntime(context.Background(), testSecurity(t), testRuntimeConfig, &config.Configuration{}, &config.AccessControlList{}, resiliency.New(logger.NewLogger("test")))
	if err != nil {
		return nil, err
	}
	rt.runtimeConfig.mode = mode
	rt.channels.Refresh()
	return rt, nil
}

func NewTestDaprRuntimeConfig(t *testing.T, mode modes.DaprMode, appProtocol string, appPort int) *internalConfig {
	return &internalConfig{
		id:            daprt.TestRuntimeConfigID,
		actorsService: "placement:10.10.10.12",
		kubernetes: modeconfig.KubernetesConfig{
			ControlPlaneAddress: "10.10.10.11",
		},
		allowedOrigins: cors.DefaultAllowedOrigins,
		appConnectionConfig: config.AppConnectionConfig{
			Protocol:       protocol.Protocol(appProtocol),
			Port:           appPort,
			MaxConcurrency: -1,
			ChannelAddress: "127.0.0.1",
		},
		mode:                         mode,
		httpPort:                     DefaultDaprHTTPPort,
		internalGRPCPort:             0,
		apiGRPCPort:                  DefaultDaprAPIGRPCPort,
		apiListenAddresses:           []string{DefaultAPIListenAddress},
		publicPort:                   nil,
		profilePort:                  DefaultProfilePort,
		enableProfiling:              false,
		mTLSEnabled:                  false,
		sentryServiceAddress:         "",
		maxRequestBodySize:           4,
		unixDomainSocket:             "",
		readBufferSize:               4,
		gracefulShutdownDuration:     time.Second,
		enableAPILogging:             ptr.Of(true),
		disableBuiltinK8sSecretStore: false,
		metricsExporter:              metrics.NewExporter(log, metrics.DefaultMetricNamespace),
		registry: registry.New(registry.NewOptions().
			WithStateStores(stateLoader.NewRegistry()).
			WithSecretStores(secretstoresLoader.NewRegistry()).
			WithNameResolutions(nrLoader.NewRegistry()).
			WithBindings(bindingsLoader.NewRegistry()).
			WithPubSubs(pubsubLoader.NewRegistry()).
			WithHTTPMiddlewares(httpMiddlewareLoader.NewRegistry()).
			WithConfigurations(configurationLoader.NewRegistry()).
			WithLocks(lockLoader.NewRegistry())),
	}
}

func TestGracefulShutdown(t *testing.T) {
	r, err := NewTestDaprRuntime(t, modes.StandaloneMode)
	require.NoError(t, err)
	assert.Equal(t, time.Second, r.runtimeConfig.gracefulShutdownDuration)
}

func TestNamespace(t *testing.T) {
	t.Run("empty namespace", func(t *testing.T) {
		assert.Empty(t, getNamespace())
	})

	t.Run("non-empty namespace", func(t *testing.T) {
		t.Setenv("NAMESPACE", "a")
		assert.Equal(t, "a", getNamespace())
	})
}

func TestPodName(t *testing.T) {
	t.Run("empty podName", func(t *testing.T) {
		assert.Empty(t, getPodName())
	})

	t.Run("non-empty podName", func(t *testing.T) {
		t.Setenv("POD_NAME", "testPodName")
		assert.Equal(t, "testPodName", getPodName())
	})
}

func TestInitActors(t *testing.T) {
	t.Run("missing namespace on kubernetes", func(t *testing.T) {
		r, err := NewTestDaprRuntime(t, modes.KubernetesMode)
		require.NoError(t, err)
		defer stopRuntime(t, r)
		r.namespace = ""
		r.runtimeConfig.mTLSEnabled = true

		err = r.initActors(context.TODO())
		require.Error(t, err)
	})

	t.Run("actors hosted = true", func(t *testing.T) {
		r, err := NewTestDaprRuntime(t, modes.KubernetesMode)
		require.NoError(t, err)
		defer stopRuntime(t, r)
		r.appConfig = config.ApplicationConfig{
			Entities: []string{"actor1"},
		}

		hosted := len(r.appConfig.Entities) > 0
		assert.True(t, hosted)
	})

	t.Run("actors hosted = false", func(t *testing.T) {
		r, err := NewTestDaprRuntime(t, modes.KubernetesMode)
		require.NoError(t, err)
		defer stopRuntime(t, r)

		hosted := len(r.appConfig.Entities) > 0
		assert.False(t, hosted)
	})

	t.Run("placement enable = false", func(t *testing.T) {
		r, err := newDaprRuntime(context.Background(), testSecurity(t), &internalConfig{
			metricsExporter: metrics.NewExporter(log, metrics.DefaultMetricNamespace),
			mode:            modes.StandaloneMode,
			registry:        registry.New(registry.NewOptions()),
		}, &config.Configuration{}, &config.AccessControlList{}, resiliency.New(logger.NewLogger("test")))
		require.NoError(t, err)
		defer stopRuntime(t, r)
		r.channels.Refresh()

		err = r.initActors(context.TODO())
		require.Error(t, err)
	})

	t.Run("the state stores can still be initialized normally", func(t *testing.T) {
		r, err := newDaprRuntime(context.Background(), testSecurity(t), &internalConfig{
			metricsExporter: metrics.NewExporter(log, metrics.DefaultMetricNamespace),
			mode:            modes.StandaloneMode,
			registry:        registry.New(registry.NewOptions()),
		}, &config.Configuration{}, &config.AccessControlList{}, resiliency.New(logger.NewLogger("test")))
		require.NoError(t, err)
		defer stopRuntime(t, r)
		r.channels.Refresh()

		assert.Nil(t, r.actor)
		assert.NotNil(t, r.compStore.ListStateStores())
		assert.Equal(t, 0, r.compStore.StateStoresLen())
	})

	t.Run("the actor store can not be initialized normally", func(t *testing.T) {
		r, err := newDaprRuntime(context.Background(), testSecurity(t), &internalConfig{
			metricsExporter: metrics.NewExporter(log, metrics.DefaultMetricNamespace),
			mode:            modes.StandaloneMode,
			registry:        registry.New(registry.NewOptions()),
		}, &config.Configuration{}, &config.AccessControlList{}, resiliency.New(logger.NewLogger("test")))
		require.NoError(t, err)
		defer stopRuntime(t, r)
		r.channels.Refresh()

		name, ok := r.processor.State().ActorStateStoreName()
		assert.False(t, ok)
		assert.Equal(t, "", name)
		err = r.initActors(context.TODO())
		require.Error(t, err)
	})
}

func TestActorReentrancyConfig(t *testing.T) {
	fullConfig := `{
		"entities":["actorType1", "actorType2"],
		"actorIdleTimeout": "1h",
		"drainOngoingCallTimeout": "30s",
		"drainRebalancedActors": true,
		"reentrancy": {
		  "enabled": true,
		  "maxStackDepth": 64
		}
	  }`
	limit := 64

	minimumConfig := `{
		"entities":["actorType1", "actorType2"],
		"actorIdleTimeout": "1h",
		"drainOngoingCallTimeout": "30s",
		"drainRebalancedActors": true,
		"reentrancy": {
		  "enabled": true
		}
	  }`

	emptyConfig := `{
		"entities":["actorType1", "actorType2"],
		"actorIdleTimeout": "1h",
		"drainOngoingCallTimeout": "30s",
		"drainRebalancedActors": true
	  }`

	testcases := []struct {
		Name               string
		Config             []byte
		ExpectedReentrancy bool
		ExpectedLimit      *int
	}{
		{
			Name:               "Test full configuration",
			Config:             []byte(fullConfig),
			ExpectedReentrancy: true,
			ExpectedLimit:      &limit,
		},
		{
			Name:               "Test minimum configuration",
			Config:             []byte(minimumConfig),
			ExpectedReentrancy: true,
			ExpectedLimit:      nil,
		},
		{
			Name:               "Test minimum configuration",
			Config:             []byte(emptyConfig),
			ExpectedReentrancy: false,
			ExpectedLimit:      nil,
		},
	}

	for _, tc := range testcases {
		t.Run(tc.Name, func(t *testing.T) {
			r, err := NewTestDaprRuntime(t, modes.StandaloneMode)
			require.NoError(t, err)

			mockAppChannel := new(channelt.MockAppChannel)
			r.channels.WithAppChannel(mockAppChannel)
			r.runtimeConfig.appConnectionConfig.Protocol = protocol.HTTPProtocol

			configResp := config.ApplicationConfig{}
			json.Unmarshal(tc.Config, &configResp)

			mockAppChannel.On("GetAppConfig").Return(&configResp, nil)

			r.loadAppConfiguration(context.Background())

			assert.NotNil(t, r.appConfig)

			assert.Equal(t, tc.ExpectedReentrancy, r.appConfig.Reentrancy.Enabled)
			assert.Equal(t, tc.ExpectedLimit, r.appConfig.Reentrancy.MaxStackDepth)
		})
	}
}

type mockPubSub struct {
	pubsub.PubSub
	closeErr error
}

func (p *mockPubSub) Init(ctx context.Context, metadata pubsub.Metadata) error {
	return nil
}

func (p *mockPubSub) Close() error {
	return p.closeErr
}

type mockStateStore struct {
	state.Store
	closeErr error
}

func (s *mockStateStore) Init(ctx context.Context, metadata state.Metadata) error {
	return nil
}

func (s *mockStateStore) Close() error {
	return s.closeErr
}

func TestCloseWithErrors(t *testing.T) {
	rt, err := NewTestDaprRuntime(t, modes.StandaloneMode)
	require.NoError(t, err)

	testErr := errors.New("mock close error")

	rt.runtimeConfig.registry.Bindings().RegisterOutputBinding(
		func(_ logger.Logger) bindings.OutputBinding {
			return &rtmock.Binding{CloseErr: testErr}
		},
		"output",
	)
	rt.runtimeConfig.registry.PubSubs().RegisterComponent(
		func(_ logger.Logger) pubsub.PubSub {
			return &mockPubSub{closeErr: testErr}
		},
		"pubsub",
	)
	rt.runtimeConfig.registry.StateStores().RegisterComponent(
		func(_ logger.Logger) state.Store {
			return &mockStateStore{closeErr: testErr}
		},
		"statestore",
	)
	rt.runtimeConfig.registry.SecretStores().RegisterComponent(
		func(_ logger.Logger) secretstores.SecretStore {
			return &rtmock.SecretStore{CloseErr: testErr}
		},
		"secretstore",
	)

	mockOutputBindingComponent := componentsV1alpha1.Component{
		ObjectMeta: metav1.ObjectMeta{
			Name: "binding",
		},
		Spec: componentsV1alpha1.ComponentSpec{
			Type:    "bindings.output",
			Version: "v1",
			Metadata: []commonapi.NameValuePair{
				{
					Name: "output",
					Value: commonapi.DynamicValue{
						JSON: v1.JSON{},
					},
				},
			},
		},
	}
	mockPubSubComponent := componentsV1alpha1.Component{
		ObjectMeta: metav1.ObjectMeta{
			Name: "pubsub",
		},
		Spec: componentsV1alpha1.ComponentSpec{
			Type:    "pubsub.pubsub",
			Version: "v1",
			Metadata: []commonapi.NameValuePair{
				{
					Name: "pubsub",
					Value: commonapi.DynamicValue{
						JSON: v1.JSON{},
					},
				},
			},
		},
	}
	mockStateComponent := componentsV1alpha1.Component{
		ObjectMeta: metav1.ObjectMeta{
			Name: "state",
		},
		Spec: componentsV1alpha1.ComponentSpec{
			Type:    "state.statestore",
			Version: "v1",
			Metadata: []commonapi.NameValuePair{
				{
					Name: "statestore",
					Value: commonapi.DynamicValue{
						JSON: v1.JSON{},
					},
				},
			},
		},
	}
	mockSecretsComponent := componentsV1alpha1.Component{
		ObjectMeta: metav1.ObjectMeta{
			Name: "secret",
		},
		Spec: componentsV1alpha1.ComponentSpec{
			Type:    "secretstores.secretstore",
			Version: "v1",
			Metadata: []commonapi.NameValuePair{
				{
					Name: "secretstore",
					Value: commonapi.DynamicValue{
						JSON: v1.JSON{},
					},
				},
			},
		},
	}

	errCh := make(chan error)
	go func() {
		errCh <- rt.Run(context.Background())
	}()

	rt.processor.AddPendingComponent(context.Background(), mockOutputBindingComponent)
	rt.processor.AddPendingComponent(context.Background(), mockPubSubComponent)
	rt.processor.AddPendingComponent(context.Background(), mockStateComponent)
	rt.processor.AddPendingComponent(context.Background(), mockSecretsComponent)

	err = rt.runnerCloser.Close()
	require.Error(t, err)
	assert.Len(t, strings.Split(err.Error(), "\n"), 4)
	select {
	case rErr := <-errCh:
		assert.Equal(t, err, rErr)
	case <-time.After(5 * time.Second):
		t.Fatal("timed out waiting for runtime to stop")
	}
}

func stopRuntime(t *testing.T, rt *DaprRuntime) {
	require.NoError(t, rt.runnerCloser.Close())
}

func TestComponentsCallback(t *testing.T) {
	srv := httptest.NewServer(http.HandlerFunc(func(w http.ResponseWriter, r *http.Request) {
		fmt.Fprint(w, "OK")
	}))
	defer srv.Close()

	u, err := url.Parse(srv.URL)
	require.NoError(t, err)
	port, _ := strconv.Atoi(u.Port())

	c := make(chan struct{})
	var callbackInvoked atomic.Bool

	cfg := NewTestDaprRuntimeConfig(t, modes.StandaloneMode, "http", port)
	rt, err := newDaprRuntime(context.Background(), testSecurity(t), cfg, &config.Configuration{}, &config.AccessControlList{}, resiliency.New(logger.NewLogger("test")))
	require.NoError(t, err)
	rt.runtimeConfig.registry = registry.New(registry.NewOptions().WithComponentsCallback(func(components registry.ComponentRegistry) error {
		callbackInvoked.Store(true)
		close(c)
		return nil
	}))

	errCh := make(chan error)
	ctx, cancel := context.WithCancel(context.Background())
	go func() {
		errCh <- rt.Run(ctx)
	}()

	select {
	case <-c:
	case <-time.After(10 * time.Second):
		t.Fatal("timed out waiting for component callback")
	}

	assert.True(t, callbackInvoked.Load(), "component callback was not invoked")

	cancel()
	select {
	case err := <-errCh:
		require.NoError(t, err)
	case <-time.After(10 * time.Second):
		t.Fatal("timed out waiting for runtime to stop")
	}
}

func TestGRPCProxy(t *testing.T) {
	// setup gRPC server
	serverPort, _ := freeport.GetFreePort()
	teardown, err := runGRPCApp(serverPort)
	require.NoError(t, err)
	defer teardown()

	// setup proxy
	rt, err := NewTestDaprRuntimeWithProtocol(t, modes.StandaloneMode, "grpc", serverPort)
	require.NoError(t, err)
	internalPort, _ := freeport.GetFreePort()
	rt.runtimeConfig.internalGRPCPort = internalPort

	rt.runtimeConfig.registry.NameResolutions().RegisterComponent(
		func(_ logger.Logger) nameresolution.Resolver {
			mockResolver := new(daprt.MockResolver)
			// proxy to server anytime
			mockResolver.On("Init", mock.Anything).Return(nil)
			mockResolver.On("ResolveID", mock.Anything).Return(fmt.Sprintf("localhost:%d", serverPort), nil)
			return mockResolver
		},
		"mdns", // for standalone mode
	)

	ctx, cancel := context.WithCancel(context.Background())
	errCh := make(chan error)
	go func() {
		errCh <- rt.Run(ctx)
	}()

	t.Cleanup(func() {
		cancel()
		select {
		case err := <-errCh:
			require.NoError(t, err)
		case <-time.After(5 * time.Second):
			t.Fatal("timed out waiting for runtime to stop")
		}
	})

	req := &pb.PingRequest{Value: "foo"}

	t.Run("proxy single streaming request", func(t *testing.T) {
		ctx, cancel := context.WithTimeout(context.Background(), time.Second*5)
		defer cancel()
		stream, err := pingStreamClient(ctx, internalPort)
		require.NoError(t, err)

		require.NoError(t, stream.Send(req), "sending to PingStream must not fail")
		resp, err := stream.Recv()
		require.NoError(t, err)
		require.NotNil(t, resp, "resp must not be nil")

		require.NoError(t, stream.CloseSend(), "no error on close send")
	})

	t.Run("proxy concurrent streaming requests", func(t *testing.T) {
		ctx1, cancel := context.WithTimeout(context.Background(), time.Second*5)
		defer cancel()
		stream1, err := pingStreamClient(ctx1, internalPort)
		require.NoError(t, err)

		ctx2, cancel := context.WithTimeout(context.Background(), time.Second)
		defer cancel()
		stream2, err := pingStreamClient(ctx2, internalPort)
		require.NoError(t, err)

		require.NoError(t, stream1.Send(req), "sending to PingStream must not fail")
		resp, err := stream1.Recv()
		require.NoError(t, err)
		require.NotNil(t, resp, "resp must not be nil")

		require.NoError(t, stream2.Send(req), "sending to PingStream must not fail")
		resp, err = stream2.Recv()
		require.NoError(t, err)
		require.NotNil(t, resp, "resp must not be nil")

		require.NoError(t, stream1.CloseSend(), "no error on close send")
		require.NoError(t, stream2.CloseSend(), "no error on close send")
	})
}

func TestShutdownWithWait(t *testing.T) {
	t.Run("calling ShutdownWithWait should wait until runtime has stopped", func(t *testing.T) {
		rt, err := NewTestDaprRuntime(t, modes.StandaloneMode)
		require.NoError(t, err)

		closeSecretClose := make(chan struct{})
		closeSecretCalled := make(chan struct{})
		m := rtmock.NewMockKubernetesStoreWithClose(func() error {
			close(closeSecretCalled)
			<-closeSecretClose
			return nil
		})
		rt.runtimeConfig.registry.SecretStores().RegisterComponent(
			func(_ logger.Logger) secretstores.SecretStore {
				return m
			},
			"kubernetesMock",
		)

		dir := t.TempDir()
		rt.runtimeConfig.standalone.ResourcesPath = []string{dir}
		require.NoError(t, os.WriteFile(filepath.Join(dir, "kubernetesMock.yaml"), []byte(`
apiVersion: dapr.io/v1alpha1
kind: Component
metadata:
  name: kubernetesMock
spec:
  type: secretstores.kubernetesMock
  version: v1
`), 0o600))

		// Use a background context since this is not closed by the test.
		ctx := context.Background()
		errCh := make(chan error)
		go func() {
			errCh <- rt.Run(ctx)
		}()

		assert.Eventually(t, func() bool {
			return len(rt.compStore.ListComponents()) > 0
		}, 5*time.Second, 100*time.Millisecond, "timed out waiting for component store to be populated with mock secret")

		shutdownCh := make(chan struct{})
		go func() {
			rt.ShutdownWithWait()
			close(shutdownCh)
		}()

		select {
		case <-closeSecretCalled:
		case <-time.After(5 * time.Second):
			t.Fatal("timed out waiting for secret store to be closed")
		}

		select {
		case <-errCh:
			t.Fatal("runtime stopped before ShutdownWithWait returned")
		default:
		}

		select {
		case <-shutdownCh:
			t.Fatal("ShutdownWithWait returned before runtime stopped")
		default:
			close(closeSecretClose)
		}

		select {
		case <-shutdownCh:
		case <-time.After(5 * time.Second):
			t.Fatal("timed out waiting for ShutdownWithWait to return")
		}

		select {
		case err := <-errCh:
			require.NoError(t, err)
		case <-time.After(5 * time.Second):
			t.Error("timed out waiting for runtime to stop")
		}
	})

	t.Run("if secret times out after init, error should return from runtime and ShutdownWithWait should return", func(t *testing.T) {
		rt, err := NewTestDaprRuntime(t, modes.StandaloneMode)
		require.NoError(t, err)

		initSecretContextClosed := make(chan struct{})
		closeSecretInit := make(chan struct{})
		m := rtmock.NewMockKubernetesStoreWithInitCallback(func(ctx context.Context) error {
			<-ctx.Done()
			close(initSecretContextClosed)
			<-closeSecretInit
			return nil
		})
		rt.runtimeConfig.registry.SecretStores().RegisterComponent(
			func(_ logger.Logger) secretstores.SecretStore {
				return m
			},
			"kubernetesMock",
		)
		dir := t.TempDir()
		rt.runtimeConfig.standalone.ResourcesPath = []string{dir}
		require.NoError(t, os.WriteFile(filepath.Join(dir, "kubernetesMock.yaml"), []byte(`
apiVersion: dapr.io/v1alpha1
kind: Component
metadata:
 name: kubernetesMock
spec:
  type: secretstores.kubernetesMock
  version: v1
  initTimeout: 1ms
`), 0o600))

		// Use a background context since this is not closed by the test.
		ctx := context.Background()
		errCh := make(chan error)
		go func() {
			errCh <- rt.Run(ctx)
		}()

		select {
		case <-initSecretContextClosed:
		case <-time.After(5 * time.Second):
			t.Fatal("timed out waiting for secret store to return inited because of timeout")
		}

		select {
		case <-errCh:
			t.Fatal("runtime returned stopped before secret Close() returned")
		default:
		}

		shutdownCh := make(chan struct{})
		go func() {
			rt.ShutdownWithWait()
			close(shutdownCh)
		}()

		close(closeSecretInit)

		select {
		case <-shutdownCh:
		case <-time.After(5 * time.Second):
			t.Fatal("timed out waiting for ShutdownWithWait to return")
		}

		select {
		case err := <-errCh:
			require.Error(t, err)
		case <-time.After(5 * time.Second):
			t.Error("timed out waiting for runtime to stop")
		}

		select {
		case <-shutdownCh:
		case <-time.After(5 * time.Second):
			t.Error("timed out waiting for runtime to be marked as stopped")
		}
	})

	t.Run("if secret init fails then the runtime should not error when the error should be ignored. Should wait for shutdown signal", func(t *testing.T) {
		rt, err := NewTestDaprRuntime(t, modes.StandaloneMode)
		require.NoError(t, err)

		secretInited := make(chan struct{})
		m := rtmock.NewMockKubernetesStoreWithInitCallback(func(ctx context.Context) error {
			close(secretInited)
			return errors.New("this is an error")
		})

		secretClosed := make(chan struct{})
		m.(*rtmock.MockKubernetesStateStore).CloseFn = func() error {
			close(secretClosed)
			return nil
		}
		rt.runtimeConfig.registry.SecretStores().RegisterComponent(
			func(_ logger.Logger) secretstores.SecretStore {
				return m
			},
			"kubernetesMock",
		)

		dir := t.TempDir()
		rt.runtimeConfig.standalone.ResourcesPath = []string{dir}
		require.NoError(t, os.WriteFile(filepath.Join(dir, "kubernetesMock.yaml"), []byte(`
apiVersion: dapr.io/v1alpha1
kind: Component
metadata:
  name: kubernetesMock
spec:
  type: secretstores.kubernetesMock
  version: v1
  ignoreErrors: true
`), 0o600))

		// Use a background context since this is not closed by the test.
		ctx := context.Background()
		errCh := make(chan error)
		go func() {
			errCh <- rt.Run(ctx)
		}()

		select {
		case <-secretInited:
		case <-time.After(3 * time.Second):
			t.Fatal("timed out waiting for secret store to be inited")
		}

		shutdownCh := make(chan struct{})
		go func() {
			rt.ShutdownWithWait()
			close(shutdownCh)
		}()

		select {
		case err := <-errCh:
			require.NoError(t, err)
		case <-time.After(5 * time.Second):
			t.Error("timed out waiting for runtime to stop")
		}

		select {
		case <-shutdownCh:
		case <-time.After(5 * time.Second):
			t.Fatal("timed out waiting for ShutdownWithWait to return")
		}

		select {
		case <-secretClosed:
			t.Fatal("secret store closed should not be called when init failed")
		default:
		}
	})
	t.Run("if secret init fails then the runtime should error when the error should NOT be ignored. Shouldn't wait for shutdown signal", func(t *testing.T) {
		rt, err := NewTestDaprRuntime(t, modes.StandaloneMode)
		require.NoError(t, err)

		m := rtmock.NewMockKubernetesStoreWithInitCallback(func(ctx context.Context) error {
			return errors.New("this is an error")
		})

		secretClosed := make(chan struct{})
		m.(*rtmock.MockKubernetesStateStore).CloseFn = func() error {
			close(secretClosed)
			return nil
		}
		rt.runtimeConfig.registry.SecretStores().RegisterComponent(
			func(_ logger.Logger) secretstores.SecretStore {
				return m
			},
			"kubernetesMock",
		)

		dir := t.TempDir()
		rt.runtimeConfig.standalone.ResourcesPath = []string{dir}
		require.NoError(t, os.WriteFile(filepath.Join(dir, "kubernetesMock.yaml"), []byte(`
apiVersion: dapr.io/v1alpha1
kind: Component
metadata:
  name: kubernetesMock
spec:
  type: secretstores.kubernetesMock
  version: v1
`), 0o600))

		// Use a background context since this is not closed by the test.
		ctx := context.Background()
		errCh := make(chan error)
		go func() {
			errCh <- rt.Run(ctx)
		}()

		select {
		case err := <-errCh:
			require.ErrorContains(t, err, "this is an error")
		case <-time.After(5 * time.Second):
			t.Error("timed out waiting for runtime to error")
		}

		select {
		case <-secretClosed:
			t.Fatal("secret store should not be closed when init failed")
		default:
		}

		// ShutdownWithWait() can still be called even if the runtime errored, it
		// will just return immediately.
		shutdownCh := make(chan struct{})
		go func() {
			rt.ShutdownWithWait()
			close(shutdownCh)
		}()

		select {
		case <-shutdownCh:
		case <-time.After(5 * time.Second):
			t.Fatal("timed out waiting for ShutdownWithWait to return")
		}
	})

	t.Run("runtime should fatal if closing components does not happen in time", func(t *testing.T) {
		rt, err := NewTestDaprRuntime(t, modes.StandaloneMode)
		require.NoError(t, err)

		m := rtmock.NewMockKubernetesStoreWithClose(func() error {
			<-time.After(5 * time.Second)
			return nil
		})
		rt.runtimeConfig.gracefulShutdownDuration = time.Millisecond * 10

		fatalShutdownCalled := make(chan struct{})
		rt.runnerCloser.WithFatalShutdown(func() {
			close(fatalShutdownCalled)
		})

		rt.runtimeConfig.registry.SecretStores().RegisterComponent(
			func(_ logger.Logger) secretstores.SecretStore {
				return m
			},
			"kubernetesMock",
		)

		dir := t.TempDir()
		rt.runtimeConfig.standalone.ResourcesPath = []string{dir}
		require.NoError(t, os.WriteFile(filepath.Join(dir, "kubernetesMock.yaml"), []byte(`
apiVersion: dapr.io/v1alpha1
kind: Component
metadata:
  name: kubernetesMock
spec:
  type: secretstores.kubernetesMock
  version: v1
`), 0o600))

		// Use a background context since this is not closed by the test.
		ctx := context.Background()
		errCh := make(chan error)
		go func() {
			errCh <- rt.Run(ctx)
		}()

		assert.Eventually(t, func() bool {
			return len(rt.compStore.ListSecretStores()) > 0
		}, 5*time.Second, 100*time.Millisecond, "secret store not init in time")

		go rt.ShutdownWithWait()

		select {
		case <-fatalShutdownCalled:
		case <-time.After(5 * time.Second):
			t.Fatal("timed out waiting for fatal shutdown to return")
		}
	})
}

func TestGetComponentsCapabilitiesMap(t *testing.T) {
	rt, err := NewTestDaprRuntime(t, modes.StandaloneMode)
	require.NoError(t, err)
	defer stopRuntime(t, rt)

	mockStateStore := new(daprt.MockStateStore)
	rt.runtimeConfig.registry.StateStores().RegisterComponent(
		func(_ logger.Logger) state.Store {
			return mockStateStore
		},
		"mockState",
	)
	mockStateStore.On("Init", mock.Anything).Return(nil)
	cStateStore := componentsV1alpha1.Component{}
	cStateStore.ObjectMeta.Name = "testStateStoreName"
	cStateStore.Spec.Type = "state.mockState"

	mockPubSub := new(daprt.MockPubSub)
	rt.runtimeConfig.registry.PubSubs().RegisterComponent(
		func(_ logger.Logger) pubsub.PubSub {
			return mockPubSub
		},
		"mockPubSub",
	)
	mockPubSub.On("Init", mock.Anything).Return(nil)
	mockPubSub.On("Features").Return([]pubsub.Feature{pubsub.FeatureMessageTTL, pubsub.FeatureSubscribeWildcards})
	cPubSub := componentsV1alpha1.Component{}
	cPubSub.ObjectMeta.Name = "mockPubSub"
	cPubSub.Spec.Type = "pubsub.mockPubSub"

	rt.runtimeConfig.registry.Bindings().RegisterInputBinding(
		func(_ logger.Logger) bindings.InputBinding {
			return &daprt.MockBinding{}
		},
		"testInputBinding",
	)
	cin := componentsV1alpha1.Component{}
	cin.ObjectMeta.Name = "testInputBinding"
	cin.Spec.Type = "bindings.testInputBinding"

	rt.runtimeConfig.registry.Bindings().RegisterOutputBinding(
		func(_ logger.Logger) bindings.OutputBinding {
			return &daprt.MockBinding{}
		},
		"testOutputBinding",
	)
	cout := componentsV1alpha1.Component{}
	cout.ObjectMeta.Name = "testOutputBinding"
	cout.Spec.Type = "bindings.testOutputBinding"

	mockSecretStoreName := "mockSecretStore"
	mockSecretStore := new(daprt.FakeSecretStore)
	rt.runtimeConfig.registry.SecretStores().RegisterComponent(
		func(_ logger.Logger) secretstores.SecretStore {
			return mockSecretStore
		},
		mockSecretStoreName,
	)
	cSecretStore := componentsV1alpha1.Component{}
	cSecretStore.ObjectMeta.Name = mockSecretStoreName
	cSecretStore.Spec.Type = "secretstores.mockSecretStore"

	require.NoError(t, rt.processor.Init(context.Background(), cin))
	require.NoError(t, rt.processor.Init(context.Background(), cout))
	require.NoError(t, rt.processor.Init(context.Background(), cPubSub))
	require.NoError(t, rt.processor.Init(context.Background(), cStateStore))
	require.NoError(t, rt.processor.Init(context.Background(), cSecretStore))

	capabilities := rt.getComponentsCapabilitesMap()
	assert.Len(t, capabilities, 5,
		"All 5 registered components have are present in capabilities (stateStore pubSub input output secretStore)")
	assert.Len(t, capabilities["mockPubSub"], 2,
		"mockPubSub has 2 features because we mocked it so")
	assert.Len(t, capabilities["testInputBinding"], 1,
		"Input bindings always have INPUT_BINDING added to their capabilities")
	assert.Len(t, capabilities["testOutputBinding"], 1,
		"Output bindings always have OUTPUT_BINDING added to their capabilities")
	assert.Len(t, capabilities[mockSecretStoreName], 1,
		"mockSecretStore has a single feature and it should be present")
}

func runGRPCApp(port int) (func(), error) {
	serverListener, err := net.Listen("tcp", fmt.Sprintf("127.0.0.1:%d", port))
	if err != nil {
		return func() {}, err
	}

	server := grpc.NewServer()
	pb.RegisterTestServiceServer(server, &pingStreamService{})
	go func() {
		server.Serve(serverListener)
	}()
	teardown := func() {
		server.Stop()
	}

	return teardown, nil
}

func pingStreamClient(ctx context.Context, port int) (pb.TestService_PingStreamClient, error) {
	clientConn, err := grpc.DialContext(
		ctx,
		fmt.Sprintf("localhost:%d", port),
		grpc.WithTransportCredentials(insecure.NewCredentials()),
		grpc.WithBlock(),
	)
	if err != nil {
		return nil, err
	}

	testClient := pb.NewTestServiceClient(clientConn)

	ctx = metadata.AppendToOutgoingContext(ctx, "dapr-app-id", "dummy")
	return testClient.PingStream(ctx)
}

type pingStreamService struct {
	pb.TestServiceServer
}

func (s *pingStreamService) PingStream(stream pb.TestService_PingStreamServer) error {
	counter := int32(0)
	for {
		ping, err := stream.Recv()
		if err == io.EOF {
			break
		} else if err != nil {
			return err
		}
		pong := &pb.PingResponse{Value: ping.GetValue(), Counter: counter}
		if err := stream.Send(pong); err != nil {
			return err
		}
		counter++
	}
	return nil
}

func matchDaprRequestMethod(method string) any {
	return mock.MatchedBy(func(req *invokev1.InvokeMethodRequest) bool {
		if req == nil || req.Message() == nil || req.Message().GetMethod() != method {
			return false
		}
		return true
	})
}

func TestGracefulShutdownBindings(t *testing.T) {
	rt, err := NewTestDaprRuntime(t, modes.StandaloneMode)
	require.NoError(t, err)

	ctx, cancel := context.WithCancel(context.Background())
	errCh := make(chan error)
	go func() {
		errCh <- rt.Run(ctx)
	}()

	rt.runtimeConfig.gracefulShutdownDuration = 3 * time.Second
	rt.runtimeConfig.registry.Bindings().RegisterInputBinding(
		func(_ logger.Logger) bindings.InputBinding {
			return &daprt.MockBinding{}
		},
		"testInputBinding",
	)
	cin := componentsV1alpha1.Component{}
	cin.ObjectMeta.Name = "testInputBinding"
	cin.Spec.Type = "bindings.testInputBinding"

	rt.runtimeConfig.registry.Bindings().RegisterOutputBinding(
		func(_ logger.Logger) bindings.OutputBinding {
			return &daprt.MockBinding{}
		},
		"testOutputBinding",
	)
	cout := componentsV1alpha1.Component{}
	cout.ObjectMeta.Name = "testOutputBinding"
	cout.Spec.Type = "bindings.testOutputBinding"
	require.NoError(t, rt.processor.Init(context.Background(), cin))
	require.NoError(t, rt.processor.Init(context.Background(), cout))
	assert.Len(t, rt.compStore.ListInputBindings(), 1)
	assert.Len(t, rt.compStore.ListOutputBindings(), 1)

	cancel()
	select {
	case <-time.After(rt.runtimeConfig.gracefulShutdownDuration + 2*time.Second):
		assert.Fail(t, "input bindings shutdown timed out")
	case err := <-errCh:
		require.NoError(t, err)
	}
}

func TestBlockShutdownBindings(t *testing.T) {
	t.Run("block timeout", func(t *testing.T) {
		rt, err := NewTestDaprRuntime(t, modes.StandaloneMode)
		require.NoError(t, err)

		fakeClock := clocktesting.NewFakeClock(time.Now())
		rt.clock = fakeClock
		rt.appHealthChanged(context.Background(), apphealth.AppStatusHealthy)

		rt.runtimeConfig.blockShutdownDuration = ptr.Of(time.Millisecond * 100)
		rt.runtimeConfig.gracefulShutdownDuration = 3 * time.Second

		ctx, cancel := context.WithCancel(context.Background())
		errCh := make(chan error)
		go func() {
			errCh <- rt.Run(ctx)
		}()

		cancel()

		select {
		case <-time.After(time.Second):
		case <-errCh:
			assert.Fail(t, "expected not to return until block timeout is reached")
		}

		fakeClock.Step(time.Millisecond * 200)

		select {
		case <-time.After(rt.runtimeConfig.gracefulShutdownDuration + 2*time.Second):
			assert.Fail(t, "input bindings shutdown timed out")
		case err := <-errCh:
			require.NoError(t, err)
		}
	})

	t.Run("block app unhealthy", func(t *testing.T) {
		rt, err := NewTestDaprRuntime(t, modes.StandaloneMode)
		require.NoError(t, err)

		fakeClock := clocktesting.NewFakeClock(time.Now())
		rt.clock = fakeClock
		rt.appHealthChanged(context.Background(), apphealth.AppStatusHealthy)

		rt.runtimeConfig.blockShutdownDuration = ptr.Of(time.Millisecond * 100)
		rt.runtimeConfig.gracefulShutdownDuration = 3 * time.Second

		ctx, cancel := context.WithCancel(context.Background())
		errCh := make(chan error)
		go func() {
			errCh <- rt.Run(ctx)
		}()

		cancel()

		select {
		case <-time.After(time.Second):
		case <-errCh:
			assert.Fail(t, "expected not to return until block timeout is reached")
		}

		rt.appHealthChanged(context.Background(), apphealth.AppStatusUnhealthy)

		select {
		case <-time.After(rt.runtimeConfig.gracefulShutdownDuration + 2*time.Second):
			assert.Fail(t, "input bindings shutdown timed out")
		case err := <-errCh:
			require.NoError(t, err)
		}
	})
}

func TestGracefulShutdownPubSub(t *testing.T) {
	rt, err := NewTestDaprRuntime(t, modes.StandaloneMode)
	require.NoError(t, err)
	mockPubSub := new(daprt.MockPubSub)
	rt.runtimeConfig.registry.PubSubs().RegisterComponent(
		func(_ logger.Logger) pubsub.PubSub {
			return mockPubSub
		},
		"mockPubSub",
	)
	rt.runtimeConfig.gracefulShutdownDuration = 5 * time.Second
	mockPubSub.On("Init", mock.Anything).Return(nil)
	mockPubSub.On("Subscribe", mock.AnythingOfType("pubsub.SubscribeRequest"), mock.AnythingOfType("pubsub.Handler")).Return(nil)
	mockPubSub.On("Close").Return(nil)

	cPubSub := componentsV1alpha1.Component{}
	cPubSub.ObjectMeta.Name = "mockPubSub"
	cPubSub.Spec.Type = "pubsub.mockPubSub"

	subscriptionItems := []runtimePubsub.SubscriptionJSON{
		{PubsubName: "mockPubSub", Topic: "topic0", Route: "shutdown"},
	}
	sub, _ := json.Marshal(subscriptionItems)
	fakeResp := invokev1.NewInvokeMethodResponse(200, "OK", nil)
	fakeResp.WithRawDataBytes(sub).
		WithContentType("application/json")
	defer fakeResp.Close()

	mockAppChannel := new(channelt.MockAppChannel)
	rt.channels.WithAppChannel(mockAppChannel)
	mockAppChannel.On("InvokeMethod", mock.MatchedBy(daprt.MatchContextInterface), matchDaprRequestMethod("dapr/subscribe")).Return(fakeResp, nil)
	// Create new processor with mocked app channel.
	rt.processor = processor.New(processor.Options{
<<<<<<< HEAD
		ID:             rt.runtimeConfig.id,
		IsHTTP:         rt.runtimeConfig.appConnectionConfig.Protocol.IsHTTP(),
		ActorsEnabled:  len(rt.runtimeConfig.placementAddresses) > 0 || rt.runtimeConfig.actorsServiceAddress != "",
		Registry:       rt.runtimeConfig.registry,
		ComponentStore: rt.compStore,
		Meta:           rt.meta,
		GlobalConfig:   rt.globalConfig,
		Resiliency:     rt.resiliency,
		Mode:           rt.runtimeConfig.mode,
		Standalone:     rt.runtimeConfig.standalone,
		Channels:       rt.channels,
		GRPC:           rt.grpc,
=======
		ID:               rt.runtimeConfig.id,
		IsHTTP:           rt.runtimeConfig.appConnectionConfig.Protocol.IsHTTP(),
		PlacementEnabled: len(rt.runtimeConfig.actorsService) > 0,
		Registry:         rt.runtimeConfig.registry,
		ComponentStore:   rt.compStore,
		Meta:             rt.meta,
		GlobalConfig:     rt.globalConfig,
		Resiliency:       rt.resiliency,
		Mode:             rt.runtimeConfig.mode,
		Standalone:       rt.runtimeConfig.standalone,
		Channels:         rt.channels,
		GRPC:             rt.grpc,
>>>>>>> f7218131
	})

	require.NoError(t, rt.processor.Init(context.Background(), cPubSub))

	ctx, cancel := context.WithCancel(context.Background())
	errCh := make(chan error)
	go func() {
		errCh <- rt.Run(ctx)
	}()

	rt.appHealthChanged(context.Background(), apphealth.AppStatusHealthy)

	mockPubSub.AssertCalled(t, "Init", mock.Anything)
	mockPubSub.AssertCalled(t, "Subscribe", mock.AnythingOfType("pubsub.SubscribeRequest"), mock.AnythingOfType("pubsub.Handler"))

	cancel()
	select {
	case <-time.After(rt.runtimeConfig.gracefulShutdownDuration + 2*time.Second):
		assert.Fail(t, "pubsub shutdown timed out")
	case err := <-errCh:
		require.NoError(t, err)
	}
}

func TestGracefulShutdownActors(t *testing.T) {
	rt, err := NewTestDaprRuntime(t, modes.StandaloneMode)
	require.NoError(t, err)
	rt.runtimeConfig.gracefulShutdownDuration = 5 * time.Second

	bytes := make([]byte, 32)
	rand.Read(bytes)
	encryptKey := hex.EncodeToString(bytes)

	mockStateComponent := componentsV1alpha1.Component{
		ObjectMeta: metav1.ObjectMeta{
			Name: TestPubsubName,
		},
		Spec: componentsV1alpha1.ComponentSpec{
			Type:    "state.mockState",
			Version: "v1",
			Metadata: []commonapi.NameValuePair{
				{
					Name: "ACTORSTATESTORE",
					Value: commonapi.DynamicValue{
						JSON: v1.JSON{Raw: []byte("true")},
					},
				},
				{
					Name: "primaryEncryptionKey",
					Value: commonapi.DynamicValue{
						JSON: v1.JSON{Raw: []byte(encryptKey)},
					},
				},
			},
		},
		Auth: componentsV1alpha1.Auth{
			SecretStore: "mockSecretStore",
		},
	}

	// setup
	initMockStateStoreForRuntime(rt, encryptKey, nil)

	rt.namespace = "test"
	rt.runtimeConfig.appConnectionConfig.Port = -1

	ctx, cancel := context.WithCancel(context.Background())
	errCh := make(chan error)
	go func() {
		errCh <- rt.Run(ctx)
	}()

	select {
	case <-rt.initComplete:
	case <-time.After(time.Second * 5):
		t.Fatal("runtime did not init in time")
	}

	// act
	err = rt.processor.Init(context.Background(), mockStateComponent)

	// assert
	require.NoError(t, err, "expected no error")

	require.NoError(t, rt.initActors(context.TODO()))

	cancel()

	select {
	case <-time.After(rt.runtimeConfig.gracefulShutdownDuration + 2*time.Second):
		assert.Fail(t, "actors shutdown timed out")
	case err := <-errCh:
		require.NoError(t, err)
	}

	var activeActCount int32
	runtimeStatus := rt.actor.GetRuntimeStatus(context.Background())
	for _, v := range runtimeStatus.GetActiveActors() {
		activeActCount += v.GetCount()
	}
	assert.Equal(t, int32(0), activeActCount)
}

func initMockStateStoreForRuntime(rt *DaprRuntime, encryptKey string, e error) *daprt.MockStateStore {
	mockStateStore := new(daprt.MockStateStore)

	rt.runtimeConfig.registry.StateStores().RegisterComponent(
		func(_ logger.Logger) state.Store {
			return mockStateStore
		},
		"mockState",
	)

	expectedMetadata := state.Metadata{Base: mdata.Base{
		Name: TestPubsubName,
		Properties: map[string]string{
			"actorstatestore":      "true",
			"primaryEncryptionKey": encryptKey,
		},
	}}
	expectedMetadataUppercase := state.Metadata{Base: mdata.Base{
		Name: TestPubsubName,
		Properties: map[string]string{
			"ACTORSTATESTORE":      "true",
			"primaryEncryptionKey": encryptKey,
		},
	}}

	mockStateStore.On("Init", expectedMetadata).Return(e)
	mockStateStore.On("Init", expectedMetadataUppercase).Return(e)

	return mockStateStore
}

func TestTraceShutdown(t *testing.T) {
	rt, err := NewTestDaprRuntime(t, modes.StandaloneMode)
	require.NoError(t, err)
	rt.runtimeConfig.gracefulShutdownDuration = 5 * time.Second
	rt.globalConfig.Spec.TracingSpec = &config.TracingSpec{
		Otel: &config.OtelSpec{
			EndpointAddress: "foo.bar",
			IsSecure:        ptr.Of(false),
			Protocol:        "http",
		},
	}
	rt.hostAddress = "localhost:3000"
	tpStore := newOpentelemetryTracerProviderStore()
	require.NoError(t, rt.setupTracing(context.Background(), rt.hostAddress, tpStore))
	assert.NotNil(t, rt.tracerProvider)

	errCh := make(chan error)
	ctx, cancel := context.WithCancel(context.Background())
	go func() {
		errCh <- rt.Run(ctx)
	}()

	cancel()

	select {
	case <-time.After(rt.runtimeConfig.gracefulShutdownDuration + 2*time.Second):
		assert.Fail(t, "tracing shutdown timed out")
	case err := <-errCh:
		require.NoError(t, err)
	}

	assert.Nil(t, rt.tracerProvider)
}

func testSecurity(t *testing.T) security.Handler {
	secP, err := security.New(context.Background(), security.Options{
		TrustAnchors:            []byte("test"),
		AppID:                   "test",
		ControlPlaneTrustDomain: "test.example.com",
		ControlPlaneNamespace:   "default",
		MTLSEnabled:             false,
		OverrideCertRequestSource: func(context.Context, []byte) ([]*x509.Certificate, error) {
			return []*x509.Certificate{nil}, nil
		},
	})
	require.NoError(t, err)
	go secP.Run(context.Background())
	sec, err := secP.Handler(context.Background())
	require.NoError(t, err)

	return sec
}<|MERGE_RESOLUTION|>--- conflicted
+++ resolved
@@ -1958,10 +1958,9 @@
 	mockAppChannel.On("InvokeMethod", mock.MatchedBy(daprt.MatchContextInterface), matchDaprRequestMethod("dapr/subscribe")).Return(fakeResp, nil)
 	// Create new processor with mocked app channel.
 	rt.processor = processor.New(processor.Options{
-<<<<<<< HEAD
 		ID:             rt.runtimeConfig.id,
 		IsHTTP:         rt.runtimeConfig.appConnectionConfig.Protocol.IsHTTP(),
-		ActorsEnabled:  len(rt.runtimeConfig.placementAddresses) > 0 || rt.runtimeConfig.actorsServiceAddress != "",
+		ActorsEnabled:  len(rt.runtimeConfig.actorsService) > 0,
 		Registry:       rt.runtimeConfig.registry,
 		ComponentStore: rt.compStore,
 		Meta:           rt.meta,
@@ -1971,20 +1970,6 @@
 		Standalone:     rt.runtimeConfig.standalone,
 		Channels:       rt.channels,
 		GRPC:           rt.grpc,
-=======
-		ID:               rt.runtimeConfig.id,
-		IsHTTP:           rt.runtimeConfig.appConnectionConfig.Protocol.IsHTTP(),
-		PlacementEnabled: len(rt.runtimeConfig.actorsService) > 0,
-		Registry:         rt.runtimeConfig.registry,
-		ComponentStore:   rt.compStore,
-		Meta:             rt.meta,
-		GlobalConfig:     rt.globalConfig,
-		Resiliency:       rt.resiliency,
-		Mode:             rt.runtimeConfig.mode,
-		Standalone:       rt.runtimeConfig.standalone,
-		Channels:         rt.channels,
-		GRPC:             rt.grpc,
->>>>>>> f7218131
 	})
 
 	require.NoError(t, rt.processor.Init(context.Background(), cPubSub))
