/*
Copyright 2021 The Dapr Authors
Licensed under the Apache License, Version 2.0 (the "License");
you may not use this file except in compliance with the License.
You may obtain a copy of the License at
    http://www.apache.org/licenses/LICENSE-2.0
Unless required by applicable law or agreed to in writing, software
distributed under the License is distributed on an "AS IS" BASIS,
WITHOUT WARRANTIES OR CONDITIONS OF ANY KIND, either express or implied.
See the License for the specific language governing permissions and
limitations under the License.
*/

package http

import (
	"context"
	"encoding/base64"
	"fmt"
	"strconv"
	"strings"
	"sync"
	"time"

	"github.com/fasthttp/router"
	jsoniter "github.com/json-iterator/go"
	"github.com/mitchellh/mapstructure"
	"github.com/pkg/errors"
	"github.com/valyala/fasthttp"
	"go.opencensus.io/trace"
	"google.golang.org/grpc/codes"
	"google.golang.org/grpc/status"

	"github.com/dapr/components-contrib/bindings"
	contrib_metadata "github.com/dapr/components-contrib/metadata"
	"github.com/dapr/components-contrib/pubsub"
	"github.com/dapr/components-contrib/secretstores"
	"github.com/dapr/components-contrib/state"
	"github.com/dapr/dapr/pkg/actors"
	components_v1alpha1 "github.com/dapr/dapr/pkg/apis/components/v1alpha1"
	"github.com/dapr/dapr/pkg/channel"
	"github.com/dapr/dapr/pkg/channel/http"
	state_loader "github.com/dapr/dapr/pkg/components/state"
	"github.com/dapr/dapr/pkg/concurrency"
	"github.com/dapr/dapr/pkg/config"
	diag "github.com/dapr/dapr/pkg/diagnostics"
	diag_utils "github.com/dapr/dapr/pkg/diagnostics/utils"
	"github.com/dapr/dapr/pkg/encryption"
	"github.com/dapr/dapr/pkg/messages"
	"github.com/dapr/dapr/pkg/messaging"
	invokev1 "github.com/dapr/dapr/pkg/messaging/v1"
	"github.com/dapr/dapr/pkg/resiliency"
	runtime_pubsub "github.com/dapr/dapr/pkg/runtime/pubsub"
)

// API returns a list of HTTP endpoints for Dapr.
type API interface {
	APIEndpoints() []Endpoint
	PublicEndpoints() []Endpoint
	MarkStatusAsReady()
	MarkStatusAsOutboundReady()
	SetAppChannel(appChannel channel.AppChannel)
	SetDirectMessaging(directMessaging messaging.DirectMessaging)
	SetActorRuntime(actor actors.Actors)
}

type api struct {
	endpoints                []Endpoint
	publicEndpoints          []Endpoint
	directMessaging          messaging.DirectMessaging
	appChannel               channel.AppChannel
	getComponentsFn          func() []components_v1alpha1.Component
	resiliency               resiliency.Provider
	stateStores              map[string]state.Store
	transactionalStateStores map[string]state.TransactionalStore
	secretStores             map[string]secretstores.SecretStore
	secretsConfiguration     map[string]config.SecretsScope
	json                     jsoniter.API
	actor                    actors.Actors
	pubsubAdapter            runtime_pubsub.Adapter
	sendToOutputBindingFn    func(name string, req *bindings.InvokeRequest) (*bindings.InvokeResponse, error)
	id                       string
	extendedMetadata         sync.Map
	readyStatus              bool
	outboundReadyStatus      bool
	tracingSpec              config.TracingSpec
	shutdown                 func()
}

type registeredComponent struct {
	Name    string `json:"name"`
	Type    string `json:"type"`
	Version string `json:"version"`
}

type metadata struct {
	ID                   string                      `json:"id"`
	ActiveActorsCount    []actors.ActiveActorsCount  `json:"actors"`
	Extended             map[interface{}]interface{} `json:"extended"`
	RegisteredComponents []registeredComponent       `json:"components"`
}

const (
	apiVersionV1         = "v1.0"
	apiVersionV1alpha1   = "v1.0-alpha1"
	idParam              = "id"
	methodParam          = "method"
	topicParam           = "topic"
	actorTypeParam       = "actorType"
	actorIDParam         = "actorId"
	storeNameParam       = "storeName"
	stateKeyParam        = "key"
	secretStoreNameParam = "secretStoreName"
	secretNameParam      = "key"
	nameParam            = "name"
	consistencyParam     = "consistency"
	concurrencyParam     = "concurrency"
	pubsubnameparam      = "pubsubname"
	traceparentHeader    = "traceparent"
	tracestateHeader     = "tracestate"
	daprAppID            = "dapr-app-id"
)

// NewAPI returns a new API.
func NewAPI(
	appID string,
	appChannel channel.AppChannel,
	directMessaging messaging.DirectMessaging,
	getComponentsFn func() []components_v1alpha1.Component,
	resiliency resiliency.Provider,
	stateStores map[string]state.Store,
	secretStores map[string]secretstores.SecretStore,
	secretsConfiguration map[string]config.SecretsScope,
	pubsubAdapter runtime_pubsub.Adapter,
	actor actors.Actors,
	sendToOutputBindingFn func(name string, req *bindings.InvokeRequest) (*bindings.InvokeResponse, error),
	tracingSpec config.TracingSpec,
	shutdown func()) API {
	transactionalStateStores := map[string]state.TransactionalStore{}
	for key, store := range stateStores {
		if state.FeatureTransactional.IsPresent(store.Features()) {
			transactionalStateStores[key] = store.(state.TransactionalStore)
		}
	}
	api := &api{
		appChannel:               appChannel,
		getComponentsFn:          getComponentsFn,
		resiliency:               resiliency,
		directMessaging:          directMessaging,
		stateStores:              stateStores,
		transactionalStateStores: transactionalStateStores,
		secretStores:             secretStores,
		secretsConfiguration:     secretsConfiguration,
		json:                     jsoniter.ConfigFastest,
		actor:                    actor,
		pubsubAdapter:            pubsubAdapter,
		sendToOutputBindingFn:    sendToOutputBindingFn,
		id:                       appID,
		tracingSpec:              tracingSpec,
		shutdown:                 shutdown,
	}

	metadataEndpoints := api.constructMetadataEndpoints()
	healthEndpoints := api.constructHealthzEndpoints()

	api.endpoints = append(api.endpoints, api.constructStateEndpoints()...)
	api.endpoints = append(api.endpoints, api.constructSecretEndpoints()...)
	api.endpoints = append(api.endpoints, api.constructPubSubEndpoints()...)
	api.endpoints = append(api.endpoints, api.constructActorEndpoints()...)
	api.endpoints = append(api.endpoints, api.constructDirectMessagingEndpoints()...)
	api.endpoints = append(api.endpoints, metadataEndpoints...)
	api.endpoints = append(api.endpoints, api.constructShutdownEndpoints()...)
	api.endpoints = append(api.endpoints, api.constructBindingsEndpoints()...)
	api.endpoints = append(api.endpoints, healthEndpoints...)

	api.publicEndpoints = append(api.publicEndpoints, metadataEndpoints...)
	api.publicEndpoints = append(api.publicEndpoints, healthEndpoints...)

	return api
}

// APIEndpoints returns the list of registered endpoints.
func (a *api) APIEndpoints() []Endpoint {
	return a.endpoints
}

// PublicEndpoints returns the list of registered endpoints.
func (a *api) PublicEndpoints() []Endpoint {
	return a.publicEndpoints
}

// MarkStatusAsReady marks the ready status of dapr.
func (a *api) MarkStatusAsReady() {
	a.readyStatus = true
}

// MarkStatusAsOutboundReady marks the ready status of dapr for outbound traffic.
func (a *api) MarkStatusAsOutboundReady() {
	a.outboundReadyStatus = true
}

func (a *api) constructStateEndpoints() []Endpoint {
	return []Endpoint{
		{
			Methods: []string{fasthttp.MethodGet},
			Route:   "state/{storeName}/{key}",
			Version: apiVersionV1,
			Handler: a.onGetState,
		},
		{
			Methods: []string{fasthttp.MethodPost, fasthttp.MethodPut},
			Route:   "state/{storeName}",
			Version: apiVersionV1,
			Handler: a.onPostState,
		},
		{
			Methods: []string{fasthttp.MethodDelete},
			Route:   "state/{storeName}/{key}",
			Version: apiVersionV1,
			Handler: a.onDeleteState,
		},
		{
			Methods: []string{fasthttp.MethodPost, fasthttp.MethodPut},
			Route:   "state/{storeName}/bulk",
			Version: apiVersionV1,
			Handler: a.onBulkGetState,
		},
		{
			Methods: []string{fasthttp.MethodPost, fasthttp.MethodPut},
			Route:   "state/{storeName}/transaction",
			Version: apiVersionV1,
			Handler: a.onPostStateTransaction,
		},
		{
			Methods: []string{fasthttp.MethodPost, fasthttp.MethodPut},
			Route:   "state/{storeName}/query",
			Version: apiVersionV1alpha1,
			Handler: a.onQueryState,
		},
	}
}

func (a *api) constructSecretEndpoints() []Endpoint {
	return []Endpoint{
		{
			Methods: []string{fasthttp.MethodGet},
			Route:   "secrets/{secretStoreName}/bulk",
			Version: apiVersionV1,
			Handler: a.onBulkGetSecret,
		},
		{
			Methods: []string{fasthttp.MethodGet},
			Route:   "secrets/{secretStoreName}/{key}",
			Version: apiVersionV1,
			Handler: a.onGetSecret,
		},
	}
}

func (a *api) constructPubSubEndpoints() []Endpoint {
	return []Endpoint{
		{
			Methods: []string{fasthttp.MethodPost, fasthttp.MethodPut},
			Route:   "publish/{pubsubname}/{topic:*}",
			Version: apiVersionV1,
			Handler: a.onPublish,
		},
	}
}

func (a *api) constructBindingsEndpoints() []Endpoint {
	return []Endpoint{
		{
			Methods: []string{fasthttp.MethodPost, fasthttp.MethodPut},
			Route:   "bindings/{name}",
			Version: apiVersionV1,
			Handler: a.onOutputBindingMessage,
		},
	}
}

func (a *api) constructDirectMessagingEndpoints() []Endpoint {
	return []Endpoint{
		{
			Methods:           []string{router.MethodWild},
			Route:             "invoke/{id}/method/{method:*}",
			Alias:             "{method:*}",
			Version:           apiVersionV1,
			KeepParamUnescape: true,
			Handler:           a.onDirectMessage,
		},
	}
}

func (a *api) constructActorEndpoints() []Endpoint {
	return []Endpoint{
		{
			Methods: []string{fasthttp.MethodPost, fasthttp.MethodPut},
			Route:   "actors/{actorType}/{actorId}/state",
			Version: apiVersionV1,
			Handler: a.onActorStateTransaction,
		},
		{
			Methods: []string{fasthttp.MethodGet, fasthttp.MethodPost, fasthttp.MethodDelete, fasthttp.MethodPut},
			Route:   "actors/{actorType}/{actorId}/method/{method}",
			Version: apiVersionV1,
			Handler: a.onDirectActorMessage,
		},
		{
			Methods: []string{fasthttp.MethodGet},
			Route:   "actors/{actorType}/{actorId}/state/{key}",
			Version: apiVersionV1,
			Handler: a.onGetActorState,
		},
		{
			Methods: []string{fasthttp.MethodPost, fasthttp.MethodPut},
			Route:   "actors/{actorType}/{actorId}/reminders/{name}",
			Version: apiVersionV1,
			Handler: a.onCreateActorReminder,
		},
		{
			Methods: []string{fasthttp.MethodPost, fasthttp.MethodPut},
			Route:   "actors/{actorType}/{actorId}/timers/{name}",
			Version: apiVersionV1,
			Handler: a.onCreateActorTimer,
		},
		{
			Methods: []string{fasthttp.MethodDelete},
			Route:   "actors/{actorType}/{actorId}/reminders/{name}",
			Version: apiVersionV1,
			Handler: a.onDeleteActorReminder,
		},
		{
			Methods: []string{fasthttp.MethodDelete},
			Route:   "actors/{actorType}/{actorId}/timers/{name}",
			Version: apiVersionV1,
			Handler: a.onDeleteActorTimer,
		},
		{
			Methods: []string{fasthttp.MethodGet},
			Route:   "actors/{actorType}/{actorId}/reminders/{name}",
			Version: apiVersionV1,
			Handler: a.onGetActorReminder,
		},
		{
			Methods: []string{fasthttp.MethodPatch},
			Route:   "actors/{actorType}/{actorId}/reminders/{name}",
			Version: apiVersionV1,
			Handler: a.onRenameActorReminder,
		},
	}
}

func (a *api) constructMetadataEndpoints() []Endpoint {
	return []Endpoint{
		{
			Methods: []string{fasthttp.MethodGet},
			Route:   "metadata",
			Version: apiVersionV1,
			Handler: a.onGetMetadata,
		},
		{
			Methods: []string{fasthttp.MethodPut},
			Route:   "metadata/{key}",
			Version: apiVersionV1,
			Handler: a.onPutMetadata,
		},
	}
}

func (a *api) constructShutdownEndpoints() []Endpoint {
	return []Endpoint{
		{
			Methods: []string{fasthttp.MethodPost},
			Route:   "shutdown",
			Version: apiVersionV1,
			Handler: a.onShutdown,
		},
	}
}

func (a *api) constructHealthzEndpoints() []Endpoint {
	return []Endpoint{
		{
			Methods: []string{fasthttp.MethodGet},
			Route:   "healthz",
			Version: apiVersionV1,
			Handler: a.onGetHealthz,
		},
		{
			Methods: []string{fasthttp.MethodGet},
			Route:   "healthz/outbound",
			Version: apiVersionV1,
			Handler: a.onGetOutboundHealthz,
		},
	}
}

func (a *api) onOutputBindingMessage(reqCtx *fasthttp.RequestCtx) {
	name := reqCtx.UserValue(nameParam).(string)
	body := reqCtx.PostBody()

	var req OutputBindingRequest
	err := a.json.Unmarshal(body, &req)
	if err != nil {
		msg := NewErrorResponse("ERR_MALFORMED_REQUEST", fmt.Sprintf(messages.ErrMalformedRequest, err))
		respond(reqCtx, withError(fasthttp.StatusBadRequest, msg))
		log.Debug(msg)
		return
	}

	b, err := a.json.Marshal(req.Data)
	if err != nil {
		msg := NewErrorResponse("ERR_MALFORMED_REQUEST_DATA", fmt.Sprintf(messages.ErrMalformedRequestData, err))
		respond(reqCtx, withError(fasthttp.StatusInternalServerError, msg))
		log.Debug(msg)
		return
	}

	// pass the trace context to output binding in metadata
	if span := diag_utils.SpanFromContext(reqCtx); span != nil {
		sc := span.SpanContext()
		if req.Metadata == nil {
			req.Metadata = map[string]string{}
		}
		// if sc is not empty context, set traceparent Header.
		if sc != (trace.SpanContext{}) {
			req.Metadata[traceparentHeader] = diag.SpanContextToW3CString(sc)
		}
		if sc.Tracestate != nil {
			req.Metadata[tracestateHeader] = diag.TraceStateToW3CString(sc)
		}
	}

	start := time.Now()
	resp, err := a.sendToOutputBindingFn(name, &bindings.InvokeRequest{
		Metadata:  req.Metadata,
		Data:      b,
		Operation: bindings.OperationKind(req.Operation),
	})
	elapsed := diag.ElapsedSince(start)

	diag.DefaultComponentMonitoring.OutputBindingEvent(context.Background(), name, req.Operation, err == nil, elapsed)

	if err != nil {
		msg := NewErrorResponse("ERR_INVOKE_OUTPUT_BINDING", fmt.Sprintf(messages.ErrInvokeOutputBinding, name, err))
		respond(reqCtx, withError(fasthttp.StatusInternalServerError, msg))
		log.Debug(msg)
		return
	}

	if resp == nil {
		respond(reqCtx, withEmpty())
	} else {
		respond(reqCtx, withMetadata(resp.Metadata), withJSON(fasthttp.StatusOK, resp.Data))
	}
}

func (a *api) onBulkGetState(reqCtx *fasthttp.RequestCtx) {
	store, storeName, err := a.getStateStoreWithRequestValidation(reqCtx)
	if err != nil {
		log.Debug(err)
		return
	}

	var req BulkGetRequest
	err = a.json.Unmarshal(reqCtx.PostBody(), &req)
	if err != nil {
		msg := NewErrorResponse("ERR_MALFORMED_REQUEST", fmt.Sprintf(messages.ErrMalformedRequest, err))
		respond(reqCtx, withError(fasthttp.StatusBadRequest, msg))
		log.Debug(msg)
		return
	}

	// merge metadata from URL query parameters
	metadata := getMetadataFromRequest(reqCtx)
	if req.Metadata == nil {
		req.Metadata = metadata
	} else {
		for k, v := range metadata {
			req.Metadata[k] = v
		}
	}

	bulkResp := make([]BulkGetResponse, len(req.Keys))
	if len(req.Keys) == 0 {
		b, _ := a.json.Marshal(bulkResp)
		respond(reqCtx, withJSON(fasthttp.StatusOK, b))
		return
	}

	// try bulk get first
	reqs := make([]state.GetRequest, len(req.Keys))
	for i, k := range req.Keys {
		key, err1 := state_loader.GetModifiedStateKey(k, storeName, a.id)
		if err1 != nil {
			msg := NewErrorResponse("ERR_MALFORMED_REQUEST", fmt.Sprintf(messages.ErrMalformedRequest, err1))
			respond(reqCtx, withError(fasthttp.StatusBadRequest, msg))
			log.Debug(err1)
			return
		}
		r := state.GetRequest{
			Key:      key,
			Metadata: req.Metadata,
		}
		reqs[i] = r
	}
<<<<<<< HEAD

	start := time.Now()
	bulkGet, responses, err := store.BulkGet(reqs)
	elapsed := diag.ElapsedSince(start)

	diag.DefaultComponentMonitoring.StateInvoked(context.Background(), storeName, diag.BulkGet, err == nil, elapsed)
=======
	policy := a.resiliency.ComponentOutboundPolicy(reqCtx, storeName)

	var bulkGet bool
	var responses []state.BulkGetResponse
	rErr := policy(func(ctx context.Context) (rErr error) {
		bulkGet, responses, rErr = store.BulkGet(reqs)
		return rErr
	})
>>>>>>> 6cdad375

	if bulkGet {
		// if store supports bulk get
		if rErr != nil {
			msg := NewErrorResponse("ERR_MALFORMED_REQUEST", fmt.Sprintf(messages.ErrMalformedRequest, err))
			respond(reqCtx, withError(fasthttp.StatusBadRequest, msg))
			log.Debug(msg)
			return
		}

		for i := 0; i < len(responses) && i < len(req.Keys); i++ {
			bulkResp[i].Key = state_loader.GetOriginalStateKey(responses[i].Key)
			if responses[i].Error != "" {
				log.Debugf("bulk get: error getting key %s: %s", bulkResp[i].Key, responses[i].Error)
				bulkResp[i].Error = responses[i].Error
			} else {
				bulkResp[i].Data = jsoniter.RawMessage(responses[i].Data)
				bulkResp[i].ETag = responses[i].ETag
				bulkResp[i].Metadata = responses[i].Metadata
			}
		}
	} else {
		// if store doesn't support bulk get, fallback to call get() method one by one
		limiter := concurrency.NewLimiter(req.Parallelism)

		for i, k := range req.Keys {
			bulkResp[i].Key = k

			fn := func(param interface{}) {
				r := param.(*BulkGetResponse)
				k, err := state_loader.GetModifiedStateKey(r.Key, storeName, a.id)
				if err != nil {
					log.Debug(err)
					r.Error = err.Error()
					return
				}
				gr := &state.GetRequest{
					Key:      k,
					Metadata: metadata,
				}

				var resp *state.GetResponse
				err = policy(func(ctx context.Context) (rErr error) {
					resp, rErr = store.Get(gr)
					return rErr
				})
				if err != nil {
					log.Debugf("bulk get: error getting key %s: %s", r.Key, err)
					r.Error = err.Error()
				} else if resp != nil {
					r.Data = jsoniter.RawMessage(resp.Data)
					r.ETag = resp.ETag
					r.Metadata = resp.Metadata
				}
			}

			limiter.Execute(fn, &bulkResp[i])
		}
		limiter.Wait()
	}

	if encryption.EncryptedStateStore(storeName) {
		for i := range bulkResp {
			val, err := encryption.TryDecryptValue(storeName, bulkResp[i].Data)
			if err != nil {
				log.Debugf("bulk get error: %s", err)
				bulkResp[i].Error = err.Error()
				continue
			}

			bulkResp[i].Data = val
		}
	}

	b, _ := a.json.Marshal(bulkResp)
	respond(reqCtx, withJSON(fasthttp.StatusOK, b))
}

func (a *api) getStateStoreWithRequestValidation(reqCtx *fasthttp.RequestCtx) (state.Store, string, error) {
	if a.stateStores == nil || len(a.stateStores) == 0 {
		msg := NewErrorResponse("ERR_STATE_STORES_NOT_CONFIGURED", messages.ErrStateStoresNotConfigured)
		respond(reqCtx, withError(fasthttp.StatusInternalServerError, msg))
		log.Debug(msg)
		return nil, "", errors.New(msg.Message)
	}

	storeName := a.getStateStoreName(reqCtx)

	if a.stateStores[storeName] == nil {
		msg := NewErrorResponse("ERR_STATE_STORE_NOT_FOUND", fmt.Sprintf(messages.ErrStateStoreNotFound, storeName))
		respond(reqCtx, withError(fasthttp.StatusBadRequest, msg))
		log.Debug(msg)
		return nil, "", errors.New(msg.Message)
	}
	return a.stateStores[storeName], storeName, nil
}

func (a *api) onGetState(reqCtx *fasthttp.RequestCtx) {
	store, storeName, err := a.getStateStoreWithRequestValidation(reqCtx)
	if err != nil {
		log.Debug(err)
		return
	}

	metadata := getMetadataFromRequest(reqCtx)

	key := reqCtx.UserValue(stateKeyParam).(string)
	consistency := string(reqCtx.QueryArgs().Peek(consistencyParam))
	k, err := state_loader.GetModifiedStateKey(key, storeName, a.id)
	if err != nil {
		msg := NewErrorResponse("ERR_MALFORMED_REQUEST", fmt.Sprintf(messages.ErrMalformedRequest, err))
		respond(reqCtx, withError(fasthttp.StatusBadRequest, msg))
		log.Debug(err)
		return
	}
	req := state.GetRequest{
		Key: k,
		Options: state.GetStateOption{
			Consistency: consistency,
		},
		Metadata: metadata,
	}

<<<<<<< HEAD
	start := time.Now()
	resp, err := store.Get(&req)
	elapsed := diag.ElapsedSince(start)

	diag.DefaultComponentMonitoring.StateInvoked(context.Background(), storeName, diag.Get, err == nil, elapsed)

=======
	policy := a.resiliency.ComponentOutboundPolicy(reqCtx, storeName)
	var resp *state.GetResponse
	err = policy(func(ctx context.Context) (rErr error) {
		resp, rErr = store.Get(&req)
		return rErr
	})
>>>>>>> 6cdad375
	if err != nil {
		msg := NewErrorResponse("ERR_STATE_GET", fmt.Sprintf(messages.ErrStateGet, key, storeName, err.Error()))
		respond(reqCtx, withError(fasthttp.StatusInternalServerError, msg))
		log.Debug(msg)
		return
	}
	if resp == nil || resp.Data == nil {
		respond(reqCtx, withEmpty())
		return
	}

	if encryption.EncryptedStateStore(storeName) {
		val, err := encryption.TryDecryptValue(storeName, resp.Data)
		if err != nil {
			msg := NewErrorResponse("ERR_STATE_GET", fmt.Sprintf(messages.ErrStateGet, key, storeName, err.Error()))
			respond(reqCtx, withError(fasthttp.StatusInternalServerError, msg))
			log.Debug(msg)
			return
		}

		resp.Data = val
	}

	respond(reqCtx, withJSON(fasthttp.StatusOK, resp.Data), withEtag(resp.ETag), withMetadata(resp.Metadata))
}

func extractEtag(reqCtx *fasthttp.RequestCtx) (bool, string) {
	var etag string
	var hasEtag bool
	reqCtx.Request.Header.VisitAll(func(key []byte, value []byte) {
		if string(key) == "If-Match" {
			etag = string(value)
			hasEtag = true
			return
		}
	})

	return hasEtag, etag
}

func (a *api) onDeleteState(reqCtx *fasthttp.RequestCtx) {
	store, storeName, err := a.getStateStoreWithRequestValidation(reqCtx)
	if err != nil {
		log.Debug(err)
		return
	}

	key := reqCtx.UserValue(stateKeyParam).(string)

	concurrency := string(reqCtx.QueryArgs().Peek(concurrencyParam))
	consistency := string(reqCtx.QueryArgs().Peek(consistencyParam))

	metadata := getMetadataFromRequest(reqCtx)
	k, err := state_loader.GetModifiedStateKey(key, storeName, a.id)
	if err != nil {
		msg := NewErrorResponse("ERR_MALFORMED_REQUEST", err.Error())
		respond(reqCtx, withError(fasthttp.StatusBadRequest, msg))
		log.Debug(err)
		return
	}
	req := state.DeleteRequest{
		Key: k,
		Options: state.DeleteStateOption{
			Concurrency: concurrency,
			Consistency: consistency,
		},
		Metadata: metadata,
	}

	exists, etag := extractEtag(reqCtx)
	if exists {
		req.ETag = &etag
	}

<<<<<<< HEAD
	start := time.Now()
	err = store.Delete(&req)
	elapsed := diag.ElapsedSince(start)

	diag.DefaultComponentMonitoring.StateInvoked(context.Background(), storeName, diag.Delete, err == nil, elapsed)

=======
	policy := a.resiliency.ComponentOutboundPolicy(reqCtx, storeName)
	err = policy(func(ctx context.Context) error {
		return store.Delete(&req)
	})
>>>>>>> 6cdad375
	if err != nil {
		statusCode, errMsg, resp := a.stateErrorResponse(err, "ERR_STATE_DELETE")
		resp.Message = fmt.Sprintf(messages.ErrStateDelete, key, errMsg)

		respond(reqCtx, withError(statusCode, resp))
		log.Debug(resp.Message)
		return
	}
	respond(reqCtx, withEmpty())
}

func (a *api) onGetSecret(reqCtx *fasthttp.RequestCtx) {
	store, secretStoreName, err := a.getSecretStoreWithRequestValidation(reqCtx)
	if err != nil {
		log.Debug(err)
		return
	}

	metadata := getMetadataFromRequest(reqCtx)

	key := reqCtx.UserValue(secretNameParam).(string)

	if !a.isSecretAllowed(secretStoreName, key) {
		msg := NewErrorResponse("ERR_PERMISSION_DENIED", fmt.Sprintf(messages.ErrPermissionDenied, key, secretStoreName))
		respond(reqCtx, withError(fasthttp.StatusForbidden, msg))
		return
	}

	req := secretstores.GetSecretRequest{
		Name:     key,
		Metadata: metadata,
	}

<<<<<<< HEAD
	start := time.Now()
	resp, err := store.GetSecret(req)
	elapsed := diag.ElapsedSince(start)

	diag.DefaultComponentMonitoring.SecretInvoked(context.Background(), secretStoreName, diag.Get, err == nil, elapsed)

=======
	policy := a.resiliency.ComponentOutboundPolicy(reqCtx, secretStoreName)
	var resp secretstores.GetSecretResponse
	err = policy(func(ctx context.Context) (rErr error) {
		resp, rErr = store.GetSecret(req)
		return rErr
	})
>>>>>>> 6cdad375
	if err != nil {
		msg := NewErrorResponse("ERR_SECRET_GET",
			fmt.Sprintf(messages.ErrSecretGet, req.Name, secretStoreName, err.Error()))
		respond(reqCtx, withError(fasthttp.StatusInternalServerError, msg))
		log.Debug(msg)
		return
	}

	if resp.Data == nil {
		respond(reqCtx, withEmpty())
		return
	}

	respBytes, _ := a.json.Marshal(resp.Data)
	respond(reqCtx, withJSON(fasthttp.StatusOK, respBytes))
}

func (a *api) onBulkGetSecret(reqCtx *fasthttp.RequestCtx) {
	store, secretStoreName, err := a.getSecretStoreWithRequestValidation(reqCtx)
	if err != nil {
		log.Debug(err)
		return
	}

	metadata := getMetadataFromRequest(reqCtx)

	req := secretstores.BulkGetSecretRequest{
		Metadata: metadata,
	}

<<<<<<< HEAD
	start := time.Now()
	resp, err := store.BulkGetSecret(req)
	elapsed := diag.ElapsedSince(start)

	diag.DefaultComponentMonitoring.SecretInvoked(context.Background(), secretStoreName, diag.BulkGet, err == nil, elapsed)

=======
	policy := a.resiliency.ComponentOutboundPolicy(reqCtx, secretStoreName)
	var resp secretstores.BulkGetSecretResponse
	err = policy(func(ctx context.Context) (rErr error) {
		resp, rErr = store.BulkGetSecret(req)
		return rErr
	})
>>>>>>> 6cdad375
	if err != nil {
		msg := NewErrorResponse("ERR_SECRET_GET",
			fmt.Sprintf(messages.ErrBulkSecretGet, secretStoreName, err.Error()))
		respond(reqCtx, withError(fasthttp.StatusInternalServerError, msg))
		log.Debug(msg)
		return
	}

	if resp.Data == nil {
		respond(reqCtx, withEmpty())
		return
	}

	filteredSecrets := map[string]map[string]string{}
	for key, v := range resp.Data {
		if a.isSecretAllowed(secretStoreName, key) {
			filteredSecrets[key] = v
		} else {
			log.Debugf(messages.ErrPermissionDenied, key, secretStoreName)
		}
	}

	respBytes, _ := a.json.Marshal(filteredSecrets)
	respond(reqCtx, withJSON(fasthttp.StatusOK, respBytes))
}

func (a *api) getSecretStoreWithRequestValidation(reqCtx *fasthttp.RequestCtx) (secretstores.SecretStore, string, error) {
	if a.secretStores == nil || len(a.secretStores) == 0 {
		msg := NewErrorResponse("ERR_SECRET_STORES_NOT_CONFIGURED", messages.ErrSecretStoreNotConfigured)
		respond(reqCtx, withError(fasthttp.StatusInternalServerError, msg))
		return nil, "", errors.New(msg.Message)
	}

	secretStoreName := reqCtx.UserValue(secretStoreNameParam).(string)

	if a.secretStores[secretStoreName] == nil {
		msg := NewErrorResponse("ERR_SECRET_STORE_NOT_FOUND", fmt.Sprintf(messages.ErrSecretStoreNotFound, secretStoreName))
		respond(reqCtx, withError(fasthttp.StatusUnauthorized, msg))
		return nil, "", errors.New(msg.Message)
	}
	return a.secretStores[secretStoreName], secretStoreName, nil
}

func (a *api) onPostState(reqCtx *fasthttp.RequestCtx) {
	store, storeName, err := a.getStateStoreWithRequestValidation(reqCtx)
	if err != nil {
		log.Debug(err)
		return
	}

	reqs := []state.SetRequest{}
	err = a.json.Unmarshal(reqCtx.PostBody(), &reqs)
	if err != nil {
		msg := NewErrorResponse("ERR_MALFORMED_REQUEST", err.Error())
		respond(reqCtx, withError(fasthttp.StatusBadRequest, msg))
		log.Debug(msg)
		return
	}
	if len(reqs) == 0 {
		respond(reqCtx, withEmpty())
		return
	}

	metadata := getMetadataFromRequest(reqCtx)

	for i, r := range reqs {
		// merge metadata from URL query parameters
		if reqs[i].Metadata == nil {
			reqs[i].Metadata = metadata
		} else {
			for k, v := range metadata {
				reqs[i].Metadata[k] = v
			}
		}

		reqs[i].Key, err = state_loader.GetModifiedStateKey(r.Key, storeName, a.id)
		if err != nil {
			msg := NewErrorResponse("ERR_MALFORMED_REQUEST", err.Error())
			respond(reqCtx, withError(fasthttp.StatusBadRequest, msg))
			log.Debug(err)
			return
		}

		if encryption.EncryptedStateStore(storeName) {
			data := []byte(fmt.Sprintf("%v", r.Value))
			val, encErr := encryption.TryEncryptValue(storeName, data)
			if encErr != nil {
				statusCode, errMsg, resp := a.stateErrorResponse(encErr, "ERR_STATE_SAVE")
				resp.Message = fmt.Sprintf(messages.ErrStateSave, storeName, errMsg)

				respond(reqCtx, withError(statusCode, resp))
				log.Debug(resp.Message)
				return
			}

			reqs[i].Value = val
		}
	}

<<<<<<< HEAD
	start := time.Now()
	err = store.BulkSet(reqs)
	elapsed := diag.ElapsedSince(start)

	diag.DefaultComponentMonitoring.StateInvoked(context.Background(), storeName, diag.Set, err == nil, elapsed)

=======
	policy := a.resiliency.ComponentOutboundPolicy(reqCtx, storeName)
	err = policy(func(ctx context.Context) error {
		return store.BulkSet(reqs)
	})
>>>>>>> 6cdad375
	if err != nil {
		storeName := a.getStateStoreName(reqCtx)

		statusCode, errMsg, resp := a.stateErrorResponse(err, "ERR_STATE_SAVE")
		resp.Message = fmt.Sprintf(messages.ErrStateSave, storeName, errMsg)

		respond(reqCtx, withError(statusCode, resp))
		log.Debug(resp.Message)
		return
	}

	respond(reqCtx, withEmpty())
}

// stateErrorResponse takes a state store error and returns a corresponding status code, error message and modified user error.
func (a *api) stateErrorResponse(err error, errorCode string) (int, string, ErrorResponse) {
	var message string
	var code int
	var etag bool
	etag, code, message = a.etagError(err)

	r := ErrorResponse{
		ErrorCode: errorCode,
	}
	if etag {
		return code, message, r
	}
	message = err.Error()

	return fasthttp.StatusInternalServerError, message, r
}

// etagError checks if the error from the state store is an etag error and returns a bool for indication,
// an status code and an error message.
func (a *api) etagError(err error) (bool, int, string) {
	e, ok := err.(*state.ETagError)
	if !ok {
		return false, -1, ""
	}
	switch e.Kind() {
	case state.ETagMismatch:
		return true, fasthttp.StatusConflict, e.Error()
	case state.ETagInvalid:
		return true, fasthttp.StatusBadRequest, e.Error()
	}

	return false, -1, ""
}

func (a *api) getStateStoreName(reqCtx *fasthttp.RequestCtx) string {
	return reqCtx.UserValue(storeNameParam).(string)
}

func (a *api) onDirectMessage(reqCtx *fasthttp.RequestCtx) {
	targetID := a.findTargetID(reqCtx)
	if targetID == "" {
		msg := NewErrorResponse("ERR_DIRECT_INVOKE", messages.ErrDirectInvokeNoAppID)
		respond(reqCtx, withError(fasthttp.StatusNotFound, msg))
		return
	}

	verb := strings.ToUpper(string(reqCtx.Method()))
	invokeMethodName := reqCtx.UserValue(methodParam).(string)

	if a.directMessaging == nil {
		msg := NewErrorResponse("ERR_DIRECT_INVOKE", messages.ErrDirectInvokeNotReady)
		respond(reqCtx, withError(fasthttp.StatusInternalServerError, msg))
		return
	}

	// Construct internal invoke method request
	req := invokev1.NewInvokeMethodRequest(invokeMethodName).WithHTTPExtension(verb, reqCtx.QueryArgs().String())
	req.WithRawData(reqCtx.Request.Body(), string(reqCtx.Request.Header.ContentType()))
	// Save headers to internal metadata
	req.WithFastHTTPHeaders(&reqCtx.Request.Header)

	policy := a.resiliency.EndpointPolicy(reqCtx, targetID, fmt.Sprintf("%s:%s", targetID, invokeMethodName))
	// Since we don't want to return the actual error, we have to extract several things in order to construct our response.
	var resp *invokev1.InvokeMethodResponse
	var body []byte
	var statusCode int
	var msg ErrorResponse
	errorOccurred := false
	err := policy(func(ctx context.Context) (rErr error) {
		resp, rErr = a.directMessaging.Invoke(ctx, targetID, req)

		if rErr != nil {
			// Allowlists policies that are applied on the callee side can return a Permission Denied error.
			// For everything else, treat it as a gRPC transport error
			errorOccurred = true
			statusCode = fasthttp.StatusInternalServerError
			if status.Code(rErr) == codes.PermissionDenied {
				statusCode = invokev1.HTTPStatusFromCode(codes.PermissionDenied)
			}
			msg = NewErrorResponse("ERR_DIRECT_INVOKE", fmt.Sprintf(messages.ErrDirectInvoke, targetID, rErr))
			return rErr
		}

		errorOccurred = false
		invokev1.InternalMetadataToHTTPHeader(reqCtx, resp.Headers(), reqCtx.Response.Header.Set)
		var contentType string
		contentType, body = resp.RawData()
		reqCtx.Response.Header.SetContentType(contentType)

		// Construct response
		statusCode = int(resp.Status().Code)
		if !resp.IsHTTPResponse() {
			statusCode = invokev1.HTTPStatusFromCode(codes.Code(statusCode))
			if statusCode != fasthttp.StatusOK {
				if body, rErr = invokev1.ProtobufToJSON(resp.Status()); rErr != nil {
					errorOccurred = true
					msg = NewErrorResponse("ERR_MALFORMED_RESPONSE", rErr.Error())
					statusCode = fasthttp.StatusInternalServerError
					return rErr
				}
			}
		} else if statusCode != fasthttp.StatusOK {
			return errors.Errorf("Received non-successful status code: %d", statusCode)
		}
		return nil
	})

	// Special case for timeouts since they won't go through the rest of the logic.
	if errors.Is(err, context.DeadlineExceeded) {
		respond(reqCtx, withError(500, NewErrorResponse("ERR_DIRECT_INVOKE", err.Error())))
		return
	}

	if errorOccurred {
		respond(reqCtx, withError(statusCode, msg))
		return
	}
	respond(reqCtx, with(statusCode, body))
}

// findTargetID tries to find ID of the target service from the following three places:
// 1. {id} in the URL's path.
// 2. Basic authentication, http://dapr-app-id:<service-id>@localhost:3500/path.
// 3. HTTP header: 'dapr-app-id'.
func (a *api) findTargetID(reqCtx *fasthttp.RequestCtx) string {
	if id := reqCtx.UserValue(idParam); id == nil {
		if appID := reqCtx.Request.Header.Peek(daprAppID); appID == nil {
			if auth := reqCtx.Request.Header.Peek(fasthttp.HeaderAuthorization); auth != nil &&
				strings.HasPrefix(string(auth), "Basic ") {
				if s, err := base64.StdEncoding.DecodeString(strings.TrimPrefix(string(auth), "Basic ")); err == nil {
					pair := strings.Split(string(s), ":")
					if len(pair) == 2 && pair[0] == daprAppID {
						return pair[1]
					}
				}
			}
		} else {
			return string(appID)
		}
	} else {
		return id.(string)
	}

	return ""
}

func (a *api) onCreateActorReminder(reqCtx *fasthttp.RequestCtx) {
	if a.actor == nil {
		msg := NewErrorResponse("ERR_ACTOR_RUNTIME_NOT_FOUND", messages.ErrActorRuntimeNotFound)
		respond(reqCtx, withError(fasthttp.StatusInternalServerError, msg))
		return
	}

	actorType := reqCtx.UserValue(actorTypeParam).(string)
	actorID := reqCtx.UserValue(actorIDParam).(string)
	name := reqCtx.UserValue(nameParam).(string)

	var req actors.CreateReminderRequest
	err := a.json.Unmarshal(reqCtx.PostBody(), &req)
	if err != nil {
		msg := NewErrorResponse("ERR_MALFORMED_REQUEST", fmt.Sprintf(messages.ErrMalformedRequest, err))
		respond(reqCtx, withError(fasthttp.StatusBadRequest, msg))
		log.Debug(msg)
		return
	}

	req.Name = name
	req.ActorType = actorType
	req.ActorID = actorID

	err = a.actor.CreateReminder(reqCtx, &req)
	if err != nil {
		msg := NewErrorResponse("ERR_ACTOR_REMINDER_CREATE", fmt.Sprintf(messages.ErrActorReminderCreate, err))
		respond(reqCtx, withError(fasthttp.StatusInternalServerError, msg))
		log.Debug(msg)
	} else {
		respond(reqCtx, withEmpty())
	}
}

func (a *api) onRenameActorReminder(reqCtx *fasthttp.RequestCtx) {
	if a.actor == nil {
		msg := NewErrorResponse("ERR_ACTOR_RUNTIME_NOT_FOUND", messages.ErrActorRuntimeNotFound)
		respond(reqCtx, withError(fasthttp.StatusInternalServerError, msg))
		return
	}

	actorType := reqCtx.UserValue(actorTypeParam).(string)
	actorID := reqCtx.UserValue(actorIDParam).(string)
	name := reqCtx.UserValue(nameParam).(string)

	var req actors.RenameReminderRequest
	err := a.json.Unmarshal(reqCtx.PostBody(), &req)
	if err != nil {
		msg := NewErrorResponse("ERR_MALFORMED_REQUEST", fmt.Sprintf(messages.ErrMalformedRequest, err))
		respond(reqCtx, withError(fasthttp.StatusBadRequest, msg))
		log.Debug(msg)
		return
	}

	req.OldName = name
	req.ActorType = actorType
	req.ActorID = actorID

	err = a.actor.RenameReminder(reqCtx, &req)
	if err != nil {
		msg := NewErrorResponse("ERR_ACTOR_REMINDER_RENAME", fmt.Sprintf(messages.ErrActorReminderRename, err))
		respond(reqCtx, withError(fasthttp.StatusInternalServerError, msg))
		log.Debug(msg)
	} else {
		respond(reqCtx, withEmpty())
	}
}

func (a *api) onCreateActorTimer(reqCtx *fasthttp.RequestCtx) {
	if a.actor == nil {
		msg := NewErrorResponse("ERR_ACTOR_RUNTIME_NOT_FOUND", messages.ErrActorRuntimeNotFound)
		respond(reqCtx, withError(fasthttp.StatusInternalServerError, msg))
		log.Debug(msg)
		return
	}

	actorType := reqCtx.UserValue(actorTypeParam).(string)
	actorID := reqCtx.UserValue(actorIDParam).(string)
	name := reqCtx.UserValue(nameParam).(string)

	var req actors.CreateTimerRequest
	err := a.json.Unmarshal(reqCtx.PostBody(), &req)
	if err != nil {
		msg := NewErrorResponse("ERR_MALFORMED_REQUEST", fmt.Sprintf(messages.ErrMalformedRequest, err))
		respond(reqCtx, withError(fasthttp.StatusBadRequest, msg))
		log.Debug(msg)
		return
	}

	req.Name = name
	req.ActorType = actorType
	req.ActorID = actorID

	err = a.actor.CreateTimer(reqCtx, &req)
	if err != nil {
		msg := NewErrorResponse("ERR_ACTOR_TIMER_CREATE", fmt.Sprintf(messages.ErrActorTimerCreate, err))
		respond(reqCtx, withError(fasthttp.StatusInternalServerError, msg))
		log.Debug(msg)
	} else {
		respond(reqCtx, withEmpty())
	}
}

func (a *api) onDeleteActorReminder(reqCtx *fasthttp.RequestCtx) {
	if a.actor == nil {
		msg := NewErrorResponse("ERR_ACTOR_RUNTIME_NOT_FOUND", messages.ErrActorRuntimeNotFound)
		respond(reqCtx, withError(fasthttp.StatusInternalServerError, msg))
		log.Debug(msg)
		return
	}

	actorType := reqCtx.UserValue(actorTypeParam).(string)
	actorID := reqCtx.UserValue(actorIDParam).(string)
	name := reqCtx.UserValue(nameParam).(string)

	req := actors.DeleteReminderRequest{
		Name:      name,
		ActorID:   actorID,
		ActorType: actorType,
	}

	err := a.actor.DeleteReminder(reqCtx, &req)
	if err != nil {
		msg := NewErrorResponse("ERR_ACTOR_REMINDER_DELETE", fmt.Sprintf(messages.ErrActorReminderDelete, err))
		respond(reqCtx, withError(fasthttp.StatusInternalServerError, msg))
		log.Debug(msg)
	} else {
		respond(reqCtx, withEmpty())
	}
}

func (a *api) onActorStateTransaction(reqCtx *fasthttp.RequestCtx) {
	if a.actor == nil {
		msg := NewErrorResponse("ERR_ACTOR_RUNTIME_NOT_FOUND", messages.ErrActorRuntimeNotFound)
		respond(reqCtx, withError(fasthttp.StatusInternalServerError, msg))
		log.Debug(msg)
		return
	}

	actorType := reqCtx.UserValue(actorTypeParam).(string)
	actorID := reqCtx.UserValue(actorIDParam).(string)
	body := reqCtx.PostBody()

	var ops []actors.TransactionalOperation
	err := a.json.Unmarshal(body, &ops)
	if err != nil {
		msg := NewErrorResponse("ERR_MALFORMED_REQUEST", err.Error())
		respond(reqCtx, withError(fasthttp.StatusBadRequest, msg))
		log.Debug(msg)
		return
	}

	hosted := a.actor.IsActorHosted(reqCtx, &actors.ActorHostedRequest{
		ActorType: actorType,
		ActorID:   actorID,
	})

	if !hosted {
		msg := NewErrorResponse("ERR_ACTOR_INSTANCE_MISSING", messages.ErrActorInstanceMissing)
		respond(reqCtx, withError(fasthttp.StatusBadRequest, msg))
		log.Debug(msg)
		return
	}

	req := actors.TransactionalRequest{
		ActorID:    actorID,
		ActorType:  actorType,
		Operations: ops,
	}

	err = a.actor.TransactionalStateOperation(reqCtx, &req)
	if err != nil {
		msg := NewErrorResponse("ERR_ACTOR_STATE_TRANSACTION_SAVE", fmt.Sprintf(messages.ErrActorStateTransactionSave, err))
		respond(reqCtx, withError(fasthttp.StatusInternalServerError, msg))
		log.Debug(msg)
	} else {
		respond(reqCtx, withEmpty())
	}
}

func (a *api) onGetActorReminder(reqCtx *fasthttp.RequestCtx) {
	if a.actor == nil {
		msg := NewErrorResponse("ERR_ACTOR_RUNTIME_NOT_FOUND", messages.ErrActorRuntimeNotFound)
		respond(reqCtx, withError(fasthttp.StatusInternalServerError, msg))
		log.Debug(msg)
		return
	}

	actorType := reqCtx.UserValue(actorTypeParam).(string)
	actorID := reqCtx.UserValue(actorIDParam).(string)
	name := reqCtx.UserValue(nameParam).(string)

	resp, err := a.actor.GetReminder(reqCtx, &actors.GetReminderRequest{
		ActorType: actorType,
		ActorID:   actorID,
		Name:      name,
	})
	if err != nil {
		msg := NewErrorResponse("ERR_ACTOR_REMINDER_GET", fmt.Sprintf(messages.ErrActorReminderGet, err))
		respond(reqCtx, withError(fasthttp.StatusInternalServerError, msg))
		log.Debug(msg)
		return
	}
	b, err := a.json.Marshal(resp)
	if err != nil {
		msg := NewErrorResponse("ERR_ACTOR_REMINDER_GET", fmt.Sprintf(messages.ErrActorReminderGet, err))
		respond(reqCtx, withError(fasthttp.StatusInternalServerError, msg))
		log.Debug(msg)
		return
	}

	respond(reqCtx, withJSON(fasthttp.StatusOK, b))
}

func (a *api) onDeleteActorTimer(reqCtx *fasthttp.RequestCtx) {
	if a.actor == nil {
		msg := NewErrorResponse("ERR_ACTOR_RUNTIME_NOT_FOUND", messages.ErrActorRuntimeNotFound)
		respond(reqCtx, withError(fasthttp.StatusInternalServerError, msg))
		log.Debug(msg)
		return
	}

	actorType := reqCtx.UserValue(actorTypeParam).(string)
	actorID := reqCtx.UserValue(actorIDParam).(string)
	name := reqCtx.UserValue(nameParam).(string)

	req := actors.DeleteTimerRequest{
		Name:      name,
		ActorID:   actorID,
		ActorType: actorType,
	}
	err := a.actor.DeleteTimer(reqCtx, &req)
	if err != nil {
		msg := NewErrorResponse("ERR_ACTOR_TIMER_DELETE", fmt.Sprintf(messages.ErrActorTimerDelete, err))
		respond(reqCtx, withError(fasthttp.StatusInternalServerError, msg))
		log.Debug(msg)
	} else {
		respond(reqCtx, withEmpty())
	}
}

func (a *api) onDirectActorMessage(reqCtx *fasthttp.RequestCtx) {
	if a.actor == nil {
		msg := NewErrorResponse("ERR_ACTOR_RUNTIME_NOT_FOUND", messages.ErrActorRuntimeNotFound)
		respond(reqCtx, withError(fasthttp.StatusInternalServerError, msg))
		log.Debug(msg)
		return
	}

	actorType := reqCtx.UserValue(actorTypeParam).(string)
	actorID := reqCtx.UserValue(actorIDParam).(string)
	verb := strings.ToUpper(string(reqCtx.Method()))
	method := reqCtx.UserValue(methodParam).(string)
	body := reqCtx.PostBody()

	req := invokev1.NewInvokeMethodRequest(method)
	req.WithActor(actorType, actorID)
	req.WithHTTPExtension(verb, reqCtx.QueryArgs().String())
	req.WithRawData(body, string(reqCtx.Request.Header.ContentType()))

	// Save headers to metadata.
	metadata := map[string][]string{}
	reqCtx.Request.Header.VisitAll(func(key []byte, value []byte) {
		metadata[string(key)] = []string{string(value)}
	})
	req.WithMetadata(metadata)

	// Unlike other actor calls, resiliency is handled here for invocation.
	// This is due to actor invocation involving a lookup for the host.
	// Having the retry here allows us to capture that and be resilient to host failure.
	policy := a.resiliency.ActorPolicy(reqCtx, actorType, actorID)
	var resp *invokev1.InvokeMethodResponse
	err := policy(func(ctx context.Context) (rErr error) {
		resp, rErr = a.actor.Call(ctx, req)
		return rErr
	})
	if err != nil {
		msg := NewErrorResponse("ERR_ACTOR_INVOKE_METHOD", fmt.Sprintf(messages.ErrActorInvoke, err))
		respond(reqCtx, withError(fasthttp.StatusInternalServerError, msg))
		log.Debug(msg)
		return
	}

	invokev1.InternalMetadataToHTTPHeader(reqCtx, resp.Headers(), reqCtx.Response.Header.Set)
	contentType, body := resp.RawData()
	reqCtx.Response.Header.SetContentType(contentType)

	// Construct response.
	statusCode := int(resp.Status().Code)
	if !resp.IsHTTPResponse() {
		statusCode = invokev1.HTTPStatusFromCode(codes.Code(statusCode))
	}
	respond(reqCtx, with(statusCode, body))
}

func (a *api) onGetActorState(reqCtx *fasthttp.RequestCtx) {
	if a.actor == nil {
		msg := NewErrorResponse("ERR_ACTOR_RUNTIME_NOT_FOUND", messages.ErrActorRuntimeNotFound)
		respond(reqCtx, withError(fasthttp.StatusInternalServerError, msg))
		log.Debug(msg)
		return
	}

	actorType := reqCtx.UserValue(actorTypeParam).(string)
	actorID := reqCtx.UserValue(actorIDParam).(string)
	key := reqCtx.UserValue(stateKeyParam).(string)

	hosted := a.actor.IsActorHosted(reqCtx, &actors.ActorHostedRequest{
		ActorType: actorType,
		ActorID:   actorID,
	})

	if !hosted {
		msg := NewErrorResponse("ERR_ACTOR_INSTANCE_MISSING", messages.ErrActorInstanceMissing)
		respond(reqCtx, withError(fasthttp.StatusBadRequest, msg))
		log.Debug(msg)
		return
	}

	req := actors.GetStateRequest{
		ActorType: actorType,
		ActorID:   actorID,
		Key:       key,
	}

	resp, err := a.actor.GetState(reqCtx, &req)
	if err != nil {
		msg := NewErrorResponse("ERR_ACTOR_STATE_GET", fmt.Sprintf(messages.ErrActorStateGet, err))
		respond(reqCtx, withError(fasthttp.StatusInternalServerError, msg))
		log.Debug(msg)
	} else {
		if resp == nil || resp.Data == nil {
			respond(reqCtx, withEmpty())
			return
		}
		respond(reqCtx, withJSON(fasthttp.StatusOK, resp.Data))
	}
}

func (a *api) onGetMetadata(reqCtx *fasthttp.RequestCtx) {
	temp := make(map[interface{}]interface{})

	// Copy synchronously so it can be serialized to JSON.
	a.extendedMetadata.Range(func(key, value interface{}) bool {
		temp[key] = value

		return true
	})

	activeActorsCount := []actors.ActiveActorsCount{}
	if a.actor != nil {
		activeActorsCount = a.actor.GetActiveActorsCount(reqCtx)
	}

	components := a.getComponentsFn()
	registeredComponents := make([]registeredComponent, 0, len(components))

	for _, comp := range components {
		registeredComp := registeredComponent{
			Name:    comp.Name,
			Version: comp.Spec.Version,
			Type:    comp.Spec.Type,
		}
		registeredComponents = append(registeredComponents, registeredComp)
	}

	mtd := metadata{
		ID:                   a.id,
		ActiveActorsCount:    activeActorsCount,
		Extended:             temp,
		RegisteredComponents: registeredComponents,
	}

	mtdBytes, err := a.json.Marshal(mtd)
	if err != nil {
		msg := NewErrorResponse("ERR_METADATA_GET", fmt.Sprintf(messages.ErrMetadataGet, err))
		respond(reqCtx, withError(fasthttp.StatusInternalServerError, msg))
		log.Debug(msg)
	} else {
		respond(reqCtx, withJSON(fasthttp.StatusOK, mtdBytes))
	}
}

func (a *api) onPutMetadata(reqCtx *fasthttp.RequestCtx) {
	key := fmt.Sprintf("%v", reqCtx.UserValue("key"))
	body := reqCtx.PostBody()
	a.extendedMetadata.Store(key, string(body))
	respond(reqCtx, withEmpty())
}

func (a *api) onShutdown(reqCtx *fasthttp.RequestCtx) {
	if !reqCtx.IsPost() {
		log.Warn("Please use POST method when invoking shutdown API")
	}

	respond(reqCtx, withEmpty())
	go func() {
		a.shutdown()
	}()
}

func (a *api) onPublish(reqCtx *fasthttp.RequestCtx) {
	if a.pubsubAdapter == nil {
		msg := NewErrorResponse("ERR_PUBSUB_NOT_CONFIGURED", messages.ErrPubsubNotConfigured)
		respond(reqCtx, withError(fasthttp.StatusBadRequest, msg))
		log.Debug(msg)

		return
	}

	pubsubName := reqCtx.UserValue(pubsubnameparam).(string)
	if pubsubName == "" {
		msg := NewErrorResponse("ERR_PUBSUB_EMPTY", messages.ErrPubsubEmpty)
		respond(reqCtx, withError(fasthttp.StatusNotFound, msg))
		log.Debug(msg)

		return
	}

	thepubsub := a.pubsubAdapter.GetPubSub(pubsubName)
	if thepubsub == nil {
		msg := NewErrorResponse("ERR_PUBSUB_NOT_FOUND", fmt.Sprintf(messages.ErrPubsubNotFound, pubsubName))
		respond(reqCtx, withError(fasthttp.StatusNotFound, msg))
		log.Debug(msg)

		return
	}

	topic := reqCtx.UserValue(topicParam).(string)
	if topic == "" {
		msg := NewErrorResponse("ERR_TOPIC_EMPTY", fmt.Sprintf(messages.ErrTopicEmpty, pubsubName))
		respond(reqCtx, withError(fasthttp.StatusNotFound, msg))
		log.Debug(msg)

		return
	}

	body := reqCtx.PostBody()
	contentType := string(reqCtx.Request.Header.Peek("Content-Type"))
	metadata := getMetadataFromRequest(reqCtx)
	rawPayload, metaErr := contrib_metadata.IsRawPayload(metadata)
	if metaErr != nil {
		msg := NewErrorResponse("ERR_PUBSUB_REQUEST_METADATA",
			fmt.Sprintf(messages.ErrMetadataGet, metaErr.Error()))
		respond(reqCtx, withError(fasthttp.StatusBadRequest, msg))
		log.Debug(msg)

		return
	}

	// Extract trace context from context.
	span := diag_utils.SpanFromContext(reqCtx)
	// Populate W3C traceparent to cloudevent envelope
	corID := diag.SpanContextToW3CString(span.SpanContext())
	// Populate W3C tracestate to cloudevent envelope
	traceState := diag.TraceStateToW3CString(span.SpanContext())

	data := body

	if !rawPayload {
		envelope, err := runtime_pubsub.NewCloudEvent(&runtime_pubsub.CloudEvent{
			ID:              a.id,
			Topic:           topic,
			DataContentType: contentType,
			Data:            body,
			TraceID:         corID,
			TraceState:      traceState,
			Pubsub:          pubsubName,
		})
		if err != nil {
			msg := NewErrorResponse("ERR_PUBSUB_CLOUD_EVENTS_SER",
				fmt.Sprintf(messages.ErrPubsubCloudEventCreation, err.Error()))
			respond(reqCtx, withError(fasthttp.StatusInternalServerError, msg))
			log.Debug(msg)
			return
		}

		features := thepubsub.Features()

		pubsub.ApplyMetadata(envelope, features, metadata)

		data, err = a.json.Marshal(envelope)
		if err != nil {
			msg := NewErrorResponse("ERR_PUBSUB_CLOUD_EVENTS_SER",
				fmt.Sprintf(messages.ErrPubsubCloudEventsSer, topic, pubsubName, err.Error()))
			respond(reqCtx, withError(fasthttp.StatusInternalServerError, msg))
			log.Debug(msg)
			return
		}
	}

	req := pubsub.PublishRequest{
		PubsubName: pubsubName,
		Topic:      topic,
		Data:       data,
		Metadata:   metadata,
	}

	start := time.Now()
	err := a.pubsubAdapter.Publish(&req)
	elapsed := diag.ElapsedSince(start)

	diag.DefaultComponentMonitoring.PubsubEgressEvent(context.Background(), pubsubName, topic, err == nil, elapsed)

	if err != nil {
		status := fasthttp.StatusInternalServerError
		msg := NewErrorResponse("ERR_PUBSUB_PUBLISH_MESSAGE",
			fmt.Sprintf(messages.ErrPubsubPublishMessage, topic, pubsubName, err.Error()))

		if errors.As(err, &runtime_pubsub.NotAllowedError{}) {
			msg = NewErrorResponse("ERR_PUBSUB_FORBIDDEN", err.Error())
			status = fasthttp.StatusForbidden
		}

		if errors.As(err, &runtime_pubsub.NotFoundError{}) {
			msg = NewErrorResponse("ERR_PUBSUB_NOT_FOUND", err.Error())
			status = fasthttp.StatusBadRequest
		}

		respond(reqCtx, withError(status, msg))
		log.Debug(msg)
	} else {
		respond(reqCtx, withEmpty())
	}
}

// GetStatusCodeFromMetadata extracts the http status code from the metadata if it exists.
func GetStatusCodeFromMetadata(metadata map[string]string) int {
	code := metadata[http.HTTPStatusCode]
	if code != "" {
		statusCode, err := strconv.Atoi(code)
		if err == nil {
			return statusCode
		}
	}

	return fasthttp.StatusOK
}

func (a *api) onGetHealthz(reqCtx *fasthttp.RequestCtx) {
	if !a.readyStatus {
		msg := NewErrorResponse("ERR_HEALTH_NOT_READY", messages.ErrHealthNotReady)
		respond(reqCtx, withError(fasthttp.StatusInternalServerError, msg))
		log.Debug(msg)
	} else {
		respond(reqCtx, withEmpty())
	}
}

func (a *api) onGetOutboundHealthz(reqCtx *fasthttp.RequestCtx) {
	if !a.outboundReadyStatus {
		msg := NewErrorResponse("ERR_HEALTH_NOT_READY", messages.ErrHealthNotReady)
		respond(reqCtx, withError(fasthttp.StatusInternalServerError, msg))
		log.Debug(msg)
	} else {
		respond(reqCtx, withEmpty())
	}
}

func getMetadataFromRequest(reqCtx *fasthttp.RequestCtx) map[string]string {
	metadata := map[string]string{}
	reqCtx.QueryArgs().VisitAll(func(key []byte, value []byte) {
		queryKey := string(key)
		if strings.HasPrefix(queryKey, metadataPrefix) {
			k := strings.TrimPrefix(queryKey, metadataPrefix)
			metadata[k] = string(value)
		}
	})

	return metadata
}

func (a *api) onPostStateTransaction(reqCtx *fasthttp.RequestCtx) {
	if a.stateStores == nil || len(a.stateStores) == 0 {
		msg := NewErrorResponse("ERR_STATE_STORES_NOT_CONFIGURED", messages.ErrStateStoresNotConfigured)
		respond(reqCtx, withError(fasthttp.StatusInternalServerError, msg))
		log.Debug(msg)
		return
	}

	storeName := reqCtx.UserValue(storeNameParam).(string)
	_, ok := a.stateStores[storeName]
	if !ok {
		msg := NewErrorResponse("ERR_STATE_STORE_NOT_FOUND", fmt.Sprintf(messages.ErrStateStoreNotFound, storeName))
		respond(reqCtx, withError(fasthttp.StatusBadRequest, msg))
		log.Debug(msg)
		return
	}

	transactionalStore, ok := a.transactionalStateStores[storeName]
	if !ok {
		msg := NewErrorResponse("ERR_STATE_STORE_NOT_SUPPORTED", fmt.Sprintf(messages.ErrStateStoreNotSupported, storeName))
		respond(reqCtx, withError(fasthttp.StatusInternalServerError, msg))
		log.Debug(msg)
		return
	}

	body := reqCtx.PostBody()
	var req state.TransactionalStateRequest
	if err := a.json.Unmarshal(body, &req); err != nil {
		msg := NewErrorResponse("ERR_MALFORMED_REQUEST", fmt.Sprintf(messages.ErrMalformedRequest, err.Error()))
		respond(reqCtx, withError(fasthttp.StatusBadRequest, msg))
		log.Debug(msg)
		return
	}
	if len(req.Operations) == 0 {
		respond(reqCtx, withEmpty())
		return
	}

	// merge metadata from URL query parameters
	metadata := getMetadataFromRequest(reqCtx)
	if req.Metadata == nil {
		req.Metadata = metadata
	} else {
		for k, v := range metadata {
			req.Metadata[k] = v
		}
	}

	operations := []state.TransactionalStateOperation{}
	for _, o := range req.Operations {
		switch o.Operation {
		case state.Upsert:
			var upsertReq state.SetRequest
			err := mapstructure.Decode(o.Request, &upsertReq)
			if err != nil {
				msg := NewErrorResponse("ERR_MALFORMED_REQUEST",
					fmt.Sprintf(messages.ErrMalformedRequest, err.Error()))
				respond(reqCtx, withError(fasthttp.StatusBadRequest, msg))
				log.Debug(msg)
				return
			}
			upsertReq.Key, err = state_loader.GetModifiedStateKey(upsertReq.Key, storeName, a.id)
			if err != nil {
				msg := NewErrorResponse("ERR_MALFORMED_REQUEST", err.Error())
				respond(reqCtx, withError(fasthttp.StatusBadRequest, msg))
				log.Debug(err)
				return
			}
			operations = append(operations, state.TransactionalStateOperation{
				Request:   upsertReq,
				Operation: state.Upsert,
			})
		case state.Delete:
			var delReq state.DeleteRequest
			err := mapstructure.Decode(o.Request, &delReq)
			if err != nil {
				msg := NewErrorResponse("ERR_MALFORMED_REQUEST",
					fmt.Sprintf(messages.ErrMalformedRequest, err.Error()))
				respond(reqCtx, withError(fasthttp.StatusBadRequest, msg))
				log.Debug(msg)
				return
			}
			delReq.Key, err = state_loader.GetModifiedStateKey(delReq.Key, storeName, a.id)
			if err != nil {
				msg := NewErrorResponse("ERR_MALFORMED_REQUEST", err.Error())
				respond(reqCtx, withError(fasthttp.StatusBadRequest, msg))
				log.Debug(msg)
				return
			}
			operations = append(operations, state.TransactionalStateOperation{
				Request:   delReq,
				Operation: state.Delete,
			})
		default:
			msg := NewErrorResponse(
				"ERR_NOT_SUPPORTED_STATE_OPERATION",
				fmt.Sprintf(messages.ErrNotSupportedStateOperation, o.Operation))
			respond(reqCtx, withError(fasthttp.StatusBadRequest, msg))
			log.Debug(msg)
			return
		}
	}

	if encryption.EncryptedStateStore(storeName) {
		for i, op := range operations {
			if op.Operation == state.Upsert {
				req := op.Request.(*state.SetRequest)
				data := []byte(fmt.Sprintf("%v", req.Value))
				val, err := encryption.TryEncryptValue(storeName, data)
				if err != nil {
					msg := NewErrorResponse(
						"ERR_SAVE_STATE",
						fmt.Sprintf(messages.ErrStateSave, storeName, err.Error()))
					respond(reqCtx, withError(fasthttp.StatusBadRequest, msg))
					log.Debug(msg)
					return
				}

				req.Value = val
				operations[i].Request = req
			}
		}
	}

<<<<<<< HEAD
	start := time.Now()
	err := transactionalStore.Multi(&state.TransactionalStateRequest{
		Operations: operations,
		Metadata:   req.Metadata,
	})
	elapsed := diag.ElapsedSince(start)

	diag.DefaultComponentMonitoring.StateInvoked(context.Background(), storeName, diag.StateTransaction, err == nil, elapsed)

=======
	policy := a.resiliency.ComponentOutboundPolicy(reqCtx, storeName)
	err := policy(func(ctx context.Context) error {
		return transactionalStore.Multi(&state.TransactionalStateRequest{
			Operations: operations,
			Metadata:   req.Metadata,
		})
	})
>>>>>>> 6cdad375
	if err != nil {
		msg := NewErrorResponse("ERR_STATE_TRANSACTION", fmt.Sprintf(messages.ErrStateTransaction, err.Error()))
		respond(reqCtx, withError(fasthttp.StatusInternalServerError, msg))
		log.Debug(msg)
	} else {
		respond(reqCtx, withEmpty())
	}
}

func (a *api) onQueryState(reqCtx *fasthttp.RequestCtx) {
	store, storeName, err := a.getStateStoreWithRequestValidation(reqCtx)
	if err != nil {
		// error has been already logged
		return
	}

	querier, ok := store.(state.Querier)
	if !ok {
		msg := NewErrorResponse("ERR_METHOD_NOT_FOUND", fmt.Sprintf(messages.ErrNotFound, "Query"))
		respond(reqCtx, withError(fasthttp.StatusNotFound, msg))
		log.Debug(msg)
		return
	}

	if encryption.EncryptedStateStore(storeName) {
		msg := NewErrorResponse("ERR_STATE_QUERY", fmt.Sprintf(messages.ErrStateQuery, storeName, "cannot query encrypted store"))
		respond(reqCtx, withError(fasthttp.StatusBadRequest, msg))
		log.Debug(msg)
		return
	}

	var req state.QueryRequest
	if err = a.json.Unmarshal(reqCtx.PostBody(), &req.Query); err != nil {
		msg := NewErrorResponse("ERR_MALFORMED_REQUEST", fmt.Sprintf(messages.ErrMalformedRequest, err.Error()))
		respond(reqCtx, withError(fasthttp.StatusBadRequest, msg))
		log.Debug(msg)
		return
	}
	req.Metadata = getMetadataFromRequest(reqCtx)

<<<<<<< HEAD
	start := time.Now()
	resp, err := querier.Query(&req)
	elapsed := diag.ElapsedSince(start)

	diag.DefaultComponentMonitoring.StateInvoked(context.Background(), storeName, diag.StateQuery, err == nil, elapsed)

=======
	policy := a.resiliency.ComponentOutboundPolicy(reqCtx, storeName)
	var resp *state.QueryResponse
	err = policy(func(ctx context.Context) (rErr error) {
		resp, rErr = querier.Query(&req)
		return rErr
	})
>>>>>>> 6cdad375
	if err != nil {
		msg := NewErrorResponse("ERR_STATE_QUERY", fmt.Sprintf(messages.ErrStateQuery, storeName, err.Error()))
		respond(reqCtx, withError(fasthttp.StatusInternalServerError, msg))
		log.Debug(msg)
		return
	}
	if resp == nil || len(resp.Results) == 0 {
		respond(reqCtx, withEmpty())
		return
	}

	qresp := QueryResponse{
		Results:  make([]QueryItem, len(resp.Results)),
		Token:    resp.Token,
		Metadata: resp.Metadata,
	}
	for i := range resp.Results {
		qresp.Results[i].Key = state_loader.GetOriginalStateKey(resp.Results[i].Key)
		qresp.Results[i].ETag = resp.Results[i].ETag
		qresp.Results[i].Error = resp.Results[i].Error
		qresp.Results[i].Data = jsoniter.RawMessage(resp.Results[i].Data)
	}

	b, _ := a.json.Marshal(qresp)
	respond(reqCtx, withJSON(fasthttp.StatusOK, b))
}

func (a *api) isSecretAllowed(storeName, key string) bool {
	if config, ok := a.secretsConfiguration[storeName]; ok {
		return config.IsSecretAllowed(key)
	}
	// By default, if a configuration is not defined for a secret store, return true.
	return true
}

func (a *api) SetAppChannel(appChannel channel.AppChannel) {
	a.appChannel = appChannel
}

func (a *api) SetDirectMessaging(directMessaging messaging.DirectMessaging) {
	a.directMessaging = directMessaging
}

func (a *api) SetActorRuntime(actor actors.Actors) {
	a.actor = actor
}<|MERGE_RESOLUTION|>--- conflicted
+++ resolved
@@ -505,23 +505,18 @@
 		}
 		reqs[i] = r
 	}
-<<<<<<< HEAD
 
 	start := time.Now()
-	bulkGet, responses, err := store.BulkGet(reqs)
-	elapsed := diag.ElapsedSince(start)
-
-	diag.DefaultComponentMonitoring.StateInvoked(context.Background(), storeName, diag.BulkGet, err == nil, elapsed)
-=======
-	policy := a.resiliency.ComponentOutboundPolicy(reqCtx, storeName)
-
 	var bulkGet bool
 	var responses []state.BulkGetResponse
+	policy := a.resiliency.ComponentOutboundPolicy(reqCtx, storeName)
 	rErr := policy(func(ctx context.Context) (rErr error) {
 		bulkGet, responses, rErr = store.BulkGet(reqs)
 		return rErr
 	})
->>>>>>> 6cdad375
+	elapsed := diag.ElapsedSince(start)
+
+	diag.DefaultComponentMonitoring.StateInvoked(context.Background(), storeName, diag.BulkGet, err == nil, elapsed)
 
 	if bulkGet {
 		// if store supports bulk get
@@ -645,21 +640,17 @@
 		Metadata: metadata,
 	}
 
-<<<<<<< HEAD
 	start := time.Now()
-	resp, err := store.Get(&req)
-	elapsed := diag.ElapsedSince(start)
-
-	diag.DefaultComponentMonitoring.StateInvoked(context.Background(), storeName, diag.Get, err == nil, elapsed)
-
-=======
 	policy := a.resiliency.ComponentOutboundPolicy(reqCtx, storeName)
 	var resp *state.GetResponse
 	err = policy(func(ctx context.Context) (rErr error) {
 		resp, rErr = store.Get(&req)
 		return rErr
 	})
->>>>>>> 6cdad375
+	elapsed := diag.ElapsedSince(start)
+
+	diag.DefaultComponentMonitoring.StateInvoked(context.Background(), storeName, diag.Get, err == nil, elapsed)
+
 	if err != nil {
 		msg := NewErrorResponse("ERR_STATE_GET", fmt.Sprintf(messages.ErrStateGet, key, storeName, err.Error()))
 		respond(reqCtx, withError(fasthttp.StatusInternalServerError, msg))
@@ -734,19 +725,15 @@
 		req.ETag = &etag
 	}
 
-<<<<<<< HEAD
 	start := time.Now()
-	err = store.Delete(&req)
-	elapsed := diag.ElapsedSince(start)
-
-	diag.DefaultComponentMonitoring.StateInvoked(context.Background(), storeName, diag.Delete, err == nil, elapsed)
-
-=======
 	policy := a.resiliency.ComponentOutboundPolicy(reqCtx, storeName)
 	err = policy(func(ctx context.Context) error {
 		return store.Delete(&req)
 	})
->>>>>>> 6cdad375
+	elapsed := diag.ElapsedSince(start)
+
+	diag.DefaultComponentMonitoring.StateInvoked(context.Background(), storeName, diag.Delete, err == nil, elapsed)
+
 	if err != nil {
 		statusCode, errMsg, resp := a.stateErrorResponse(err, "ERR_STATE_DELETE")
 		resp.Message = fmt.Sprintf(messages.ErrStateDelete, key, errMsg)
@@ -780,21 +767,17 @@
 		Metadata: metadata,
 	}
 
-<<<<<<< HEAD
 	start := time.Now()
-	resp, err := store.GetSecret(req)
-	elapsed := diag.ElapsedSince(start)
-
-	diag.DefaultComponentMonitoring.SecretInvoked(context.Background(), secretStoreName, diag.Get, err == nil, elapsed)
-
-=======
 	policy := a.resiliency.ComponentOutboundPolicy(reqCtx, secretStoreName)
 	var resp secretstores.GetSecretResponse
 	err = policy(func(ctx context.Context) (rErr error) {
 		resp, rErr = store.GetSecret(req)
 		return rErr
 	})
->>>>>>> 6cdad375
+	elapsed := diag.ElapsedSince(start)
+
+	diag.DefaultComponentMonitoring.SecretInvoked(context.Background(), secretStoreName, diag.Get, err == nil, elapsed)
+
 	if err != nil {
 		msg := NewErrorResponse("ERR_SECRET_GET",
 			fmt.Sprintf(messages.ErrSecretGet, req.Name, secretStoreName, err.Error()))
@@ -825,21 +808,17 @@
 		Metadata: metadata,
 	}
 
-<<<<<<< HEAD
 	start := time.Now()
-	resp, err := store.BulkGetSecret(req)
-	elapsed := diag.ElapsedSince(start)
-
-	diag.DefaultComponentMonitoring.SecretInvoked(context.Background(), secretStoreName, diag.BulkGet, err == nil, elapsed)
-
-=======
 	policy := a.resiliency.ComponentOutboundPolicy(reqCtx, secretStoreName)
 	var resp secretstores.BulkGetSecretResponse
 	err = policy(func(ctx context.Context) (rErr error) {
 		resp, rErr = store.BulkGetSecret(req)
 		return rErr
 	})
->>>>>>> 6cdad375
+	elapsed := diag.ElapsedSince(start)
+
+	diag.DefaultComponentMonitoring.SecretInvoked(context.Background(), secretStoreName, diag.BulkGet, err == nil, elapsed)
+
 	if err != nil {
 		msg := NewErrorResponse("ERR_SECRET_GET",
 			fmt.Sprintf(messages.ErrBulkSecretGet, secretStoreName, err.Error()))
@@ -939,19 +918,15 @@
 		}
 	}
 
-<<<<<<< HEAD
 	start := time.Now()
-	err = store.BulkSet(reqs)
-	elapsed := diag.ElapsedSince(start)
-
-	diag.DefaultComponentMonitoring.StateInvoked(context.Background(), storeName, diag.Set, err == nil, elapsed)
-
-=======
 	policy := a.resiliency.ComponentOutboundPolicy(reqCtx, storeName)
 	err = policy(func(ctx context.Context) error {
 		return store.BulkSet(reqs)
 	})
->>>>>>> 6cdad375
+	elapsed := diag.ElapsedSince(start)
+
+	diag.DefaultComponentMonitoring.StateInvoked(context.Background(), storeName, diag.Set, err == nil, elapsed)
+
 	if err != nil {
 		storeName := a.getStateStoreName(reqCtx)
 
@@ -1809,17 +1784,7 @@
 		}
 	}
 
-<<<<<<< HEAD
 	start := time.Now()
-	err := transactionalStore.Multi(&state.TransactionalStateRequest{
-		Operations: operations,
-		Metadata:   req.Metadata,
-	})
-	elapsed := diag.ElapsedSince(start)
-
-	diag.DefaultComponentMonitoring.StateInvoked(context.Background(), storeName, diag.StateTransaction, err == nil, elapsed)
-
-=======
 	policy := a.resiliency.ComponentOutboundPolicy(reqCtx, storeName)
 	err := policy(func(ctx context.Context) error {
 		return transactionalStore.Multi(&state.TransactionalStateRequest{
@@ -1827,7 +1792,10 @@
 			Metadata:   req.Metadata,
 		})
 	})
->>>>>>> 6cdad375
+	elapsed := diag.ElapsedSince(start)
+
+	diag.DefaultComponentMonitoring.StateInvoked(context.Background(), storeName, diag.StateTransaction, err == nil, elapsed)
+
 	if err != nil {
 		msg := NewErrorResponse("ERR_STATE_TRANSACTION", fmt.Sprintf(messages.ErrStateTransaction, err.Error()))
 		respond(reqCtx, withError(fasthttp.StatusInternalServerError, msg))
@@ -1868,21 +1836,17 @@
 	}
 	req.Metadata = getMetadataFromRequest(reqCtx)
 
-<<<<<<< HEAD
 	start := time.Now()
-	resp, err := querier.Query(&req)
-	elapsed := diag.ElapsedSince(start)
-
-	diag.DefaultComponentMonitoring.StateInvoked(context.Background(), storeName, diag.StateQuery, err == nil, elapsed)
-
-=======
 	policy := a.resiliency.ComponentOutboundPolicy(reqCtx, storeName)
 	var resp *state.QueryResponse
 	err = policy(func(ctx context.Context) (rErr error) {
 		resp, rErr = querier.Query(&req)
 		return rErr
 	})
->>>>>>> 6cdad375
+	elapsed := diag.ElapsedSince(start)
+
+	diag.DefaultComponentMonitoring.StateInvoked(context.Background(), storeName, diag.StateQuery, err == nil, elapsed)
+
 	if err != nil {
 		msg := NewErrorResponse("ERR_STATE_QUERY", fmt.Sprintf(messages.ErrStateQuery, storeName, err.Error()))
 		respond(reqCtx, withError(fasthttp.StatusInternalServerError, msg))
