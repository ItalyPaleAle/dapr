/*
Copyright 2023 The Dapr Authors
Licensed under the Apache License, Version 2.0 (the "License");
you may not use this file except in compliance with the License.
You may obtain a copy of the License at
    http://www.apache.org/licenses/LICENSE-2.0
Unless required by applicable law or agreed to in writing, software
distributed under the License is distributed on an "AS IS" BASIS,
WITHOUT WARRANTIES OR CONDITIONS OF ANY KIND, either express or implied.
See the License for the specific language governing permissions and
limitations under the License.
*/

package http

import (
	"bytes"
	"context"
	"encoding/base64"
	"encoding/json"
	"errors"
	"fmt"
	nethttp "net/http"
	"strconv"
	"strings"
	"time"

	"github.com/fasthttp/router"
	"github.com/google/uuid"
	"github.com/mitchellh/mapstructure"
	"github.com/valyala/fasthttp"
	"go.opentelemetry.io/otel/trace"
	"google.golang.org/grpc/codes"
	"google.golang.org/grpc/status"
	"google.golang.org/protobuf/types/known/emptypb"

	"github.com/dapr/components-contrib/bindings"
	"github.com/dapr/components-contrib/configuration"
	contribMetadata "github.com/dapr/components-contrib/metadata"
	"github.com/dapr/components-contrib/pubsub"
	"github.com/dapr/components-contrib/state"
	"github.com/dapr/dapr/pkg/actors"
	"github.com/dapr/dapr/pkg/channel"
	"github.com/dapr/dapr/pkg/channel/http"
	stateLoader "github.com/dapr/dapr/pkg/components/state"
	"github.com/dapr/dapr/pkg/config"
	diag "github.com/dapr/dapr/pkg/diagnostics"
	diagUtils "github.com/dapr/dapr/pkg/diagnostics/utils"
	"github.com/dapr/dapr/pkg/encryption"
	"github.com/dapr/dapr/pkg/grpc/universalapi"
	"github.com/dapr/dapr/pkg/messages"
	"github.com/dapr/dapr/pkg/messaging"
	invokev1 "github.com/dapr/dapr/pkg/messaging/v1"
	runtimev1pb "github.com/dapr/dapr/pkg/proto/runtime/v1"
	"github.com/dapr/dapr/pkg/resiliency"
	"github.com/dapr/dapr/pkg/resiliency/breaker"
	"github.com/dapr/dapr/pkg/runtime/compstore"
	runtimePubsub "github.com/dapr/dapr/pkg/runtime/pubsub"
	"github.com/dapr/dapr/utils"
)

// API returns a list of HTTP endpoints for Dapr.
type API interface {
	APIEndpoints() []Endpoint
	PublicEndpoints() []Endpoint
	MarkStatusAsReady()
	MarkStatusAsOutboundReady()
	SetAppChannel(appChannel channel.AppChannel)
	SetHTTPEndpointsAppChannel(appChannel channel.HTTPEndpointAppChannel)
	SetDirectMessaging(directMessaging messaging.DirectMessaging)
	SetActorRuntime(actor actors.Actors)
}

type api struct {
<<<<<<< HEAD
	universal             *universalapi.UniversalAPI
	endpoints             []Endpoint
	publicEndpoints       []Endpoint
	directMessaging       messaging.DirectMessaging
	appChannel            channel.AppChannel
	resiliency            resiliency.Provider
	pubsubAdapter         runtimePubsub.Adapter
	sendToOutputBindingFn func(name string, req *bindings.InvokeRequest) (*bindings.InvokeResponse, error)
	readyStatus           bool
	outboundReadyStatus   bool
	tracingSpec           config.TracingSpec
	maxRequestBodySize    int64 // In bytes
	isStreamingEnabled    bool
=======
	universal                  *universalapi.UniversalAPI
	endpoints                  []Endpoint
	publicEndpoints            []Endpoint
	directMessaging            messaging.DirectMessaging
	appChannel                 channel.AppChannel
	httpEndpointsAppChannel    channel.HTTPEndpointAppChannel
	resiliency                 resiliency.Provider
	actor                      actors.Actors
	pubsubAdapter              runtimePubsub.Adapter
	sendToOutputBindingFn      func(name string, req *bindings.InvokeRequest) (*bindings.InvokeResponse, error)
	id                         string
	extendedMetadata           sync.Map
	readyStatus                bool
	outboundReadyStatus        bool
	tracingSpec                config.TracingSpec
	shutdown                   func()
	getComponentsCapabilitesFn func() map[string][]string
	daprRunTimeVersion         string
	maxRequestBodySize         int64 // In bytes
	isStreamingEnabled         bool
}

type registeredComponent struct {
	Name         string   `json:"name"`
	Type         string   `json:"type"`
	Version      string   `json:"version"`
	Capabilities []string `json:"capabilities"`
}

type registeredHTTPEndpoint struct {
	Name string `json:"name"`
}

type pubsubSubscription struct {
	PubsubName      string                    `json:"pubsubname"`
	Topic           string                    `json:"topic"`
	DeadLetterTopic string                    `json:"deadLetterTopic"`
	Metadata        map[string]string         `json:"metadata"`
	Rules           []*pubsubSubscriptionRule `json:"rules,omitempty"`
}

type pubsubSubscriptionRule struct {
	Match string `json:"match"`
	Path  string `json:"path"`
}

type metadata struct {
	ID                      string                     `json:"id"`
	ActiveActorsCount       []actors.ActiveActorsCount `json:"actors"`
	Extended                map[string]string          `json:"extended"`
	RegisteredComponents    []registeredComponent      `json:"components"`
	RegisteredHTTPEndpoints []registeredHTTPEndpoint   `json:"httpEndpoints"`
	Subscriptions           []pubsubSubscription       `json:"subscriptions"`
>>>>>>> ace0dd25
}

const (
	apiVersionV1             = "v1.0"
	apiVersionV1alpha1       = "v1.0-alpha1"
	idParam                  = "id"
	methodParam              = "method"
	topicParam               = "topic"
	actorTypeParam           = "actorType"
	actorIDParam             = "actorId"
	storeNameParam           = "storeName"
	stateKeyParam            = "key"
	configurationKeyParam    = "key"
	configurationSubscribeID = "configurationSubscribeID"
	secretStoreNameParam     = "secretStoreName"
	secretNameParam          = "key"
	nameParam                = "name"
	workflowComponent        = "workflowComponent"
	workflowName             = "workflowName"
	instanceID               = "instanceID"
	eventName                = "eventName"
	consistencyParam         = "consistency"
	concurrencyParam         = "concurrency"
	pubsubnameparam          = "pubsubname"
	traceparentHeader        = "traceparent"
	tracestateHeader         = "tracestate"
	daprAppID                = "dapr-app-id"
	daprRuntimeVersionKey    = "daprRuntimeVersion"
)

// APIOpts contains the options for NewAPI.
type APIOpts struct {
	AppID                       string
	AppChannel                  channel.AppChannel
	HTTPEndpointsAppChannel     channel.HTTPEndpointAppChannel
	DirectMessaging             messaging.DirectMessaging
	Resiliency                  resiliency.Provider
	CompStore                   *compstore.ComponentStore
	PubsubAdapter               runtimePubsub.Adapter
	Actors                      actors.Actors
	SendToOutputBindingFn       func(name string, req *bindings.InvokeRequest) (*bindings.InvokeResponse, error)
	TracingSpec                 config.TracingSpec
	Shutdown                    func()
	GetComponentsCapabilitiesFn func() map[string][]string
	MaxRequestBodySize          int64 // In bytes
	IsStreamingEnabled          bool
}

// NewAPI returns a new API.
func NewAPI(opts APIOpts) API {
	api := &api{
<<<<<<< HEAD
		appChannel:            opts.AppChannel,
		directMessaging:       opts.DirectMessaging,
		resiliency:            opts.Resiliency,
		pubsubAdapter:         opts.PubsubAdapter,
		sendToOutputBindingFn: opts.SendToOutputBindingFn,
		tracingSpec:           opts.TracingSpec,
		maxRequestBodySize:    opts.MaxRequestBodySize,
		isStreamingEnabled:    opts.IsStreamingEnabled,
=======
		id:                         opts.AppID,
		appChannel:                 opts.AppChannel,
		httpEndpointsAppChannel:    opts.HTTPEndpointsAppChannel,
		directMessaging:            opts.DirectMessaging,
		resiliency:                 opts.Resiliency,
		pubsubAdapter:              opts.PubsubAdapter,
		actor:                      opts.Actor,
		sendToOutputBindingFn:      opts.SendToOutputBindingFn,
		tracingSpec:                opts.TracingSpec,
		shutdown:                   opts.Shutdown,
		getComponentsCapabilitesFn: opts.GetComponentsCapabilitiesFn,
		maxRequestBodySize:         opts.MaxRequestBodySize,
		isStreamingEnabled:         opts.IsStreamingEnabled,
		daprRunTimeVersion:         buildinfo.Version(),
>>>>>>> ace0dd25
		universal: &universalapi.UniversalAPI{
			AppID:                      opts.AppID,
			Logger:                     log,
			Resiliency:                 opts.Resiliency,
			Actors:                     opts.Actors,
			CompStore:                  opts.CompStore,
			ShutdownFn:                 opts.Shutdown,
			GetComponentsCapabilitesFn: opts.GetComponentsCapabilitiesFn,
		},
	}

	metadataEndpoints := api.constructMetadataEndpoints()
	healthEndpoints := api.constructHealthzEndpoints()

	api.endpoints = append(api.endpoints, api.constructStateEndpoints()...)
	api.endpoints = append(api.endpoints, api.constructSecretEndpoints()...)
	api.endpoints = append(api.endpoints, api.constructPubSubEndpoints()...)
	api.endpoints = append(api.endpoints, api.constructActorEndpoints()...)
	api.endpoints = append(api.endpoints, api.constructDirectMessagingEndpoints()...)
	api.endpoints = append(api.endpoints, metadataEndpoints...)
	api.endpoints = append(api.endpoints, api.constructShutdownEndpoints()...)
	api.endpoints = append(api.endpoints, api.constructBindingsEndpoints()...)
	api.endpoints = append(api.endpoints, api.constructConfigurationEndpoints()...)
	api.endpoints = append(api.endpoints, api.constructSubtleCryptoEndpoints()...)
	api.endpoints = append(api.endpoints, api.constructCryptoEndpoints()...)
	api.endpoints = append(api.endpoints, healthEndpoints...)
	api.endpoints = append(api.endpoints, api.constructDistributedLockEndpoints()...)
	api.endpoints = append(api.endpoints, api.constructWorkflowEndpoints()...)

	api.publicEndpoints = append(api.publicEndpoints, metadataEndpoints...)
	api.publicEndpoints = append(api.publicEndpoints, healthEndpoints...)

	return api
}

// APIEndpoints returns the list of registered endpoints.
func (a *api) APIEndpoints() []Endpoint {
	return a.endpoints
}

// PublicEndpoints returns the list of registered endpoints.
func (a *api) PublicEndpoints() []Endpoint {
	return a.publicEndpoints
}

// MarkStatusAsReady marks the ready status of dapr.
func (a *api) MarkStatusAsReady() {
	a.readyStatus = true
}

// MarkStatusAsOutboundReady marks the ready status of dapr for outbound traffic.
func (a *api) MarkStatusAsOutboundReady() {
	a.outboundReadyStatus = true
}

// Workflow Component: Component specified in yaml
// Workflow Name: Name of the workflow to run
// Instance ID: Identifier of the specific run
func (a *api) constructWorkflowEndpoints() []Endpoint {
	return []Endpoint{
		{
			Methods: []string{fasthttp.MethodGet},
			Route:   "workflows/{workflowComponent}/{instanceID}",
			Version: apiVersionV1alpha1,
			Handler: a.onGetWorkflowHandler(),
		},
		{
			Methods: []string{fasthttp.MethodPost},
			Route:   "workflows/{workflowComponent}/{instanceID}/raiseEvent/{eventName}",
			Version: apiVersionV1alpha1,
			Handler: a.onRaiseEventWorkflowHandler(),
		},
		{
			Methods: []string{fasthttp.MethodPost},
			Route:   "workflows/{workflowComponent}/{workflowName}/start",
			Version: apiVersionV1alpha1,
			Handler: a.onStartWorkflowHandler(),
		},
		{
			Methods: []string{fasthttp.MethodPost},
			Route:   "workflows/{workflowComponent}/{instanceID}/pause",
			Version: apiVersionV1alpha1,
			Handler: a.onPauseWorkflowHandler(),
		},
		{
			Methods: []string{fasthttp.MethodPost},
			Route:   "workflows/{workflowComponent}/{instanceID}/resume",
			Version: apiVersionV1alpha1,
			Handler: a.onResumeWorkflowHandler(),
		},
		{
			Methods: []string{fasthttp.MethodPost},
			Route:   "workflows/{workflowComponent}/{instanceID}/terminate",
			Version: apiVersionV1alpha1,
			Handler: a.onTerminateWorkflowHandler(),
		},
		{
			Methods: []string{fasthttp.MethodPost},
			Route:   "workflows/{workflowComponent}/{instanceID}/purge",
			Version: apiVersionV1alpha1,
			Handler: a.onPurgeWorkflowHandler(),
		},
	}
}

func (a *api) constructStateEndpoints() []Endpoint {
	return []Endpoint{
		{
			Methods: []string{fasthttp.MethodGet},
			Route:   "state/{storeName}/{key}",
			Version: apiVersionV1,
			Handler: a.onGetState,
		},
		{
			Methods: []string{fasthttp.MethodPost, fasthttp.MethodPut},
			Route:   "state/{storeName}",
			Version: apiVersionV1,
			Handler: a.onPostState,
		},
		{
			Methods: []string{fasthttp.MethodDelete},
			Route:   "state/{storeName}/{key}",
			Version: apiVersionV1,
			Handler: a.onDeleteState,
		},
		{
			Methods: []string{fasthttp.MethodPost, fasthttp.MethodPut},
			Route:   "state/{storeName}/bulk",
			Version: apiVersionV1,
			Handler: a.onBulkGetState,
		},
		{
			Methods: []string{fasthttp.MethodPost, fasthttp.MethodPut},
			Route:   "state/{storeName}/transaction",
			Version: apiVersionV1,
			Handler: a.onPostStateTransaction,
		},
		{
			Methods: []string{fasthttp.MethodPost, fasthttp.MethodPut},
			Route:   "state/{storeName}/query",
			Version: apiVersionV1alpha1,
			Handler: a.onQueryStateHandler(),
		},
	}
}

func (a *api) constructPubSubEndpoints() []Endpoint {
	return []Endpoint{
		{
			Methods: []string{fasthttp.MethodPost, fasthttp.MethodPut},
			Route:   "publish/{pubsubname}/{topic:*}",
			Version: apiVersionV1,
			Handler: a.onPublish,
		},
		{
			Methods: []string{fasthttp.MethodPost, fasthttp.MethodPut},
			Route:   "publish/bulk/{pubsubname}/{topic:*}",
			Version: apiVersionV1alpha1,
			Handler: a.onBulkPublish,
		},
	}
}

func (a *api) constructBindingsEndpoints() []Endpoint {
	return []Endpoint{
		{
			Methods: []string{fasthttp.MethodPost, fasthttp.MethodPut},
			Route:   "bindings/{name}",
			Version: apiVersionV1,
			Handler: a.onOutputBindingMessage,
		},
	}
}

func (a *api) constructDirectMessagingEndpoints() []Endpoint {
	return []Endpoint{
		{
			Methods:           []string{router.MethodWild},
			Route:             "invoke/{id}/method/{method:*}",
			Alias:             "{method:*}",
			Version:           apiVersionV1,
			KeepParamUnescape: true,
			Handler:           a.onDirectMessage,
		},
	}
}

func (a *api) constructActorEndpoints() []Endpoint {
	return []Endpoint{
		{
			Methods: []string{fasthttp.MethodPost, fasthttp.MethodPut},
			Route:   "actors/{actorType}/{actorId}/state",
			Version: apiVersionV1,
			Handler: a.onActorStateTransaction,
		},
		{
			Methods: []string{fasthttp.MethodGet, fasthttp.MethodPost, fasthttp.MethodDelete, fasthttp.MethodPut},
			Route:   "actors/{actorType}/{actorId}/method/{method}",
			Version: apiVersionV1,
			Handler: a.onDirectActorMessage,
		},
		{
			Methods: []string{fasthttp.MethodGet},
			Route:   "actors/{actorType}/{actorId}/state/{key}",
			Version: apiVersionV1,
			Handler: a.onGetActorState,
		},
		{
			Methods: []string{fasthttp.MethodPost, fasthttp.MethodPut},
			Route:   "actors/{actorType}/{actorId}/reminders/{name}",
			Version: apiVersionV1,
			Handler: a.onCreateActorReminder,
		},
		{
			Methods: []string{fasthttp.MethodPost, fasthttp.MethodPut},
			Route:   "actors/{actorType}/{actorId}/timers/{name}",
			Version: apiVersionV1,
			Handler: a.onCreateActorTimer,
		},
		{
			Methods: []string{fasthttp.MethodDelete},
			Route:   "actors/{actorType}/{actorId}/reminders/{name}",
			Version: apiVersionV1,
			Handler: a.onDeleteActorReminder,
		},
		{
			Methods: []string{fasthttp.MethodDelete},
			Route:   "actors/{actorType}/{actorId}/timers/{name}",
			Version: apiVersionV1,
			Handler: a.onDeleteActorTimer,
		},
		{
			Methods: []string{fasthttp.MethodGet},
			Route:   "actors/{actorType}/{actorId}/reminders/{name}",
			Version: apiVersionV1,
			Handler: a.onGetActorReminder,
		},
		{
			Methods: []string{fasthttp.MethodPatch},
			Route:   "actors/{actorType}/{actorId}/reminders/{name}",
			Version: apiVersionV1,
			Handler: a.onRenameActorReminder,
		},
	}
}

func (a *api) constructHealthzEndpoints() []Endpoint {
	return []Endpoint{
		{
			Methods:       []string{fasthttp.MethodGet},
			Route:         "healthz",
			Version:       apiVersionV1,
			Handler:       a.onGetHealthz,
			AlwaysAllowed: true,
			IsHealthCheck: true,
		},
		{
			Methods:       []string{fasthttp.MethodGet},
			Route:         "healthz/outbound",
			Version:       apiVersionV1,
			Handler:       a.onGetOutboundHealthz,
			AlwaysAllowed: true,
			IsHealthCheck: true,
		},
	}
}

func (a *api) constructConfigurationEndpoints() []Endpoint {
	return []Endpoint{
		{
			Methods: []string{fasthttp.MethodGet},
			Route:   "configuration/{storeName}",
			Version: apiVersionV1alpha1,
			Handler: a.onGetConfiguration,
		},
		{
			Methods: []string{fasthttp.MethodGet},
			Route:   "configuration/{storeName}",
			Version: apiVersionV1,
			Handler: a.onGetConfiguration,
		},
		{
			Methods: []string{fasthttp.MethodGet},
			Route:   "configuration/{storeName}/subscribe",
			Version: apiVersionV1alpha1,
			Handler: a.onSubscribeConfiguration,
		},
		{
			Methods: []string{fasthttp.MethodGet},
			Route:   "configuration/{storeName}/subscribe",
			Version: apiVersionV1,
			Handler: a.onSubscribeConfiguration,
		},
		{
			Methods: []string{fasthttp.MethodGet},
			Route:   "configuration/{storeName}/{configurationSubscribeID}/unsubscribe",
			Version: apiVersionV1alpha1,
			Handler: a.onUnsubscribeConfiguration,
		},
		{
			Methods: []string{fasthttp.MethodGet},
			Route:   "configuration/{storeName}/{configurationSubscribeID}/unsubscribe",
			Version: apiVersionV1,
			Handler: a.onUnsubscribeConfiguration,
		},
	}
}

func (a *api) onOutputBindingMessage(reqCtx *fasthttp.RequestCtx) {
	name := reqCtx.UserValue(nameParam).(string)
	body := reqCtx.PostBody()

	var req OutputBindingRequest
	err := json.Unmarshal(body, &req)
	if err != nil {
		msg := NewErrorResponse("ERR_MALFORMED_REQUEST", fmt.Sprintf(messages.ErrMalformedRequest, err))
		respond(reqCtx, withError(fasthttp.StatusBadRequest, msg))
		log.Debug(msg)
		return
	}

	b, err := json.Marshal(req.Data)
	if err != nil {
		msg := NewErrorResponse("ERR_MALFORMED_REQUEST_DATA", fmt.Sprintf(messages.ErrMalformedRequestData, err))
		respond(reqCtx, withError(fasthttp.StatusInternalServerError, msg))
		log.Debug(msg)
		return
	}

	// pass the trace context to output binding in metadata
	if span := diagUtils.SpanFromContext(reqCtx); span != nil {
		sc := span.SpanContext()
		if req.Metadata == nil {
			req.Metadata = map[string]string{}
		}
		// if sc is not empty context, set traceparent Header.
		if !sc.Equal(trace.SpanContext{}) {
			req.Metadata[traceparentHeader] = diag.SpanContextToW3CString(sc)
		}
		if sc.TraceState().Len() == 0 {
			req.Metadata[tracestateHeader] = diag.TraceStateToW3CString(sc)
		}
	}

	start := time.Now()
	resp, err := a.sendToOutputBindingFn(name, &bindings.InvokeRequest{
		Metadata:  req.Metadata,
		Data:      b,
		Operation: bindings.OperationKind(req.Operation),
	})
	elapsed := diag.ElapsedSince(start)

	diag.DefaultComponentMonitoring.OutputBindingEvent(context.Background(), name, req.Operation, err == nil, elapsed)

	if err != nil {
		msg := NewErrorResponse("ERR_INVOKE_OUTPUT_BINDING", fmt.Sprintf(messages.ErrInvokeOutputBinding, name, err))
		respond(reqCtx, withError(fasthttp.StatusInternalServerError, msg))
		log.Debug(msg)
		return
	}

	if resp == nil {
		respond(reqCtx, withEmpty())
	} else {
		respond(reqCtx, withMetadata(resp.Metadata), withJSON(fasthttp.StatusOK, resp.Data))
	}
}

func (a *api) onBulkGetState(reqCtx *fasthttp.RequestCtx) {
	store, storeName, err := a.getStateStoreWithRequestValidation(reqCtx)
	if err != nil {
		log.Debug(err)
		return
	}

	var req BulkGetRequest
	err = json.Unmarshal(reqCtx.PostBody(), &req)
	if err != nil {
		msg := NewErrorResponse("ERR_MALFORMED_REQUEST", fmt.Sprintf(messages.ErrMalformedRequest, err))
		respond(reqCtx, withError(fasthttp.StatusBadRequest, msg))
		log.Debug(msg)
		return
	}

	// merge metadata from URL query parameters
	metadata := getMetadataFromRequest(reqCtx)
	if req.Metadata == nil {
		req.Metadata = metadata
	} else {
		for k, v := range metadata {
			req.Metadata[k] = v
		}
	}

	bulkResp := make([]BulkGetResponse, len(req.Keys))
	if len(req.Keys) == 0 {
		b, _ := json.Marshal(bulkResp)
		respond(reqCtx, withJSON(fasthttp.StatusOK, b))
		return
	}

	var key string
	reqs := make([]state.GetRequest, len(req.Keys))
	for i, k := range req.Keys {
		key, err = stateLoader.GetModifiedStateKey(k, storeName, a.universal.AppID)
		if err != nil {
			msg := NewErrorResponse("ERR_MALFORMED_REQUEST", fmt.Sprintf(messages.ErrMalformedRequest, err))
			respond(reqCtx, withError(fasthttp.StatusBadRequest, msg))
			log.Debug(err)
			return
		}
		r := state.GetRequest{
			Key:      key,
			Metadata: req.Metadata,
		}
		reqs[i] = r
	}

	start := time.Now()
	policyRunner := resiliency.NewRunner[[]state.BulkGetResponse](reqCtx,
		a.resiliency.ComponentOutboundPolicy(storeName, resiliency.Statestore),
	)
	responses, err := policyRunner(func(ctx context.Context) ([]state.BulkGetResponse, error) {
		return store.BulkGet(ctx, reqs, state.BulkGetOpts{
			Parallelism: req.Parallelism,
		})
	})

	elapsed := diag.ElapsedSince(start)
	diag.DefaultComponentMonitoring.StateInvoked(context.Background(), storeName, diag.BulkGet, err == nil, elapsed)

	if err != nil {
		msg := NewErrorResponse("ERR_STATE_BULK_GET", err.Error())
		respond(reqCtx, withError(fasthttp.StatusInternalServerError, msg))
		log.Debug(msg)
		return
	}

	for i := 0; i < len(responses) && i < len(req.Keys); i++ {
		bulkResp[i].Key = stateLoader.GetOriginalStateKey(responses[i].Key)
		if responses[i].Error != "" {
			log.Debugf("bulk get: error getting key %s: %s", bulkResp[i].Key, responses[i].Error)
			bulkResp[i].Error = responses[i].Error
		} else {
			bulkResp[i].Data = json.RawMessage(responses[i].Data)
			bulkResp[i].ETag = responses[i].ETag
			bulkResp[i].Metadata = responses[i].Metadata
		}
	}

	if encryption.EncryptedStateStore(storeName) {
		for i := range bulkResp {
			if bulkResp[i].Error != "" || len(bulkResp[i].Data) == 0 {
				bulkResp[i].Data = nil
				continue
			}

			val, err := encryption.TryDecryptValue(storeName, bulkResp[i].Data)
			if err != nil {
				log.Debugf("Bulk get error: %v", err)
				bulkResp[i].Data = nil
				bulkResp[i].Error = err.Error()
				continue
			}

			bulkResp[i].Data = val
		}
	}

	b, _ := json.Marshal(bulkResp)
	respond(reqCtx, withJSON(fasthttp.StatusOK, b))
}

func (a *api) getStateStoreWithRequestValidation(reqCtx *fasthttp.RequestCtx) (state.Store, string, error) {
	if a.universal.CompStore.StateStoresLen() == 0 {
		err := messages.ErrStateStoresNotConfigured
		log.Debug(err)
		universalFastHTTPErrorResponder(reqCtx, err)
		return nil, "", err
	}

	storeName := a.getStateStoreName(reqCtx)

	state, ok := a.universal.CompStore.GetStateStore(storeName)
	if !ok {
		err := messages.ErrStateStoreNotFound.WithFormat(storeName)
		log.Debug(err)
		universalFastHTTPErrorResponder(reqCtx, err)
		return nil, "", err
	}
	return state, storeName, nil
}

// Route:   "workflows/{workflowComponent}/{workflowName}/start?instanceID={instanceID}",
// Workflow Component: Component specified in yaml
// Workflow Name: Name of the workflow to run
// Instance ID: Identifier of the specific run
func (a *api) onStartWorkflowHandler() fasthttp.RequestHandler {
	return UniversalFastHTTPHandler(
		a.universal.StartWorkflowAlpha1,
		UniversalFastHTTPHandlerOpts[*runtimev1pb.StartWorkflowRequest, *runtimev1pb.StartWorkflowResponse]{
			// We pass the input body manually rather than parsing it using protojson
			SkipInputBody: true,
			InModifier: func(reqCtx *fasthttp.RequestCtx, in *runtimev1pb.StartWorkflowRequest) (*runtimev1pb.StartWorkflowRequest, error) {
				in.WorkflowName = reqCtx.UserValue(workflowName).(string)
				in.WorkflowComponent = reqCtx.UserValue(workflowComponent).(string)

				// The instance ID is optional. If not specified, we generate a random one.
				instanceID := string(reqCtx.QueryArgs().Peek(instanceID))
				if instanceID == "" {
					if randomID, err := uuid.NewRandom(); err == nil {
						instanceID = randomID.String()
					} else {
						return nil, err
					}
				}
				in.InstanceId = instanceID

				// We accept the HTTP request body as the input to the workflow
				// without making any assumptions about its format.
				in.Input = reqCtx.PostBody()
				return in, nil
			},
			SuccessStatusCode: fasthttp.StatusAccepted,
		})
}

// Route: POST "workflows/{workflowComponent}/{instanceID}"
func (a *api) onGetWorkflowHandler() fasthttp.RequestHandler {
	return UniversalFastHTTPHandler(
		a.universal.GetWorkflowAlpha1,
		UniversalFastHTTPHandlerOpts[*runtimev1pb.GetWorkflowRequest, *runtimev1pb.GetWorkflowResponse]{
			InModifier: func(reqCtx *fasthttp.RequestCtx, in *runtimev1pb.GetWorkflowRequest) (*runtimev1pb.GetWorkflowRequest, error) {
				in.WorkflowComponent = reqCtx.UserValue(workflowComponent).(string)
				in.InstanceId = reqCtx.UserValue(instanceID).(string)
				return in, nil
			},
		})
}

// Route: POST "workflows/{workflowComponent}/{instanceID}/terminate"
func (a *api) onTerminateWorkflowHandler() fasthttp.RequestHandler {
	return UniversalFastHTTPHandler(
		a.universal.TerminateWorkflowAlpha1,
		UniversalFastHTTPHandlerOpts[*runtimev1pb.TerminateWorkflowRequest, *emptypb.Empty]{
			InModifier: func(reqCtx *fasthttp.RequestCtx, in *runtimev1pb.TerminateWorkflowRequest) (*runtimev1pb.TerminateWorkflowRequest, error) {
				in.WorkflowComponent = reqCtx.UserValue(workflowComponent).(string)
				in.InstanceId = reqCtx.UserValue(instanceID).(string)
				return in, nil
			},
			SuccessStatusCode: fasthttp.StatusAccepted,
		})
}

// Route: POST "workflows/{workflowComponent}/{instanceID}/events/{eventName}"
func (a *api) onRaiseEventWorkflowHandler() fasthttp.RequestHandler {
	return UniversalFastHTTPHandler(
		a.universal.RaiseEventWorkflowAlpha1,
		UniversalFastHTTPHandlerOpts[*runtimev1pb.RaiseEventWorkflowRequest, *emptypb.Empty]{
			// We pass the input body manually rather than parsing it using protojson
			SkipInputBody: true,
			InModifier: func(reqCtx *fasthttp.RequestCtx, in *runtimev1pb.RaiseEventWorkflowRequest) (*runtimev1pb.RaiseEventWorkflowRequest, error) {
				in.InstanceId = reqCtx.UserValue(instanceID).(string)
				in.WorkflowComponent = reqCtx.UserValue(workflowComponent).(string)
				in.EventName = reqCtx.UserValue(eventName).(string)

				// We accept the HTTP request body as the payload of the workflow event
				// without making any assumptions about its format.
				in.EventData = reqCtx.PostBody()
				return in, nil
			},
			SuccessStatusCode: fasthttp.StatusAccepted,
		})
}

// ROUTE: POST "workflows/{workflowComponent}/{instanceID}/pause"
func (a *api) onPauseWorkflowHandler() fasthttp.RequestHandler {
	return UniversalFastHTTPHandler(
		a.universal.PauseWorkflowAlpha1,
		UniversalFastHTTPHandlerOpts[*runtimev1pb.PauseWorkflowRequest, *emptypb.Empty]{
			InModifier: func(reqCtx *fasthttp.RequestCtx, in *runtimev1pb.PauseWorkflowRequest) (*runtimev1pb.PauseWorkflowRequest, error) {
				in.WorkflowComponent = reqCtx.UserValue(workflowComponent).(string)
				in.InstanceId = reqCtx.UserValue(instanceID).(string)
				return in, nil
			},
			SuccessStatusCode: fasthttp.StatusAccepted,
		})
}

// ROUTE: POST "workflows/{workflowComponent}/{instanceID}/resume"
func (a *api) onResumeWorkflowHandler() fasthttp.RequestHandler {
	return UniversalFastHTTPHandler(
		a.universal.ResumeWorkflowAlpha1,
		UniversalFastHTTPHandlerOpts[*runtimev1pb.ResumeWorkflowRequest, *emptypb.Empty]{
			InModifier: func(reqCtx *fasthttp.RequestCtx, in *runtimev1pb.ResumeWorkflowRequest) (*runtimev1pb.ResumeWorkflowRequest, error) {
				in.WorkflowComponent = reqCtx.UserValue(workflowComponent).(string)
				in.InstanceId = reqCtx.UserValue(instanceID).(string)
				return in, nil
			},
			SuccessStatusCode: fasthttp.StatusAccepted,
		})
}

func (a *api) onPurgeWorkflowHandler() fasthttp.RequestHandler {
	return UniversalFastHTTPHandler(
		a.universal.PurgeWorkflowAlpha1,
		UniversalFastHTTPHandlerOpts[*runtimev1pb.PurgeWorkflowRequest, *emptypb.Empty]{
			InModifier: func(reqCtx *fasthttp.RequestCtx, in *runtimev1pb.PurgeWorkflowRequest) (*runtimev1pb.PurgeWorkflowRequest, error) {
				in.WorkflowComponent = reqCtx.UserValue(workflowComponent).(string)
				in.InstanceId = reqCtx.UserValue(instanceID).(string)
				return in, nil
			},
			SuccessStatusCode: fasthttp.StatusAccepted,
		})
}

func (a *api) onGetState(reqCtx *fasthttp.RequestCtx) {
	store, storeName, err := a.getStateStoreWithRequestValidation(reqCtx)
	if err != nil {
		log.Debug(err)
		return
	}

	metadata := getMetadataFromRequest(reqCtx)

	key := reqCtx.UserValue(stateKeyParam).(string)
	consistency := string(reqCtx.QueryArgs().Peek(consistencyParam))
	k, err := stateLoader.GetModifiedStateKey(key, storeName, a.universal.AppID)
	if err != nil {
		msg := NewErrorResponse("ERR_MALFORMED_REQUEST", fmt.Sprintf(messages.ErrMalformedRequest, err))
		respond(reqCtx, withError(fasthttp.StatusBadRequest, msg))
		log.Debug(err)
		return
	}
	req := &state.GetRequest{
		Key: k,
		Options: state.GetStateOption{
			Consistency: consistency,
		},
		Metadata: metadata,
	}

	start := time.Now()
	policyRunner := resiliency.NewRunner[*state.GetResponse](reqCtx,
		a.resiliency.ComponentOutboundPolicy(storeName, resiliency.Statestore),
	)
	resp, err := policyRunner(func(ctx context.Context) (*state.GetResponse, error) {
		return store.Get(ctx, req)
	})
	elapsed := diag.ElapsedSince(start)

	diag.DefaultComponentMonitoring.StateInvoked(context.Background(), storeName, diag.Get, err == nil, elapsed)

	if err != nil {
		msg := NewErrorResponse("ERR_STATE_GET", fmt.Sprintf(messages.ErrStateGet, key, storeName, err.Error()))
		respond(reqCtx, withError(fasthttp.StatusInternalServerError, msg))
		log.Debug(msg)
		return
	}

	if resp == nil || resp.Data == nil {
		respond(reqCtx, withEmpty())
		return
	}

	if encryption.EncryptedStateStore(storeName) {
		val, err := encryption.TryDecryptValue(storeName, resp.Data)
		if err != nil {
			msg := NewErrorResponse("ERR_STATE_GET", fmt.Sprintf(messages.ErrStateGet, key, storeName, err.Error()))
			respond(reqCtx, withError(fasthttp.StatusInternalServerError, msg))
			log.Debug(msg)
			return
		}

		resp.Data = val
	}

	respond(reqCtx, withJSON(fasthttp.StatusOK, resp.Data), withEtag(resp.ETag), withMetadata(resp.Metadata))
}

func (a *api) getConfigurationStoreWithRequestValidation(reqCtx *fasthttp.RequestCtx) (configuration.Store, string, error) {
	if a.universal.CompStore.ConfigurationsLen() == 0 {
		msg := NewErrorResponse("ERR_CONFIGURATION_STORE_NOT_CONFIGURED", messages.ErrConfigurationStoresNotConfigured)
		respond(reqCtx, withError(fasthttp.StatusInternalServerError, msg))
		log.Debug(msg)
		return nil, "", errors.New(msg.Message)
	}

	storeName := a.getStateStoreName(reqCtx)

	conf, ok := a.universal.CompStore.GetConfiguration(storeName)
	if !ok {
		msg := NewErrorResponse("ERR_CONFIGURATION_STORE_NOT_FOUND", fmt.Sprintf(messages.ErrConfigurationStoreNotFound, storeName))
		respond(reqCtx, withError(fasthttp.StatusBadRequest, msg))
		log.Debug(msg)
		return nil, "", errors.New(msg.Message)
	}
	return conf, storeName, nil
}

type subscribeConfigurationResponse struct {
	ID string `json:"id"`
}

type UnsubscribeConfigurationResponse struct {
	Ok      bool   `protobuf:"varint,1,opt,name=ok,proto3" json:"ok,omitempty"`
	Message string `protobuf:"bytes,2,opt,name=message,proto3" json:"message,omitempty"`
}

type configurationEventHandler struct {
	api        *api
	storeName  string
	appChannel channel.AppChannel
	res        resiliency.Provider
}

func (h *configurationEventHandler) updateEventHandler(ctx context.Context, e *configuration.UpdateEvent) error {
	if h.appChannel == nil {
		err := fmt.Errorf("app channel is nil. unable to send configuration update from %s", h.storeName)
		log.Error(err)
		return err
	}
	for key := range e.Items {
		policyDef := h.res.ComponentInboundPolicy(h.storeName, resiliency.Configuration)

		eventBody := &bytes.Buffer{}
		_ = json.NewEncoder(eventBody).Encode(e)

		req := invokev1.NewInvokeMethodRequest("/configuration/"+h.storeName+"/"+key).
			WithHTTPExtension(nethttp.MethodPost, "").
			WithRawData(eventBody).
			WithContentType(invokev1.JSONContentType)
		if policyDef != nil {
			req.WithReplay(policyDef.HasRetries())
		}
		defer req.Close()

		policyRunner := resiliency.NewRunner[struct{}](ctx, policyDef)
		_, err := policyRunner(func(ctx context.Context) (struct{}, error) {
			rResp, rErr := h.appChannel.InvokeMethod(ctx, req)
			if rErr != nil {
				return struct{}{}, rErr
			}
			if rResp != nil {
				defer rResp.Close()
			}

			if rResp != nil && rResp.Status().Code != nethttp.StatusOK {
				return struct{}{}, fmt.Errorf("error sending configuration item to application, status %d", rResp.Status().Code)
			}
			return struct{}{}, nil
		})
		if err != nil {
			log.Errorf("error sending configuration item to the app: %v", err)
		}
	}
	return nil
}

func (a *api) onSubscribeConfiguration(reqCtx *fasthttp.RequestCtx) {
	store, storeName, err := a.getConfigurationStoreWithRequestValidation(reqCtx)
	if err != nil {
		log.Debug(err)
		return
	}
	if a.appChannel == nil {
		msg := NewErrorResponse("ERR_APP_CHANNEL_NIL", "app channel is not initialized. cannot subscribe to configuration updates")
		respond(reqCtx, withError(fasthttp.StatusInternalServerError, msg))
		log.Debug(msg)
		return
	}
	metadata := getMetadataFromRequest(reqCtx)
	subscribeKeys := make([]string, 0)

	keys := make([]string, 0)
	queryKeys := reqCtx.QueryArgs().PeekMulti(configurationKeyParam)
	for _, queryKeyByte := range queryKeys {
		keys = append(keys, string(queryKeyByte))
	}

	if len(keys) > 0 {
		subscribeKeys = append(subscribeKeys, keys...)
	}

	req := &configuration.SubscribeRequest{
		Keys:     subscribeKeys,
		Metadata: metadata,
	}

	// create handler
	handler := &configurationEventHandler{
		api:        a,
		storeName:  storeName,
		appChannel: a.appChannel,
		res:        a.resiliency,
	}

	start := time.Now()
	policyRunner := resiliency.NewRunner[string](reqCtx,
		a.resiliency.ComponentOutboundPolicy(storeName, resiliency.Configuration),
	)
	subscribeID, err := policyRunner(func(ctx context.Context) (string, error) {
		return store.Subscribe(ctx, req, handler.updateEventHandler)
	})
	elapsed := diag.ElapsedSince(start)

	diag.DefaultComponentMonitoring.ConfigurationInvoked(context.Background(), storeName, diag.ConfigurationSubscribe, err == nil, elapsed)

	if err != nil {
		msg := NewErrorResponse("ERR_CONFIGURATION_SUBSCRIBE", fmt.Sprintf(messages.ErrConfigurationSubscribe, keys, storeName, err.Error()))
		respond(reqCtx, withError(fasthttp.StatusInternalServerError, msg))
		log.Debug(msg)
		return
	}
	respBytes, _ := json.Marshal(&subscribeConfigurationResponse{
		ID: subscribeID,
	})
	respond(reqCtx, withJSON(fasthttp.StatusOK, respBytes))
}

func (a *api) onUnsubscribeConfiguration(reqCtx *fasthttp.RequestCtx) {
	store, storeName, err := a.getConfigurationStoreWithRequestValidation(reqCtx)
	if err != nil {
		log.Debug(err)
		return
	}
	subscribeID := reqCtx.UserValue(configurationSubscribeID).(string)

	req := configuration.UnsubscribeRequest{
		ID: subscribeID,
	}
	start := time.Now()
	policyRunner := resiliency.NewRunner[any](reqCtx,
		a.resiliency.ComponentOutboundPolicy(storeName, resiliency.Configuration),
	)
	_, err = policyRunner(func(ctx context.Context) (any, error) {
		return nil, store.Unsubscribe(ctx, &req)
	})
	elapsed := diag.ElapsedSince(start)
	diag.DefaultComponentMonitoring.ConfigurationInvoked(context.Background(), storeName, diag.ConfigurationUnsubscribe, err == nil, elapsed)

	if err != nil {
		msg := NewErrorResponse("ERR_CONFIGURATION_UNSUBSCRIBE", fmt.Sprintf(messages.ErrConfigurationUnsubscribe, subscribeID, err.Error()))
		errRespBytes, _ := json.Marshal(&UnsubscribeConfigurationResponse{
			Ok:      false,
			Message: msg.Message,
		})
		respond(reqCtx, withJSON(fasthttp.StatusInternalServerError, errRespBytes))
		log.Debug(msg)
		return
	}
	respBytes, _ := json.Marshal(&UnsubscribeConfigurationResponse{
		Ok: true,
	})
	respond(reqCtx, withJSON(fasthttp.StatusOK, respBytes))
}

func (a *api) onGetConfiguration(reqCtx *fasthttp.RequestCtx) {
	store, storeName, err := a.getConfigurationStoreWithRequestValidation(reqCtx)
	if err != nil {
		log.Debug(err)
		return
	}

	metadata := getMetadataFromRequest(reqCtx)

	keys := make([]string, 0)
	queryKeys := reqCtx.QueryArgs().PeekMulti(configurationKeyParam)
	for _, queryKeyByte := range queryKeys {
		keys = append(keys, string(queryKeyByte))
	}
	req := &configuration.GetRequest{
		Keys:     keys,
		Metadata: metadata,
	}

	start := time.Now()
	policyRunner := resiliency.NewRunner[*configuration.GetResponse](reqCtx,
		a.resiliency.ComponentOutboundPolicy(storeName, resiliency.Configuration),
	)
	getResponse, err := policyRunner(func(ctx context.Context) (*configuration.GetResponse, error) {
		return store.Get(ctx, req)
	})
	elapsed := diag.ElapsedSince(start)

	diag.DefaultComponentMonitoring.ConfigurationInvoked(context.Background(), storeName, diag.Get, err == nil, elapsed)

	if err != nil {
		msg := NewErrorResponse("ERR_CONFIGURATION_GET", fmt.Sprintf(messages.ErrConfigurationGet, keys, storeName, err.Error()))
		respond(reqCtx, withError(fasthttp.StatusInternalServerError, msg))
		log.Debug(msg)
		return
	}

	if getResponse == nil || getResponse.Items == nil || len(getResponse.Items) == 0 {
		respond(reqCtx, withEmpty())
		return
	}

	respBytes, _ := json.Marshal(getResponse.Items)

	respond(reqCtx, withJSON(fasthttp.StatusOK, respBytes))
}

func extractEtag(reqCtx *fasthttp.RequestCtx) (hasEtag bool, etag string) {
	reqCtx.Request.Header.VisitAll(func(key []byte, value []byte) {
		if string(key) == "If-Match" {
			etag = string(value)
			hasEtag = true
			return
		}
	})

	return hasEtag, etag
}

func (a *api) onDeleteState(reqCtx *fasthttp.RequestCtx) {
	store, storeName, err := a.getStateStoreWithRequestValidation(reqCtx)
	if err != nil {
		log.Debug(err)
		return
	}

	key := reqCtx.UserValue(stateKeyParam).(string)

	concurrency := string(reqCtx.QueryArgs().Peek(concurrencyParam))
	consistency := string(reqCtx.QueryArgs().Peek(consistencyParam))

	metadata := getMetadataFromRequest(reqCtx)
	k, err := stateLoader.GetModifiedStateKey(key, storeName, a.universal.AppID)
	if err != nil {
		msg := NewErrorResponse("ERR_MALFORMED_REQUEST", err.Error())
		respond(reqCtx, withError(fasthttp.StatusBadRequest, msg))
		log.Debug(err)
		return
	}
	req := state.DeleteRequest{
		Key: k,
		Options: state.DeleteStateOption{
			Concurrency: concurrency,
			Consistency: consistency,
		},
		Metadata: metadata,
	}

	exists, etag := extractEtag(reqCtx)
	if exists {
		req.ETag = &etag
	}

	start := time.Now()
	policyRunner := resiliency.NewRunner[any](reqCtx,
		a.resiliency.ComponentOutboundPolicy(storeName, resiliency.Statestore),
	)
	_, err = policyRunner(func(ctx context.Context) (any, error) {
		return nil, store.Delete(ctx, &req)
	})
	elapsed := diag.ElapsedSince(start)

	diag.DefaultComponentMonitoring.StateInvoked(reqCtx, storeName, diag.Delete, err == nil, elapsed)

	if err != nil {
		statusCode, errMsg, resp := a.stateErrorResponse(err, "ERR_STATE_DELETE")
		resp.Message = fmt.Sprintf(messages.ErrStateDelete, key, errMsg)

		respond(reqCtx, withError(statusCode, resp))
		log.Debug(resp.Message)
		return
	}
	respond(reqCtx, withEmpty())
}

func (a *api) onPostState(reqCtx *fasthttp.RequestCtx) {
	store, storeName, err := a.getStateStoreWithRequestValidation(reqCtx)
	if err != nil {
		log.Debug(err)
		return
	}

	reqs := []state.SetRequest{}
	err = json.Unmarshal(reqCtx.PostBody(), &reqs)
	if err != nil {
		msg := NewErrorResponse("ERR_MALFORMED_REQUEST", err.Error())
		respond(reqCtx, withError(fasthttp.StatusBadRequest, msg))
		log.Debug(msg)
		return
	}
	if len(reqs) == 0 {
		respond(reqCtx, withEmpty())
		return
	}

	metadata := getMetadataFromRequest(reqCtx)

	for i, r := range reqs {
		// merge metadata from URL query parameters
		if reqs[i].Metadata == nil {
			reqs[i].Metadata = metadata
		} else {
			for k, v := range metadata {
				reqs[i].Metadata[k] = v
			}
		}

		reqs[i].Key, err = stateLoader.GetModifiedStateKey(r.Key, storeName, a.universal.AppID)
		if err != nil {
			msg := NewErrorResponse("ERR_MALFORMED_REQUEST", err.Error())
			respond(reqCtx, withError(fasthttp.StatusBadRequest, msg))
			log.Debug(err)
			return
		}

		if encryption.EncryptedStateStore(storeName) {
			data := []byte(fmt.Sprintf("%v", r.Value))
			val, encErr := encryption.TryEncryptValue(storeName, data)
			if encErr != nil {
				statusCode, errMsg, resp := a.stateErrorResponse(encErr, "ERR_STATE_SAVE")
				resp.Message = fmt.Sprintf(messages.ErrStateSave, storeName, errMsg)

				respond(reqCtx, withError(statusCode, resp))
				log.Debug(resp.Message)
				return
			}

			reqs[i].Value = val
		}
	}

	start := time.Now()
	policyRunner := resiliency.NewRunner[struct{}](reqCtx,
		a.resiliency.ComponentOutboundPolicy(storeName, resiliency.Statestore),
	)
	_, err = policyRunner(func(ctx context.Context) (struct{}, error) {
		// If there's a single request, perform it in non-bulk
		if len(reqs) == 1 {
			return struct{}{}, store.Set(ctx, &reqs[0])
		}
		return struct{}{}, store.BulkSet(ctx, reqs)
	})
	elapsed := diag.ElapsedSince(start)

	diag.DefaultComponentMonitoring.StateInvoked(reqCtx, storeName, diag.Set, err == nil, elapsed)

	if err != nil {
		storeName := a.getStateStoreName(reqCtx)

		statusCode, errMsg, resp := a.stateErrorResponse(err, "ERR_STATE_SAVE")
		resp.Message = fmt.Sprintf(messages.ErrStateSave, storeName, errMsg)

		respond(reqCtx, withError(statusCode, resp))
		log.Debug(resp.Message)
		return
	}

	respond(reqCtx, withEmpty())
}

// stateErrorResponse takes a state store error and returns a corresponding status code, error message and modified user error.
func (a *api) stateErrorResponse(err error, errorCode string) (int, string, ErrorResponse) {
	var message string
	var code int
	var etag bool
	etag, code, message = a.etagError(err)

	r := ErrorResponse{
		ErrorCode: errorCode,
	}
	if etag {
		return code, message, r
	}
	message = err.Error()

	return fasthttp.StatusInternalServerError, message, r
}

// etagError checks if the error from the state store is an etag error and returns a bool for indication,
// an status code and an error message.
func (a *api) etagError(err error) (bool, int, string) {
	e, ok := err.(*state.ETagError)
	if !ok {
		return false, -1, ""
	}
	switch e.Kind() {
	case state.ETagMismatch:
		return true, fasthttp.StatusConflict, e.Error()
	case state.ETagInvalid:
		return true, fasthttp.StatusBadRequest, e.Error()
	}

	return false, -1, ""
}

func (a *api) getStateStoreName(reqCtx *fasthttp.RequestCtx) string {
	return reqCtx.UserValue(storeNameParam).(string)
}

type invokeError struct {
	statusCode int
	msg        ErrorResponse
}

func (ie invokeError) Error() string {
	return fmt.Sprintf("invokeError (statusCode='%d') msg.errorCode='%s' msg.message='%s'", ie.statusCode, ie.msg.ErrorCode, ie.msg.Message)
}

func (a *api) isHTTPEndpoint(appID string) bool {
	endpoint, ok := a.universal.CompStore.GetHTTPEndpoint(appID)
	return ok && endpoint.Name == appID
}

// getBaseURL takes an app id and checks if the app id is an HTTP endpoint CRD.
// It returns the baseURL if found.
func (a *api) getBaseURL(targetAppID string) string {
	if endpoint, ok := a.universal.CompStore.GetHTTPEndpoint(targetAppID); ok && endpoint.Name == targetAppID {
		return endpoint.Spec.BaseURL
	}
	return ""
}

func (a *api) onDirectMessage(reqCtx *fasthttp.RequestCtx) {
	// Need a context specific to this request. See: https://github.com/valyala/fasthttp/issues/1350
	// Because this can respond with `withStream()`, we can't defer a call to cancel() here
	ctx, cancel := context.WithCancel(reqCtx)

	targetID := a.findTargetID(reqCtx)

	if targetID == "" {
		msg := NewErrorResponse("ERR_DIRECT_INVOKE", messages.ErrDirectInvokeNoAppID)
		respond(reqCtx, withError(fasthttp.StatusNotFound, msg))
		cancel()
		return
	}

	verb := strings.ToUpper(string(reqCtx.Method()))
	if a.directMessaging == nil {
		msg := NewErrorResponse("ERR_DIRECT_INVOKE", messages.ErrDirectInvokeNotReady)
		respond(reqCtx, withError(fasthttp.StatusInternalServerError, msg))
		cancel()
		return
	}

	var req *invokev1.InvokeMethodRequest
	var policyDef *resiliency.PolicyDefinition
	var invokeMethodName string
	switch {
	// overwritten URL, so targetID = baseURL
	case strings.HasPrefix(targetID, "http://") || strings.HasPrefix(targetID, "https://"):
		baseURL := targetID
		invokeMethodNameWithPrefix := reqCtx.UserValue(methodParam).(string)
		prefix := "v1.0/invoke/" + baseURL + "/" + methodParam
		if len(invokeMethodNameWithPrefix) <= len(prefix) {
			msg := NewErrorResponse("ERR_DIRECT_INVOKE", messages.ErrDirectInvokeMethod)
			respond(reqCtx, withError(fasthttp.StatusNotFound, msg))
			cancel()
			return
		}
		invokeMethodName = invokeMethodNameWithPrefix[len(prefix):]
		policyDef = a.resiliency.EndpointPolicy(targetID, targetID+"/"+invokeMethodNameWithPrefix)
		req = invokev1.NewInvokeMethodRequest(invokeMethodName).
			WithHTTPExtension(verb, reqCtx.QueryArgs().String()).
			WithRawDataBytes(reqCtx.Request.Body()).
			WithContentType(string(reqCtx.Request.Header.ContentType())).
			// Save headers to internal metadata
			WithFastHTTPHeaders(&reqCtx.Request.Header)
		if policyDef != nil {
			req.WithReplay(policyDef.HasRetries())
		}
		defer req.Close()
	// http endpoint CRD resource is detected being used for service invocation
	case a.isHTTPEndpoint(targetID):
		baseURL := a.getBaseURL(targetID)
		policyDef = a.resiliency.EndpointPolicy(targetID, targetID+":"+baseURL)
		invokeMethodName = reqCtx.UserValue(methodParam).(string)
		if invokeMethodName == "" {
			msg := NewErrorResponse("ERR_DIRECT_INVOKE", messages.ErrDirectInvokeMethod)
			respond(reqCtx, withError(fasthttp.StatusNotFound, msg))
			cancel()
			return
		}
		req = invokev1.NewInvokeMethodRequest(invokeMethodName).
			WithHTTPExtension(verb, reqCtx.QueryArgs().String()).
			WithRawDataBytes(reqCtx.Request.Body()).
			WithContentType(string(reqCtx.Request.Header.ContentType())).
			// Save headers to internal metadata
			WithFastHTTPHeaders(&reqCtx.Request.Header)
		if policyDef != nil {
			req.WithReplay(policyDef.HasRetries())
		}

		defer req.Close()
	// regular service to service invocation
	default:
		invokeMethodName = reqCtx.UserValue(methodParam).(string)
		policyDef = a.resiliency.EndpointPolicy(targetID, targetID+":"+invokeMethodName)

		req = invokev1.NewInvokeMethodRequest(invokeMethodName).
			WithHTTPExtension(verb, reqCtx.QueryArgs().String()).
			WithRawDataBytes(reqCtx.Request.Body()).
			WithContentType(string(reqCtx.Request.Header.ContentType())).
			// Save headers to internal metadata
			WithFastHTTPHeaders(&reqCtx.Request.Header)
		if policyDef != nil {
			req.WithReplay(policyDef.HasRetries())
		}
		defer req.Close()
	}

	policyRunner := resiliency.NewRunnerWithOptions(
		ctx, policyDef,
		resiliency.RunnerOpts[*invokev1.InvokeMethodResponse]{
			Disposer: resiliency.DisposerCloser[*invokev1.InvokeMethodResponse],
		},
	)
	// Since we don't want to return the actual error, we have to extract several things in order to construct our response.
	resp, err := policyRunner(func(ctx context.Context) (*invokev1.InvokeMethodResponse, error) {
		rResp, rErr := a.directMessaging.Invoke(ctx, targetID, req)
		if rErr != nil {
			// Allowlist policies that are applied on the callee side can return a Permission Denied error.
			// For everything else, treat it as a gRPC transport error
			invokeErr := invokeError{
				statusCode: fasthttp.StatusInternalServerError,
				msg:        NewErrorResponse("ERR_DIRECT_INVOKE", fmt.Sprintf(messages.ErrDirectInvoke, targetID, rErr)),
			}

			if status.Code(rErr) == codes.PermissionDenied {
				invokeErr.statusCode = invokev1.HTTPStatusFromCode(codes.PermissionDenied)
			}
			return rResp, invokeErr
		}

		// Construct response if not HTTP
		resStatus := rResp.Status()
		if !rResp.IsHTTPResponse() {
			statusCode := int32(invokev1.HTTPStatusFromCode(codes.Code(resStatus.Code)))
			if statusCode != fasthttp.StatusOK {
				// Close the response to replace the body
				_ = rResp.Close()
				var body []byte
				body, rErr = invokev1.ProtobufToJSON(resStatus)
				rResp.WithRawDataBytes(body)
				resStatus.Code = statusCode
				if rErr != nil {
					return rResp, invokeError{
						statusCode: fasthttp.StatusInternalServerError,
						msg:        NewErrorResponse("ERR_MALFORMED_RESPONSE", rErr.Error()),
					}
				}
			} else {
				resStatus.Code = statusCode
			}
		} else if resStatus.Code < 200 || resStatus.Code > 399 {
			// We are not returning an `invokeError` here on purpose.
			// Returning an error that is not an `invokeError` will cause Resiliency to retry the request (if retries are enabled), but if the request continues to fail, the response is sent to the user with whatever status code the app returned so the "received non-successful status code" is "swallowed" (will appear in logs but won't be returned to the app).
			return rResp, fmt.Errorf("received non-successful status code: %d", resStatus.Code)
		}
		return rResp, nil
	})

	// Special case for timeouts/circuit breakers since they won't go through the rest of the logic.
	if errors.Is(err, context.DeadlineExceeded) || breaker.IsErrorPermanent(err) {
		respond(reqCtx, withError(fasthttp.StatusInternalServerError, NewErrorResponse("ERR_DIRECT_INVOKE", err.Error())))
		cancel()
		return
	}

	if resp != nil {
		headers := resp.Headers()
		if len(headers) > 0 {
			invokev1.InternalMetadataToHTTPHeader(reqCtx, headers, reqCtx.Response.Header.Add)
		}
	}

	invokeErr := invokeError{}
	if errors.As(err, &invokeErr) {
		respond(reqCtx, withError(invokeErr.statusCode, invokeErr.msg))
		cancel()
		if resp != nil {
			_ = resp.Close()
		}
		return
	}

	if resp == nil {
		respond(reqCtx, withError(fasthttp.StatusInternalServerError, NewErrorResponse("ERR_DIRECT_INVOKE", fmt.Sprintf(messages.ErrDirectInvoke, targetID, "response object is nil"))))
		cancel()
		return
	}

	statusCode := int(resp.Status().Code)

	// TODO @ItalyPaleAle: Make this the only path once streaming is finalized
	if a.isStreamingEnabled {
		// This will also close the response stream automatically; no need to invoke resp.Close()
		// Likewise, it calls "cancel" to cancel the context at the end
		respond(reqCtx, withStream(statusCode, resp.RawData(), cancel))
		return
	}

	defer resp.Close()

	body, err := resp.RawDataFull()
	if err != nil {
		respond(reqCtx, withError(fasthttp.StatusInternalServerError, NewErrorResponse("ERR_DIRECT_INVOKE", fmt.Sprintf(messages.ErrDirectInvoke, targetID, err))))
		cancel()
		return
	}

	reqCtx.Response.Header.SetContentType(resp.ContentType())
	respond(reqCtx, with(statusCode, body))
	cancel()
}

// findTargetID tries to find ID of the target service from the following four places:
// 1. {id} in the URL's path.
// 2. Basic authentication, http://dapr-app-id:<service-id>@localhost:3500/path.
// 3. HTTP header: 'dapr-app-id'.
// 4. HTTP Endpoint baseURL override, http://localhost:3500/v1.0/invoke/<overwritten baseURL so targetID here>/method/<method>
func (a *api) findTargetID(reqCtx *fasthttp.RequestCtx) string {
	if id := reqCtx.UserValue(idParam); id != nil {
		return id.(string)
	}

	if appID := reqCtx.Request.Header.Peek(daprAppID); appID != nil {
		return string(appID)
	}

	if auth := reqCtx.Request.Header.Peek(fasthttp.HeaderAuthorization); auth != nil &&
		strings.HasPrefix(string(auth), "Basic ") {
		if s, err := base64.StdEncoding.DecodeString(strings.TrimPrefix(string(auth), "Basic ")); err == nil {
			pair := strings.Split(string(s), ":")
			if len(pair) == 2 && pair[0] == daprAppID {
				return pair[1]
			}
		}
	}

	uri := string(reqCtx.URI().Path())
	if strings.HasPrefix(uri, "/v1.0/invoke/") {
		parts := strings.Split(uri, "/")
		// Example: http://localhost:3500/v1.0/invoke/http://api.github.com/method/<method>
		// parts[0]: /
		// parts[1]: v1.0
		// parts[2]: invoke
		// parts[3]: http:
		// parts[4]: api.github.com
		// parts[5]: method
		targetURL := parts[3] + "//" + parts[4]
		return targetURL
	}

	return ""
}

func (a *api) onCreateActorReminder(reqCtx *fasthttp.RequestCtx) {
	if a.universal.Actors == nil {
		msg := NewErrorResponse("ERR_ACTOR_RUNTIME_NOT_FOUND", messages.ErrActorRuntimeNotFound)
		respond(reqCtx, withError(fasthttp.StatusInternalServerError, msg))
		return
	}

	actorType := reqCtx.UserValue(actorTypeParam).(string)
	actorID := reqCtx.UserValue(actorIDParam).(string)
	name := reqCtx.UserValue(nameParam).(string)

	var req actors.CreateReminderRequest
	err := json.Unmarshal(reqCtx.PostBody(), &req)
	if err != nil {
		msg := NewErrorResponse("ERR_MALFORMED_REQUEST", fmt.Sprintf(messages.ErrMalformedRequest, err))
		respond(reqCtx, withError(fasthttp.StatusBadRequest, msg))
		log.Debug(msg)
		return
	}

	req.Name = name
	req.ActorType = actorType
	req.ActorID = actorID

	err = a.universal.Actors.CreateReminder(reqCtx, &req)
	if err != nil {
		msg := NewErrorResponse("ERR_ACTOR_REMINDER_CREATE", fmt.Sprintf(messages.ErrActorReminderCreate, err))
		respond(reqCtx, withError(fasthttp.StatusInternalServerError, msg))
		log.Debug(msg)
	} else {
		respond(reqCtx, withEmpty())
	}
}

func (a *api) onRenameActorReminder(reqCtx *fasthttp.RequestCtx) {
	if a.universal.Actors == nil {
		msg := NewErrorResponse("ERR_ACTOR_RUNTIME_NOT_FOUND", messages.ErrActorRuntimeNotFound)
		respond(reqCtx, withError(fasthttp.StatusInternalServerError, msg))
		return
	}

	actorType := reqCtx.UserValue(actorTypeParam).(string)
	actorID := reqCtx.UserValue(actorIDParam).(string)
	name := reqCtx.UserValue(nameParam).(string)

	var req actors.RenameReminderRequest
	err := json.Unmarshal(reqCtx.PostBody(), &req)
	if err != nil {
		msg := NewErrorResponse("ERR_MALFORMED_REQUEST", fmt.Sprintf(messages.ErrMalformedRequest, err))
		respond(reqCtx, withError(fasthttp.StatusBadRequest, msg))
		log.Debug(msg)
		return
	}

	req.OldName = name
	req.ActorType = actorType
	req.ActorID = actorID

	err = a.universal.Actors.RenameReminder(reqCtx, &req)
	if err != nil {
		msg := NewErrorResponse("ERR_ACTOR_REMINDER_RENAME", fmt.Sprintf(messages.ErrActorReminderRename, err))
		respond(reqCtx, withError(fasthttp.StatusInternalServerError, msg))
		log.Debug(msg)
	} else {
		respond(reqCtx, withEmpty())
	}
}

func (a *api) onCreateActorTimer(reqCtx *fasthttp.RequestCtx) {
	if a.universal.Actors == nil {
		msg := NewErrorResponse("ERR_ACTOR_RUNTIME_NOT_FOUND", messages.ErrActorRuntimeNotFound)
		respond(reqCtx, withError(fasthttp.StatusInternalServerError, msg))
		log.Debug(msg)
		return
	}

	actorType := reqCtx.UserValue(actorTypeParam).(string)
	actorID := reqCtx.UserValue(actorIDParam).(string)
	name := reqCtx.UserValue(nameParam).(string)

	var req actors.CreateTimerRequest
	err := json.Unmarshal(reqCtx.PostBody(), &req)
	if err != nil {
		msg := NewErrorResponse("ERR_MALFORMED_REQUEST", fmt.Sprintf(messages.ErrMalformedRequest, err))
		respond(reqCtx, withError(fasthttp.StatusBadRequest, msg))
		log.Debug(msg)
		return
	}

	req.Name = name
	req.ActorType = actorType
	req.ActorID = actorID

	err = a.universal.Actors.CreateTimer(reqCtx, &req)
	if err != nil {
		msg := NewErrorResponse("ERR_ACTOR_TIMER_CREATE", fmt.Sprintf(messages.ErrActorTimerCreate, err))
		respond(reqCtx, withError(fasthttp.StatusInternalServerError, msg))
		log.Debug(msg)
	} else {
		respond(reqCtx, withEmpty())
	}
}

func (a *api) onDeleteActorReminder(reqCtx *fasthttp.RequestCtx) {
	if a.universal.Actors == nil {
		msg := NewErrorResponse("ERR_ACTOR_RUNTIME_NOT_FOUND", messages.ErrActorRuntimeNotFound)
		respond(reqCtx, withError(fasthttp.StatusInternalServerError, msg))
		log.Debug(msg)
		return
	}

	actorType := reqCtx.UserValue(actorTypeParam).(string)
	actorID := reqCtx.UserValue(actorIDParam).(string)
	name := reqCtx.UserValue(nameParam).(string)

	req := actors.DeleteReminderRequest{
		Name:      name,
		ActorID:   actorID,
		ActorType: actorType,
	}

	err := a.universal.Actors.DeleteReminder(reqCtx, &req)
	if err != nil {
		msg := NewErrorResponse("ERR_ACTOR_REMINDER_DELETE", fmt.Sprintf(messages.ErrActorReminderDelete, err))
		respond(reqCtx, withError(fasthttp.StatusInternalServerError, msg))
		log.Debug(msg)
	} else {
		respond(reqCtx, withEmpty())
	}
}

func (a *api) onActorStateTransaction(reqCtx *fasthttp.RequestCtx) {
	if a.universal.Actors == nil {
		msg := NewErrorResponse("ERR_ACTOR_RUNTIME_NOT_FOUND", messages.ErrActorRuntimeNotFound)
		respond(reqCtx, withError(fasthttp.StatusInternalServerError, msg))
		log.Debug(msg)
		return
	}

	actorType := reqCtx.UserValue(actorTypeParam).(string)
	actorID := reqCtx.UserValue(actorIDParam).(string)
	body := reqCtx.PostBody()

	var ops []actors.TransactionalOperation
	err := json.Unmarshal(body, &ops)
	if err != nil {
		msg := NewErrorResponse("ERR_MALFORMED_REQUEST", err.Error())
		respond(reqCtx, withError(fasthttp.StatusBadRequest, msg))
		log.Debug(msg)
		return
	}

	hosted := a.universal.Actors.IsActorHosted(reqCtx, &actors.ActorHostedRequest{
		ActorType: actorType,
		ActorID:   actorID,
	})

	if !hosted {
		msg := NewErrorResponse("ERR_ACTOR_INSTANCE_MISSING", messages.ErrActorInstanceMissing)
		respond(reqCtx, withError(fasthttp.StatusBadRequest, msg))
		log.Debug(msg)
		return
	}

	req := actors.TransactionalRequest{
		ActorID:    actorID,
		ActorType:  actorType,
		Operations: ops,
	}

	err = a.universal.Actors.TransactionalStateOperation(reqCtx, &req)
	if err != nil {
		msg := NewErrorResponse("ERR_ACTOR_STATE_TRANSACTION_SAVE", fmt.Sprintf(messages.ErrActorStateTransactionSave, err))
		respond(reqCtx, withError(fasthttp.StatusInternalServerError, msg))
		log.Debug(msg)
	} else {
		respond(reqCtx, withEmpty())
	}
}

func (a *api) onGetActorReminder(reqCtx *fasthttp.RequestCtx) {
	if a.universal.Actors == nil {
		msg := NewErrorResponse("ERR_ACTOR_RUNTIME_NOT_FOUND", messages.ErrActorRuntimeNotFound)
		respond(reqCtx, withError(fasthttp.StatusInternalServerError, msg))
		log.Debug(msg)
		return
	}

	actorType := reqCtx.UserValue(actorTypeParam).(string)
	actorID := reqCtx.UserValue(actorIDParam).(string)
	name := reqCtx.UserValue(nameParam).(string)

	resp, err := a.universal.Actors.GetReminder(reqCtx, &actors.GetReminderRequest{
		ActorType: actorType,
		ActorID:   actorID,
		Name:      name,
	})
	if err != nil {
		msg := NewErrorResponse("ERR_ACTOR_REMINDER_GET", fmt.Sprintf(messages.ErrActorReminderGet, err))
		respond(reqCtx, withError(fasthttp.StatusInternalServerError, msg))
		log.Debug(msg)
		return
	}
	b, err := json.Marshal(resp)
	if err != nil {
		msg := NewErrorResponse("ERR_ACTOR_REMINDER_GET", fmt.Sprintf(messages.ErrActorReminderGet, err))
		respond(reqCtx, withError(fasthttp.StatusInternalServerError, msg))
		log.Debug(msg)
		return
	}

	respond(reqCtx, withJSON(fasthttp.StatusOK, b))
}

func (a *api) onDeleteActorTimer(reqCtx *fasthttp.RequestCtx) {
	if a.universal.Actors == nil {
		msg := NewErrorResponse("ERR_ACTOR_RUNTIME_NOT_FOUND", messages.ErrActorRuntimeNotFound)
		respond(reqCtx, withError(fasthttp.StatusInternalServerError, msg))
		log.Debug(msg)
		return
	}

	actorType := reqCtx.UserValue(actorTypeParam).(string)
	actorID := reqCtx.UserValue(actorIDParam).(string)
	name := reqCtx.UserValue(nameParam).(string)

	req := actors.DeleteTimerRequest{
		Name:      name,
		ActorID:   actorID,
		ActorType: actorType,
	}
	err := a.universal.Actors.DeleteTimer(reqCtx, &req)
	if err != nil {
		msg := NewErrorResponse("ERR_ACTOR_TIMER_DELETE", fmt.Sprintf(messages.ErrActorTimerDelete, err))
		respond(reqCtx, withError(fasthttp.StatusInternalServerError, msg))
		log.Debug(msg)
	} else {
		respond(reqCtx, withEmpty())
	}
}

func (a *api) onDirectActorMessage(reqCtx *fasthttp.RequestCtx) {
	if a.universal.Actors == nil {
		msg := NewErrorResponse("ERR_ACTOR_RUNTIME_NOT_FOUND", messages.ErrActorRuntimeNotFound)
		respond(reqCtx, withError(fasthttp.StatusInternalServerError, msg))
		log.Debug(msg)
		return
	}

	actorType := reqCtx.UserValue(actorTypeParam).(string)
	actorID := reqCtx.UserValue(actorIDParam).(string)
	verb := strings.ToUpper(string(reqCtx.Method()))
	method := reqCtx.UserValue(methodParam).(string)

	policyDef := a.resiliency.ActorPreLockPolicy(actorType, actorID)

	req := invokev1.NewInvokeMethodRequest(method).
		WithActor(actorType, actorID).
		WithHTTPExtension(verb, reqCtx.QueryArgs().String()).
		WithRawDataBytes(reqCtx.PostBody()).
		WithContentType(string(reqCtx.Request.Header.ContentType())).
		// Save headers to internal metadata
		WithFastHTTPHeaders(&reqCtx.Request.Header)
	if policyDef != nil {
		req.WithReplay(policyDef.HasRetries())
	}
	defer req.Close()

	// Unlike other actor calls, resiliency is handled here for invocation.
	// This is due to actor invocation involving a lookup for the host.
	// Having the retry here allows us to capture that and be resilient to host failure.
	// Additionally, we don't perform timeouts at this level. This is because an actor
	// should technically wait forever on the locking mechanism. If we timeout while
	// waiting for the lock, we can also create a queue of calls that will try and continue
	// after the timeout.
	policyRunner := resiliency.NewRunnerWithOptions(reqCtx, policyDef,
		resiliency.RunnerOpts[*invokev1.InvokeMethodResponse]{
			Disposer: resiliency.DisposerCloser[*invokev1.InvokeMethodResponse],
		},
	)
	resp, err := policyRunner(func(ctx context.Context) (*invokev1.InvokeMethodResponse, error) {
		return a.universal.Actors.Call(ctx, req)
	})
	if err != nil && !errors.Is(err, actors.ErrDaprResponseHeader) {
		msg := NewErrorResponse("ERR_ACTOR_INVOKE_METHOD", fmt.Sprintf(messages.ErrActorInvoke, err))
		respond(reqCtx, withError(fasthttp.StatusInternalServerError, msg))
		log.Debug(msg)
		return
	}

	if resp == nil {
		msg := NewErrorResponse("ERR_ACTOR_INVOKE_METHOD", fmt.Sprintf(messages.ErrActorInvoke, "failed to cast response"))
		respond(reqCtx, withError(fasthttp.StatusInternalServerError, msg))
		log.Debug(msg)
		return
	}
	defer resp.Close()

	// Use Add to ensure headers are appended and not replaced
	invokev1.InternalMetadataToHTTPHeader(reqCtx, resp.Headers(), reqCtx.Response.Header.Add)
	body, err := resp.RawDataFull()
	if err != nil {
		msg := NewErrorResponse("ERR_ACTOR_INVOKE_METHOD", fmt.Sprintf(messages.ErrActorInvoke, err))
		respond(reqCtx, withError(fasthttp.StatusInternalServerError, msg))
		log.Debug(msg)
		return
	}
	reqCtx.Response.Header.SetContentType(resp.ContentType())

	// Construct response.
	statusCode := int(resp.Status().Code)
	if !resp.IsHTTPResponse() {
		statusCode = invokev1.HTTPStatusFromCode(codes.Code(statusCode))
	}
	respond(reqCtx, with(statusCode, body))
}

func (a *api) onGetActorState(reqCtx *fasthttp.RequestCtx) {
	if a.universal.Actors == nil {
		msg := NewErrorResponse("ERR_ACTOR_RUNTIME_NOT_FOUND", messages.ErrActorRuntimeNotFound)
		respond(reqCtx, withError(fasthttp.StatusInternalServerError, msg))
		log.Debug(msg)
		return
	}

	actorType := reqCtx.UserValue(actorTypeParam).(string)
	actorID := reqCtx.UserValue(actorIDParam).(string)
	key := reqCtx.UserValue(stateKeyParam).(string)

	hosted := a.universal.Actors.IsActorHosted(reqCtx, &actors.ActorHostedRequest{
		ActorType: actorType,
		ActorID:   actorID,
	})

	if !hosted {
		msg := NewErrorResponse("ERR_ACTOR_INSTANCE_MISSING", messages.ErrActorInstanceMissing)
		respond(reqCtx, withError(fasthttp.StatusBadRequest, msg))
		log.Debug(msg)
		return
	}

	req := actors.GetStateRequest{
		ActorType: actorType,
		ActorID:   actorID,
		Key:       key,
	}

	resp, err := a.universal.Actors.GetState(reqCtx, &req)
	if err != nil {
		msg := NewErrorResponse("ERR_ACTOR_STATE_GET", fmt.Sprintf(messages.ErrActorStateGet, err))
		respond(reqCtx, withError(fasthttp.StatusInternalServerError, msg))
		log.Debug(msg)
	} else {
		if resp == nil || len(resp.Data) == 0 {
			respond(reqCtx, withEmpty())
			return
		}
		respond(reqCtx, withJSON(fasthttp.StatusOK, resp.Data))
	}
}

<<<<<<< HEAD
=======
func (a *api) onGetMetadata(reqCtx *fasthttp.RequestCtx) {
	temp := make(map[string]string)

	// Copy synchronously so it can be serialized to JSON.
	a.extendedMetadata.Range(func(key, value interface{}) bool {
		temp[key.(string)] = value.(string)

		return true
	})
	temp[daprRuntimeVersionKey] = a.daprRunTimeVersion
	activeActorsCount := []actors.ActiveActorsCount{}
	if a.actor != nil {
		activeActorsCount = a.actor.GetActiveActorsCount(reqCtx)
	}
	componentsCapabilties := a.getComponentsCapabilitesFn()
	components := a.universal.CompStore.ListComponents()
	registeredComponents := make([]registeredComponent, 0, len(components))
	for _, comp := range components {
		registeredComp := registeredComponent{
			Name:         comp.Name,
			Version:      comp.Spec.Version,
			Type:         comp.Spec.Type,
			Capabilities: getOrDefaultCapabilites(componentsCapabilties, comp.Name),
		}
		registeredComponents = append(registeredComponents, registeredComp)
	}

	subscriptions := a.universal.CompStore.ListSubscriptions()
	ps := []pubsubSubscription{}
	for _, s := range subscriptions {
		ps = append(ps, pubsubSubscription{
			PubsubName:      s.PubsubName,
			Topic:           s.Topic,
			Metadata:        s.Metadata,
			DeadLetterTopic: s.DeadLetterTopic,
			Rules:           convertPubsubSubscriptionRules(s.Rules),
		})
	}

	endpoints := a.universal.CompStore.ListHTTPEndpoints()
	registeredHTTPEndpoints := make([]registeredHTTPEndpoint, 0, len(endpoints))
	for _, e := range endpoints {
		registeredE := registeredHTTPEndpoint{
			Name: e.Name,
		}
		registeredHTTPEndpoints = append(registeredHTTPEndpoints, registeredE)
	}

	mtd := metadata{
		ID:                      a.id,
		ActiveActorsCount:       activeActorsCount,
		Extended:                temp,
		RegisteredComponents:    registeredComponents,
		Subscriptions:           ps,
		RegisteredHTTPEndpoints: registeredHTTPEndpoints,
	}

	mtdBytes, err := json.Marshal(mtd)
	if err != nil {
		msg := NewErrorResponse("ERR_METADATA_GET", fmt.Sprintf(messages.ErrMetadataGet, err))
		respond(reqCtx, withError(fasthttp.StatusInternalServerError, msg))
		log.Debug(msg)
	} else {
		respond(reqCtx, withJSON(fasthttp.StatusOK, mtdBytes))
	}
}

func getOrDefaultCapabilites(dict map[string][]string, key string) []string {
	if val, ok := dict[key]; ok {
		return val
	}
	return make([]string, 0)
}

func convertPubsubSubscriptionRules(rules []*runtimePubsub.Rule) []*pubsubSubscriptionRule {
	out := make([]*pubsubSubscriptionRule, 0)
	for _, r := range rules {
		out = append(out, &pubsubSubscriptionRule{
			Match: fmt.Sprintf("%s", r.Match),
			Path:  r.Path,
		})
	}
	return out
}

func (a *api) onPutMetadata(reqCtx *fasthttp.RequestCtx) {
	key := fmt.Sprintf("%v", reqCtx.UserValue("key"))
	body := reqCtx.PostBody()
	a.extendedMetadata.Store(key, string(body))
	respond(reqCtx, withEmpty())
}

func (a *api) onShutdown(reqCtx *fasthttp.RequestCtx) {
	if !reqCtx.IsPost() {
		log.Warn("Please use POST method when invoking shutdown API")
	}

	respond(reqCtx, withEmpty())
	go func() {
		a.shutdown()
	}()
}

>>>>>>> ace0dd25
func (a *api) onPublish(reqCtx *fasthttp.RequestCtx) {
	thepubsub, pubsubName, topic, sc, errRes := a.validateAndGetPubsubAndTopic(reqCtx)
	if errRes != nil {
		respond(reqCtx, withError(sc, *errRes))

		return
	}

	body := reqCtx.PostBody()
	contentType := string(reqCtx.Request.Header.Peek("Content-Type"))
	metadata := getMetadataFromRequest(reqCtx)
	rawPayload, metaErr := contribMetadata.IsRawPayload(metadata)
	if metaErr != nil {
		msg := messages.ErrPubSubMetadataDeserialize.WithFormat(metaErr)
		universalFastHTTPErrorResponder(reqCtx, msg)
		log.Debug(msg)

		return
	}

	// Extract trace context from context.
	span := diagUtils.SpanFromContext(reqCtx)
	// Populate W3C traceparent to cloudevent envelope
	corID := diag.SpanContextToW3CString(span.SpanContext())
	// Populate W3C tracestate to cloudevent envelope
	traceState := diag.TraceStateToW3CString(span.SpanContext())

	data := body

	if !rawPayload {
		envelope, err := runtimePubsub.NewCloudEvent(&runtimePubsub.CloudEvent{
			Source:          a.universal.AppID,
			Topic:           topic,
			DataContentType: contentType,
			Data:            body,
			TraceID:         corID,
			TraceState:      traceState,
			Pubsub:          pubsubName,
		}, metadata)
		if err != nil {
			msg := NewErrorResponse("ERR_PUBSUB_CLOUD_EVENTS_SER",
				fmt.Sprintf(messages.ErrPubsubCloudEventCreation, err.Error()))
			respond(reqCtx, withError(fasthttp.StatusInternalServerError, msg))
			log.Debug(msg)
			return
		}

		features := thepubsub.Features()

		pubsub.ApplyMetadata(envelope, features, metadata)

		data, err = json.Marshal(envelope)
		if err != nil {
			msg := NewErrorResponse("ERR_PUBSUB_CLOUD_EVENTS_SER",
				fmt.Sprintf(messages.ErrPubsubCloudEventsSer, topic, pubsubName, err.Error()))
			respond(reqCtx, withError(fasthttp.StatusInternalServerError, msg))
			log.Debug(msg)
			return
		}
	}

	req := pubsub.PublishRequest{
		PubsubName: pubsubName,
		Topic:      topic,
		Data:       data,
		Metadata:   metadata,
	}

	start := time.Now()
	err := a.pubsubAdapter.Publish(&req)
	elapsed := diag.ElapsedSince(start)

	diag.DefaultComponentMonitoring.PubsubEgressEvent(context.Background(), pubsubName, topic, err == nil, elapsed)

	if err != nil {
		status := fasthttp.StatusInternalServerError
		msg := NewErrorResponse("ERR_PUBSUB_PUBLISH_MESSAGE",
			fmt.Sprintf(messages.ErrPubsubPublishMessage, topic, pubsubName, err.Error()))

		if errors.As(err, &runtimePubsub.NotAllowedError{}) {
			msg = NewErrorResponse("ERR_PUBSUB_FORBIDDEN", err.Error())
			status = fasthttp.StatusForbidden
		}

		if errors.As(err, &runtimePubsub.NotFoundError{}) {
			msg = NewErrorResponse("ERR_PUBSUB_NOT_FOUND", err.Error())
			status = fasthttp.StatusBadRequest
		}

		respond(reqCtx, withError(status, msg))
		log.Debug(msg)
	} else {
		respond(reqCtx, withEmpty())
	}
}

type bulkPublishMessageEntry struct {
	EntryId     string            `json:"entryId,omitempty"` //nolint:stylecheck
	Event       interface{}       `json:"event"`
	ContentType string            `json:"contentType"`
	Metadata    map[string]string `json:"metadata,omitempty"`
}

func (a *api) onBulkPublish(reqCtx *fasthttp.RequestCtx) {
	thepubsub, pubsubName, topic, sc, errRes := a.validateAndGetPubsubAndTopic(reqCtx)
	if errRes != nil {
		respond(reqCtx, withError(sc, *errRes))

		return
	}

	body := reqCtx.PostBody()
	metadata := getMetadataFromRequest(reqCtx)
	rawPayload, metaErr := contribMetadata.IsRawPayload(metadata)
	if metaErr != nil {
		msg := messages.ErrPubSubMetadataDeserialize.WithFormat(metaErr)
		universalFastHTTPErrorResponder(reqCtx, msg)
		log.Debug(msg)

		return
	}

	// Extract trace context from context.
	span := diagUtils.SpanFromContext(reqCtx)
	// Populate W3C tracestate to cloudevent envelope
	traceState := diag.TraceStateToW3CString(span.SpanContext())

	incomingEntries := make([]bulkPublishMessageEntry, 0)
	err := json.Unmarshal(body, &incomingEntries)
	if err != nil {
		msg := NewErrorResponse("ERR_PUBSUB_EVENTS_SER",
			fmt.Sprintf(messages.ErrPubsubUnmarshal, topic, pubsubName, err.Error()))
		respond(reqCtx, withError(fasthttp.StatusBadRequest, msg))
		log.Debug(msg)

		return
	}
	entries := make([]pubsub.BulkMessageEntry, len(incomingEntries))

	entryIdSet := map[string]struct{}{} //nolint:stylecheck

	for i, entry := range incomingEntries {
		var dBytes []byte

		dBytes, cErr := ConvertEventToBytes(entry.Event, entry.ContentType)
		if cErr != nil {
			msg := NewErrorResponse("ERR_PUBSUB_EVENTS_SER",
				fmt.Sprintf(messages.ErrPubsubMarshal, topic, pubsubName, cErr.Error()))
			respond(reqCtx, withError(fasthttp.StatusBadRequest, msg))
			log.Debug(msg)
			return
		}
		entries[i] = pubsub.BulkMessageEntry{
			Event:       dBytes,
			ContentType: entry.ContentType,
		}
		if entry.Metadata != nil {
			// Populate entry metadata with request level metadata. Entry level metadata keys
			// override request level metadata.
			entries[i].Metadata = utils.PopulateMetadataForBulkPublishEntry(metadata, entry.Metadata)
		}
		if _, ok := entryIdSet[entry.EntryId]; ok || entry.EntryId == "" {
			msg := NewErrorResponse("ERR_PUBSUB_EVENTS_SER",
				fmt.Sprintf(messages.ErrPubsubMarshal, topic, pubsubName, "error: entryId is duplicated or not present for entry"))
			respond(reqCtx, withError(fasthttp.StatusBadRequest, msg))
			log.Debug(msg)

			return
		}
		entryIdSet[entry.EntryId] = struct{}{}
		entries[i].EntryId = entry.EntryId
	}

	spanMap := map[int]trace.Span{}
	// closeChildSpans method is called on every respond() call in all return paths in the following block of code.
	closeChildSpans := func(ctx *fasthttp.RequestCtx) {
		for _, span := range spanMap {
			diag.UpdateSpanStatusFromHTTPStatus(span, ctx.Response.StatusCode())
			span.End()
		}
	}
	features := thepubsub.Features()
	if !rawPayload {
		for i := range entries {
			// For multiple events in a single bulk call traceParent is different for each event.
			childSpan := diag.StartProducerSpanChildFromParent(reqCtx, span)
			// Populate W3C traceparent to cloudevent envelope
			corID := diag.SpanContextToW3CString(childSpan.SpanContext())
			spanMap[i] = childSpan

			envelope, envelopeErr := runtimePubsub.NewCloudEvent(&runtimePubsub.CloudEvent{
				Source:          a.universal.AppID,
				Topic:           topic,
				DataContentType: entries[i].ContentType,
				Data:            entries[i].Event,
				TraceID:         corID,
				TraceState:      traceState,
				Pubsub:          pubsubName,
			}, entries[i].Metadata)
			if envelopeErr != nil {
				msg := NewErrorResponse("ERR_PUBSUB_CLOUD_EVENTS_SER",
					fmt.Sprintf(messages.ErrPubsubCloudEventCreation, envelopeErr.Error()))
				respond(reqCtx, withError(fasthttp.StatusInternalServerError, msg), closeChildSpans)
				log.Debug(msg)

				return
			}

			pubsub.ApplyMetadata(envelope, features, entries[i].Metadata)

			entries[i].Event, err = json.Marshal(envelope)
			if err != nil {
				msg := NewErrorResponse("ERR_PUBSUB_CLOUD_EVENTS_SER",
					fmt.Sprintf(messages.ErrPubsubCloudEventsSer, topic, pubsubName, err.Error()))
				respond(reqCtx, withError(fasthttp.StatusInternalServerError, msg), closeChildSpans)
				log.Debug(msg)

				return
			}
		}
	}

	req := pubsub.BulkPublishRequest{
		PubsubName: pubsubName,
		Topic:      topic,
		Entries:    entries,
		Metadata:   metadata,
	}

	start := time.Now()
	res, err := a.pubsubAdapter.BulkPublish(&req)
	elapsed := diag.ElapsedSince(start)

	// BulkPublishResponse contains all failed entries from the request.
	// If there are no errors, then an empty response is returned.
	bulkRes := BulkPublishResponse{}
	eventsPublished := int64(len(req.Entries))
	if len(res.FailedEntries) != 0 {
		eventsPublished -= int64(len(res.FailedEntries))
	}

	diag.DefaultComponentMonitoring.BulkPubsubEgressEvent(context.Background(), pubsubName, topic, err == nil, eventsPublished, elapsed)

	if err != nil {
		bulkRes.FailedEntries = make([]BulkPublishResponseFailedEntry, 0, len(res.FailedEntries))
		for _, r := range res.FailedEntries {
			resEntry := BulkPublishResponseFailedEntry{EntryId: r.EntryId}
			if r.Error != nil {
				resEntry.Error = r.Error.Error()
			}
			bulkRes.FailedEntries = append(bulkRes.FailedEntries, resEntry)
		}
		status := fasthttp.StatusInternalServerError
		bulkRes.ErrorCode = "ERR_PUBSUB_PUBLISH_MESSAGE"

		if errors.As(err, &runtimePubsub.NotAllowedError{}) {
			msg := NewErrorResponse("ERR_PUBSUB_FORBIDDEN", err.Error())
			status = fasthttp.StatusForbidden
			respond(reqCtx, withError(status, msg), closeChildSpans)
			log.Debug(msg)

			return
		}

		if errors.As(err, &runtimePubsub.NotFoundError{}) {
			msg := NewErrorResponse("ERR_PUBSUB_NOT_FOUND", err.Error())
			status = fasthttp.StatusBadRequest
			respond(reqCtx, withError(status, msg), closeChildSpans)
			log.Debug(msg)

			return
		}

		// Return the error along with the list of failed entries.
		resData, _ := json.Marshal(bulkRes)
		respond(reqCtx, withJSON(status, resData), closeChildSpans)
		return
	}

	// If there are no errors, then an empty response is returned.
	respond(reqCtx, withEmpty(), closeChildSpans)
}

// validateAndGetPubsubAndTopic takes input as request context and returns the pubsub interface, pubsub name, topic name,
// or error status code and an ErrorResponse object.
func (a *api) validateAndGetPubsubAndTopic(reqCtx *fasthttp.RequestCtx) (pubsub.PubSub, string, string, int, *ErrorResponse) {
	if a.pubsubAdapter == nil {
		msg := NewErrorResponse("ERR_PUBSUB_NOT_CONFIGURED", messages.ErrPubsubNotConfigured)

		return nil, "", "", fasthttp.StatusBadRequest, &msg
	}

	pubsubName := reqCtx.UserValue(pubsubnameparam).(string)
	if pubsubName == "" {
		msg := NewErrorResponse("ERR_PUBSUB_EMPTY", messages.ErrPubsubEmpty)

		return nil, "", "", fasthttp.StatusNotFound, &msg
	}

	thepubsub := a.pubsubAdapter.GetPubSub(pubsubName)
	if thepubsub == nil {
		msg := NewErrorResponse("ERR_PUBSUB_NOT_FOUND", fmt.Sprintf(messages.ErrPubsubNotFound, pubsubName))

		return nil, "", "", fasthttp.StatusNotFound, &msg
	}

	topic := reqCtx.UserValue(topicParam).(string)
	if topic == "" {
		msg := NewErrorResponse("ERR_TOPIC_EMPTY", fmt.Sprintf(messages.ErrTopicEmpty, pubsubName))

		return nil, "", "", fasthttp.StatusNotFound, &msg
	}
	return thepubsub, pubsubName, topic, fasthttp.StatusOK, nil
}

// GetStatusCodeFromMetadata extracts the http status code from the metadata if it exists.
func GetStatusCodeFromMetadata(metadata map[string]string) int {
	code := metadata[http.HTTPStatusCode]
	if code != "" {
		statusCode, err := strconv.Atoi(code)
		if err == nil {
			return statusCode
		}
	}

	return fasthttp.StatusOK
}

func (a *api) onGetHealthz(reqCtx *fasthttp.RequestCtx) {
	if !a.readyStatus {
		msg := NewErrorResponse("ERR_HEALTH_NOT_READY", messages.ErrHealthNotReady)
		respond(reqCtx, withError(fasthttp.StatusInternalServerError, msg))
		log.Debug(msg)
	} else {
		respond(reqCtx, withEmpty())
	}
}

func (a *api) onGetOutboundHealthz(reqCtx *fasthttp.RequestCtx) {
	if !a.outboundReadyStatus {
		msg := NewErrorResponse("ERR_OUTBOUND_HEALTH_NOT_READY", messages.ErrOutboundHealthNotReady)
		respond(reqCtx, withError(fasthttp.StatusInternalServerError, msg))
		log.Debug(msg)
	} else {
		respond(reqCtx, withEmpty())
	}
}

func getMetadataFromRequest(reqCtx *fasthttp.RequestCtx) map[string]string {
	metadata := map[string]string{}
	prefixBytes := []byte(metadataPrefix)
	reqCtx.QueryArgs().VisitAll(func(key []byte, value []byte) {
		if bytes.HasPrefix(key, prefixBytes) {
			k := string(key[len(prefixBytes):])
			metadata[k] = string(value)
		}
	})

	return metadata
}

type stateTransactionRequestBody struct {
	Operations []stateTransactionRequestBodyOperation `json:"operations"`
	Metadata   map[string]string                      `json:"metadata,omitempty"`
}

type stateTransactionRequestBodyOperation struct {
	Operation string      `json:"operation"`
	Request   interface{} `json:"request"`
}

func (a *api) onPostStateTransaction(reqCtx *fasthttp.RequestCtx) {
	if a.universal.CompStore.StateStoresLen() == 0 {
		err := messages.ErrStateStoresNotConfigured
		log.Debug(err)
		universalFastHTTPErrorResponder(reqCtx, err)
		return
	}

	storeName := reqCtx.UserValue(storeNameParam).(string)
	store, ok := a.universal.CompStore.GetStateStore(storeName)
	if !ok {
		err := messages.ErrStateStoreNotFound.WithFormat(storeName)
		log.Debug(err)
		universalFastHTTPErrorResponder(reqCtx, err)
		return
	}

	transactionalStore, ok := store.(state.TransactionalStore)
	if !ok {
		msg := NewErrorResponse("ERR_STATE_STORE_NOT_SUPPORTED", fmt.Sprintf(messages.ErrStateStoreNotSupported, storeName))
		respond(reqCtx, withError(fasthttp.StatusInternalServerError, msg))
		log.Debug(msg)
		return
	}

	body := reqCtx.PostBody()
	var req stateTransactionRequestBody
	if err := json.Unmarshal(body, &req); err != nil {
		msg := NewErrorResponse("ERR_MALFORMED_REQUEST", fmt.Sprintf(messages.ErrMalformedRequest, err.Error()))
		respond(reqCtx, withError(fasthttp.StatusBadRequest, msg))
		log.Debug(msg)
		return
	}
	if len(req.Operations) == 0 {
		respond(reqCtx, withEmpty())
		return
	}

	// merge metadata from URL query parameters
	metadata := getMetadataFromRequest(reqCtx)
	if req.Metadata == nil {
		req.Metadata = metadata
	} else {
		for k, v := range metadata {
			req.Metadata[k] = v
		}
	}

	operations := make([]state.TransactionalStateOperation, len(req.Operations))
	for i, o := range req.Operations {
		switch o.Operation {
		case string(state.OperationUpsert):
			var upsertReq state.SetRequest
			err := mapstructure.Decode(o.Request, &upsertReq)
			if err != nil {
				msg := NewErrorResponse("ERR_MALFORMED_REQUEST",
					fmt.Sprintf(messages.ErrMalformedRequest, err.Error()))
				respond(reqCtx, withError(fasthttp.StatusBadRequest, msg))
				log.Debug(msg)
				return
			}
			upsertReq.Key, err = stateLoader.GetModifiedStateKey(upsertReq.Key, storeName, a.universal.AppID)
			if err != nil {
				msg := NewErrorResponse("ERR_MALFORMED_REQUEST", err.Error())
				respond(reqCtx, withError(fasthttp.StatusBadRequest, msg))
				log.Debug(err)
				return
			}
			operations[i] = upsertReq
		case string(state.OperationDelete):
			var delReq state.DeleteRequest
			err := mapstructure.Decode(o.Request, &delReq)
			if err != nil {
				msg := NewErrorResponse("ERR_MALFORMED_REQUEST",
					fmt.Sprintf(messages.ErrMalformedRequest, err.Error()))
				respond(reqCtx, withError(fasthttp.StatusBadRequest, msg))
				log.Debug(msg)
				return
			}
			delReq.Key, err = stateLoader.GetModifiedStateKey(delReq.Key, storeName, a.universal.AppID)
			if err != nil {
				msg := NewErrorResponse("ERR_MALFORMED_REQUEST", err.Error())
				respond(reqCtx, withError(fasthttp.StatusBadRequest, msg))
				log.Debug(msg)
				return
			}
			operations[i] = delReq
		default:
			msg := NewErrorResponse(
				"ERR_NOT_SUPPORTED_STATE_OPERATION",
				fmt.Sprintf(messages.ErrNotSupportedStateOperation, o.Operation))
			respond(reqCtx, withError(fasthttp.StatusBadRequest, msg))
			log.Debug(msg)
			return
		}
	}

	if encryption.EncryptedStateStore(storeName) {
		for i, op := range operations {
			switch req := op.(type) {
			case state.SetRequest:
				data := []byte(fmt.Sprintf("%v", req.Value))
				val, err := encryption.TryEncryptValue(storeName, data)
				if err != nil {
					msg := NewErrorResponse(
						"ERR_SAVE_STATE",
						fmt.Sprintf(messages.ErrStateSave, storeName, err.Error()))
					respond(reqCtx, withError(fasthttp.StatusBadRequest, msg))
					log.Debug(msg)
					return
				}

				req.Value = val
				operations[i] = req
			}
		}
	}

	start := time.Now()
	policyRunner := resiliency.NewRunner[any](reqCtx,
		a.resiliency.ComponentOutboundPolicy(storeName, resiliency.Statestore),
	)
	storeReq := &state.TransactionalStateRequest{
		Operations: operations,
		Metadata:   req.Metadata,
	}
	_, err := policyRunner(func(ctx context.Context) (any, error) {
		return nil, transactionalStore.Multi(reqCtx, storeReq)
	})
	elapsed := diag.ElapsedSince(start)

	diag.DefaultComponentMonitoring.StateInvoked(context.Background(), storeName, diag.StateTransaction, err == nil, elapsed)

	if err != nil {
		msg := NewErrorResponse("ERR_STATE_TRANSACTION", fmt.Sprintf(messages.ErrStateTransaction, err.Error()))
		respond(reqCtx, withError(fasthttp.StatusInternalServerError, msg))
		log.Debug(msg)
	} else {
		respond(reqCtx, withEmpty())
	}
}

func (a *api) onQueryStateHandler() fasthttp.RequestHandler {
	return UniversalFastHTTPHandler(
		a.universal.QueryStateAlpha1,
		UniversalFastHTTPHandlerOpts[*runtimev1pb.QueryStateRequest, *runtimev1pb.QueryStateResponse]{
			// We pass the input body manually rather than parsing it using protojson
			SkipInputBody: true,
			InModifier: func(reqCtx *fasthttp.RequestCtx, in *runtimev1pb.QueryStateRequest) (*runtimev1pb.QueryStateRequest, error) {
				in.StoreName = reqCtx.UserValue(storeNameParam).(string)
				in.Metadata = getMetadataFromRequest(reqCtx)
				in.Query = string(reqCtx.PostBody())
				return in, nil
			},
			OutModifier: func(out *runtimev1pb.QueryStateResponse) (any, error) {
				// If the response is empty, return nil
				if out == nil || len(out.Results) == 0 {
					return nil, nil
				}

				// We need to translate this to a JSON object because one of the fields must be returned as json.RawMessage
				qresp := &QueryResponse{
					Results:  make([]QueryItem, len(out.Results)),
					Token:    out.Token,
					Metadata: out.Metadata,
				}
				for i := range out.Results {
					qresp.Results[i].Key = stateLoader.GetOriginalStateKey(out.Results[i].Key)
					if out.Results[i].Etag != "" {
						qresp.Results[i].ETag = &out.Results[i].Etag
					}
					qresp.Results[i].Error = out.Results[i].Error
					qresp.Results[i].Data = json.RawMessage(out.Results[i].Data)
				}
				return qresp, nil
			},
		},
	)
}

func (a *api) SetAppChannel(appChannel channel.AppChannel) {
	a.appChannel = appChannel
}

func (a *api) SetHTTPEndpointsAppChannel(appChannel channel.HTTPEndpointAppChannel) {
	a.httpEndpointsAppChannel = appChannel
}

func (a *api) SetDirectMessaging(directMessaging messaging.DirectMessaging) {
	a.directMessaging = directMessaging
}

func (a *api) SetActorRuntime(actor actors.Actors) {
	a.universal.Actors = actor
}<|MERGE_RESOLUTION|>--- conflicted
+++ resolved
@@ -72,75 +72,20 @@
 }
 
 type api struct {
-<<<<<<< HEAD
-	universal             *universalapi.UniversalAPI
-	endpoints             []Endpoint
-	publicEndpoints       []Endpoint
-	directMessaging       messaging.DirectMessaging
-	appChannel            channel.AppChannel
-	resiliency            resiliency.Provider
-	pubsubAdapter         runtimePubsub.Adapter
-	sendToOutputBindingFn func(name string, req *bindings.InvokeRequest) (*bindings.InvokeResponse, error)
-	readyStatus           bool
-	outboundReadyStatus   bool
-	tracingSpec           config.TracingSpec
-	maxRequestBodySize    int64 // In bytes
-	isStreamingEnabled    bool
-=======
-	universal                  *universalapi.UniversalAPI
-	endpoints                  []Endpoint
-	publicEndpoints            []Endpoint
-	directMessaging            messaging.DirectMessaging
-	appChannel                 channel.AppChannel
-	httpEndpointsAppChannel    channel.HTTPEndpointAppChannel
-	resiliency                 resiliency.Provider
-	actor                      actors.Actors
-	pubsubAdapter              runtimePubsub.Adapter
-	sendToOutputBindingFn      func(name string, req *bindings.InvokeRequest) (*bindings.InvokeResponse, error)
-	id                         string
-	extendedMetadata           sync.Map
-	readyStatus                bool
-	outboundReadyStatus        bool
-	tracingSpec                config.TracingSpec
-	shutdown                   func()
-	getComponentsCapabilitesFn func() map[string][]string
-	daprRunTimeVersion         string
-	maxRequestBodySize         int64 // In bytes
-	isStreamingEnabled         bool
-}
-
-type registeredComponent struct {
-	Name         string   `json:"name"`
-	Type         string   `json:"type"`
-	Version      string   `json:"version"`
-	Capabilities []string `json:"capabilities"`
-}
-
-type registeredHTTPEndpoint struct {
-	Name string `json:"name"`
-}
-
-type pubsubSubscription struct {
-	PubsubName      string                    `json:"pubsubname"`
-	Topic           string                    `json:"topic"`
-	DeadLetterTopic string                    `json:"deadLetterTopic"`
-	Metadata        map[string]string         `json:"metadata"`
-	Rules           []*pubsubSubscriptionRule `json:"rules,omitempty"`
-}
-
-type pubsubSubscriptionRule struct {
-	Match string `json:"match"`
-	Path  string `json:"path"`
-}
-
-type metadata struct {
-	ID                      string                     `json:"id"`
-	ActiveActorsCount       []actors.ActiveActorsCount `json:"actors"`
-	Extended                map[string]string          `json:"extended"`
-	RegisteredComponents    []registeredComponent      `json:"components"`
-	RegisteredHTTPEndpoints []registeredHTTPEndpoint   `json:"httpEndpoints"`
-	Subscriptions           []pubsubSubscription       `json:"subscriptions"`
->>>>>>> ace0dd25
+	universal               *universalapi.UniversalAPI
+	endpoints               []Endpoint
+	publicEndpoints         []Endpoint
+	directMessaging         messaging.DirectMessaging
+	appChannel              channel.AppChannel
+	httpEndpointsAppChannel channel.HTTPEndpointAppChannel
+	resiliency              resiliency.Provider
+	pubsubAdapter           runtimePubsub.Adapter
+	sendToOutputBindingFn   func(name string, req *bindings.InvokeRequest) (*bindings.InvokeResponse, error)
+	readyStatus             bool
+	outboundReadyStatus     bool
+	tracingSpec             config.TracingSpec
+	maxRequestBodySize      int64 // In bytes
+	isStreamingEnabled      bool
 }
 
 const (
@@ -192,31 +137,15 @@
 // NewAPI returns a new API.
 func NewAPI(opts APIOpts) API {
 	api := &api{
-<<<<<<< HEAD
-		appChannel:            opts.AppChannel,
-		directMessaging:       opts.DirectMessaging,
-		resiliency:            opts.Resiliency,
-		pubsubAdapter:         opts.PubsubAdapter,
-		sendToOutputBindingFn: opts.SendToOutputBindingFn,
-		tracingSpec:           opts.TracingSpec,
-		maxRequestBodySize:    opts.MaxRequestBodySize,
-		isStreamingEnabled:    opts.IsStreamingEnabled,
-=======
-		id:                         opts.AppID,
-		appChannel:                 opts.AppChannel,
-		httpEndpointsAppChannel:    opts.HTTPEndpointsAppChannel,
-		directMessaging:            opts.DirectMessaging,
-		resiliency:                 opts.Resiliency,
-		pubsubAdapter:              opts.PubsubAdapter,
-		actor:                      opts.Actor,
-		sendToOutputBindingFn:      opts.SendToOutputBindingFn,
-		tracingSpec:                opts.TracingSpec,
-		shutdown:                   opts.Shutdown,
-		getComponentsCapabilitesFn: opts.GetComponentsCapabilitiesFn,
-		maxRequestBodySize:         opts.MaxRequestBodySize,
-		isStreamingEnabled:         opts.IsStreamingEnabled,
-		daprRunTimeVersion:         buildinfo.Version(),
->>>>>>> ace0dd25
+		appChannel:              opts.AppChannel,
+		httpEndpointsAppChannel: opts.HTTPEndpointsAppChannel,
+		directMessaging:         opts.DirectMessaging,
+		resiliency:              opts.Resiliency,
+		pubsubAdapter:           opts.PubsubAdapter,
+		sendToOutputBindingFn:   opts.SendToOutputBindingFn,
+		tracingSpec:             opts.TracingSpec,
+		maxRequestBodySize:      opts.MaxRequestBodySize,
+		isStreamingEnabled:      opts.IsStreamingEnabled,
 		universal: &universalapi.UniversalAPI{
 			AppID:                      opts.AppID,
 			Logger:                     log,
@@ -1931,112 +1860,6 @@
 	}
 }
 
-<<<<<<< HEAD
-=======
-func (a *api) onGetMetadata(reqCtx *fasthttp.RequestCtx) {
-	temp := make(map[string]string)
-
-	// Copy synchronously so it can be serialized to JSON.
-	a.extendedMetadata.Range(func(key, value interface{}) bool {
-		temp[key.(string)] = value.(string)
-
-		return true
-	})
-	temp[daprRuntimeVersionKey] = a.daprRunTimeVersion
-	activeActorsCount := []actors.ActiveActorsCount{}
-	if a.actor != nil {
-		activeActorsCount = a.actor.GetActiveActorsCount(reqCtx)
-	}
-	componentsCapabilties := a.getComponentsCapabilitesFn()
-	components := a.universal.CompStore.ListComponents()
-	registeredComponents := make([]registeredComponent, 0, len(components))
-	for _, comp := range components {
-		registeredComp := registeredComponent{
-			Name:         comp.Name,
-			Version:      comp.Spec.Version,
-			Type:         comp.Spec.Type,
-			Capabilities: getOrDefaultCapabilites(componentsCapabilties, comp.Name),
-		}
-		registeredComponents = append(registeredComponents, registeredComp)
-	}
-
-	subscriptions := a.universal.CompStore.ListSubscriptions()
-	ps := []pubsubSubscription{}
-	for _, s := range subscriptions {
-		ps = append(ps, pubsubSubscription{
-			PubsubName:      s.PubsubName,
-			Topic:           s.Topic,
-			Metadata:        s.Metadata,
-			DeadLetterTopic: s.DeadLetterTopic,
-			Rules:           convertPubsubSubscriptionRules(s.Rules),
-		})
-	}
-
-	endpoints := a.universal.CompStore.ListHTTPEndpoints()
-	registeredHTTPEndpoints := make([]registeredHTTPEndpoint, 0, len(endpoints))
-	for _, e := range endpoints {
-		registeredE := registeredHTTPEndpoint{
-			Name: e.Name,
-		}
-		registeredHTTPEndpoints = append(registeredHTTPEndpoints, registeredE)
-	}
-
-	mtd := metadata{
-		ID:                      a.id,
-		ActiveActorsCount:       activeActorsCount,
-		Extended:                temp,
-		RegisteredComponents:    registeredComponents,
-		Subscriptions:           ps,
-		RegisteredHTTPEndpoints: registeredHTTPEndpoints,
-	}
-
-	mtdBytes, err := json.Marshal(mtd)
-	if err != nil {
-		msg := NewErrorResponse("ERR_METADATA_GET", fmt.Sprintf(messages.ErrMetadataGet, err))
-		respond(reqCtx, withError(fasthttp.StatusInternalServerError, msg))
-		log.Debug(msg)
-	} else {
-		respond(reqCtx, withJSON(fasthttp.StatusOK, mtdBytes))
-	}
-}
-
-func getOrDefaultCapabilites(dict map[string][]string, key string) []string {
-	if val, ok := dict[key]; ok {
-		return val
-	}
-	return make([]string, 0)
-}
-
-func convertPubsubSubscriptionRules(rules []*runtimePubsub.Rule) []*pubsubSubscriptionRule {
-	out := make([]*pubsubSubscriptionRule, 0)
-	for _, r := range rules {
-		out = append(out, &pubsubSubscriptionRule{
-			Match: fmt.Sprintf("%s", r.Match),
-			Path:  r.Path,
-		})
-	}
-	return out
-}
-
-func (a *api) onPutMetadata(reqCtx *fasthttp.RequestCtx) {
-	key := fmt.Sprintf("%v", reqCtx.UserValue("key"))
-	body := reqCtx.PostBody()
-	a.extendedMetadata.Store(key, string(body))
-	respond(reqCtx, withEmpty())
-}
-
-func (a *api) onShutdown(reqCtx *fasthttp.RequestCtx) {
-	if !reqCtx.IsPost() {
-		log.Warn("Please use POST method when invoking shutdown API")
-	}
-
-	respond(reqCtx, withEmpty())
-	go func() {
-		a.shutdown()
-	}()
-}
-
->>>>>>> ace0dd25
 func (a *api) onPublish(reqCtx *fasthttp.RequestCtx) {
 	thepubsub, pubsubName, topic, sc, errRes := a.validateAndGetPubsubAndTopic(reqCtx)
 	if errRes != nil {
