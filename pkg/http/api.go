/*
Copyright 2022 The Dapr Authors
Licensed under the Apache License, Version 2.0 (the "License");
you may not use this file except in compliance with the License.
You may obtain a copy of the License at
    http://www.apache.org/licenses/LICENSE-2.0
Unless required by applicable law or agreed to in writing, software
distributed under the License is distributed on an "AS IS" BASIS,
WITHOUT WARRANTIES OR CONDITIONS OF ANY KIND, either express or implied.
See the License for the specific language governing permissions and
limitations under the License.
*/

package http

import (
	"bytes"
	"context"
	"encoding/base64"
	"encoding/json"
	"errors"
	"fmt"
	nethttp "net/http"
	"strconv"
	"strings"
	"time"

	"github.com/fasthttp/router"
	"github.com/mitchellh/mapstructure"
	"github.com/valyala/fasthttp"
	"go.opentelemetry.io/otel/trace"
	"google.golang.org/grpc/codes"
	"google.golang.org/grpc/status"

	"github.com/dapr/components-contrib/bindings"
	"github.com/dapr/components-contrib/configuration"
	contribMetadata "github.com/dapr/components-contrib/metadata"
	"github.com/dapr/components-contrib/pubsub"
	"github.com/dapr/components-contrib/state"
	"github.com/dapr/dapr/pkg/actors"
<<<<<<< HEAD
	componentsV1alpha1 "github.com/dapr/dapr/pkg/apis/components/v1alpha1"
=======
	"github.com/dapr/dapr/pkg/buildinfo"
>>>>>>> 32446329
	"github.com/dapr/dapr/pkg/channel"
	"github.com/dapr/dapr/pkg/channel/http"
	stateLoader "github.com/dapr/dapr/pkg/components/state"
	"github.com/dapr/dapr/pkg/concurrency"
	"github.com/dapr/dapr/pkg/config"
	diag "github.com/dapr/dapr/pkg/diagnostics"
	diagUtils "github.com/dapr/dapr/pkg/diagnostics/utils"
	"github.com/dapr/dapr/pkg/encryption"
	"github.com/dapr/dapr/pkg/grpc/universalapi"
	"github.com/dapr/dapr/pkg/messages"
	"github.com/dapr/dapr/pkg/messaging"
	invokev1 "github.com/dapr/dapr/pkg/messaging/v1"
	runtimev1pb "github.com/dapr/dapr/pkg/proto/runtime/v1"
	"github.com/dapr/dapr/pkg/resiliency"
	"github.com/dapr/dapr/pkg/resiliency/breaker"
	"github.com/dapr/dapr/pkg/runtime/compstore"
	runtimePubsub "github.com/dapr/dapr/pkg/runtime/pubsub"
	"github.com/dapr/dapr/utils"
)

// API returns a list of HTTP endpoints for Dapr.
type API interface {
	APIEndpoints() []Endpoint
	PublicEndpoints() []Endpoint
	MarkStatusAsReady()
	MarkStatusAsOutboundReady()
	SetAppChannel(appChannel channel.AppChannel)
	SetDirectMessaging(directMessaging messaging.DirectMessaging)
	SetActorRuntime(actor actors.Actors)
}

type api struct {
<<<<<<< HEAD
	universal              *universalapi.UniversalAPI
	endpoints              []Endpoint
	publicEndpoints        []Endpoint
	directMessaging        messaging.DirectMessaging
	appChannel             channel.AppChannel
	resiliency             resiliency.Provider
	stateStores            map[string]state.Store
	configurationStores    map[string]configuration.Store
	configurationSubscribe map[string]chan struct{}
	actor                  actors.Actors
	pubsubAdapter          runtimePubsub.Adapter
	sendToOutputBindingFn  func(name string, req *bindings.InvokeRequest) (*bindings.InvokeResponse, error)
	id                     string
	readyStatus            bool
	outboundReadyStatus    bool
	tracingSpec            config.TracingSpec
	maxRequestBodySize     int64 // In bytes
	isStreamingEnabled     bool
=======
	universal                  *universalapi.UniversalAPI
	endpoints                  []Endpoint
	publicEndpoints            []Endpoint
	directMessaging            messaging.DirectMessaging
	appChannel                 channel.AppChannel
	resiliency                 resiliency.Provider
	actor                      actors.Actors
	pubsubAdapter              runtimePubsub.Adapter
	sendToOutputBindingFn      func(name string, req *bindings.InvokeRequest) (*bindings.InvokeResponse, error)
	id                         string
	extendedMetadata           sync.Map
	readyStatus                bool
	outboundReadyStatus        bool
	tracingSpec                config.TracingSpec
	shutdown                   func()
	getComponentsCapabilitesFn func() map[string][]string
	daprRunTimeVersion         string
	maxRequestBodySize         int64 // In bytes
	isStreamingEnabled         bool
}

type registeredComponent struct {
	Name         string   `json:"name"`
	Type         string   `json:"type"`
	Version      string   `json:"version"`
	Capabilities []string `json:"capabilities"`
}

type pubsubSubscription struct {
	PubsubName      string                    `json:"pubsubname"`
	Topic           string                    `json:"topic"`
	DeadLetterTopic string                    `json:"deadLetterTopic"`
	Metadata        map[string]string         `json:"metadata"`
	Rules           []*pubsubSubscriptionRule `json:"rules,omitempty"`
}

type pubsubSubscriptionRule struct {
	Match string `json:"match"`
	Path  string `json:"path"`
}

type metadata struct {
	ID                   string                     `json:"id"`
	ActiveActorsCount    []actors.ActiveActorsCount `json:"actors"`
	Extended             map[string]string          `json:"extended"`
	RegisteredComponents []registeredComponent      `json:"components"`
	Subscriptions        []pubsubSubscription       `json:"subscriptions"`
>>>>>>> 32446329
}

const (
	apiVersionV1             = "v1.0"
	apiVersionV1alpha1       = "v1.0-alpha1"
	idParam                  = "id"
	methodParam              = "method"
	topicParam               = "topic"
	actorTypeParam           = "actorType"
	actorIDParam             = "actorId"
	storeNameParam           = "storeName"
	stateKeyParam            = "key"
	configurationKeyParam    = "key"
	configurationSubscribeID = "configurationSubscribeID"
	secretStoreNameParam     = "secretStoreName"
	secretNameParam          = "key"
	nameParam                = "name"
	workflowComponent        = "workflowComponent"
	workflowName             = "workflowName"
	instanceID               = "instanceID"
	eventName                = "eventName"
	consistencyParam         = "consistency"
	concurrencyParam         = "concurrency"
	pubsubnameparam          = "pubsubname"
	traceparentHeader        = "traceparent"
	tracestateHeader         = "tracestate"
	daprAppID                = "dapr-app-id"
	daprRuntimeVersionKey    = "daprRuntimeVersion"
)

// APIOpts contains the options for NewAPI.
type APIOpts struct {
	AppID                       string
	AppChannel                  channel.AppChannel
	DirectMessaging             messaging.DirectMessaging
	Resiliency                  resiliency.Provider
	CompStore                   *compstore.ComponentStore
	PubsubAdapter               runtimePubsub.Adapter
	Actor                       actors.Actors
	SendToOutputBindingFn       func(name string, req *bindings.InvokeRequest) (*bindings.InvokeResponse, error)
	TracingSpec                 config.TracingSpec
	Shutdown                    func()
	GetComponentsCapabilitiesFn func() map[string][]string
	MaxRequestBodySize          int64 // In bytes
	IsStreamingEnabled          bool
}

// NewAPI returns a new API.
func NewAPI(opts APIOpts) API {
	api := &api{
<<<<<<< HEAD
		id:                     opts.AppID,
		appChannel:             opts.AppChannel,
		directMessaging:        opts.DirectMessaging,
		resiliency:             opts.Resiliency,
		stateStores:            opts.StateStores,
		configurationStores:    opts.ConfigurationStores,
		pubsubAdapter:          opts.PubsubAdapter,
		actor:                  opts.Actor,
		sendToOutputBindingFn:  opts.SendToOutputBindingFn,
		tracingSpec:            opts.TracingSpec,
		maxRequestBodySize:     opts.MaxRequestBodySize,
		configurationSubscribe: make(map[string]chan struct{}),
		isStreamingEnabled:     opts.IsStreamingEnabled,
		universal: &universalapi.UniversalAPI{
			AppID:                opts.AppID,
			Logger:               log,
			Resiliency:           opts.Resiliency,
			Actors:               opts.Actor,
			CryptoProviders:      opts.CryptoProviders,
			StateStores:          opts.StateStores,
			SecretStores:         opts.SecretStores,
			SecretsConfiguration: opts.SecretsConfiguration,
			LockStores:           opts.LockStores,
			WorkflowComponents:   opts.WorkflowsComponents,

			ShutdownFn:                 opts.Shutdown,
			GetComponentsFn:            opts.GetComponentsFn,
			GetSubscriptionsFn:         opts.GetSubscriptionsFn,
			GetComponentsCapabilitesFn: opts.GetComponentsCapabilitiesFn,
=======
		id:                         opts.AppID,
		appChannel:                 opts.AppChannel,
		directMessaging:            opts.DirectMessaging,
		resiliency:                 opts.Resiliency,
		pubsubAdapter:              opts.PubsubAdapter,
		actor:                      opts.Actor,
		sendToOutputBindingFn:      opts.SendToOutputBindingFn,
		tracingSpec:                opts.TracingSpec,
		shutdown:                   opts.Shutdown,
		getComponentsCapabilitesFn: opts.GetComponentsCapabilitiesFn,
		maxRequestBodySize:         opts.MaxRequestBodySize,
		isStreamingEnabled:         opts.IsStreamingEnabled,
		daprRunTimeVersion:         buildinfo.Version(),
		universal: &universalapi.UniversalAPI{
			AppID:      opts.AppID,
			Logger:     log,
			Resiliency: opts.Resiliency,
			CompStore:  opts.CompStore,
>>>>>>> 32446329
		},
	}

	metadataEndpoints := api.constructMetadataEndpoints()
	healthEndpoints := api.constructHealthzEndpoints()

	api.endpoints = append(api.endpoints, api.constructStateEndpoints()...)
	api.endpoints = append(api.endpoints, api.constructSecretEndpoints()...)
	api.endpoints = append(api.endpoints, api.constructPubSubEndpoints()...)
	api.endpoints = append(api.endpoints, api.constructActorEndpoints()...)
	api.endpoints = append(api.endpoints, api.constructDirectMessagingEndpoints()...)
	api.endpoints = append(api.endpoints, metadataEndpoints...)
	api.endpoints = append(api.endpoints, api.constructShutdownEndpoints()...)
	api.endpoints = append(api.endpoints, api.constructBindingsEndpoints()...)
	api.endpoints = append(api.endpoints, api.constructConfigurationEndpoints()...)
	api.endpoints = append(api.endpoints, api.constructSubtleCryptoEndpoints()...)
	api.endpoints = append(api.endpoints, healthEndpoints...)
	api.endpoints = append(api.endpoints, api.constructDistributedLockEndpoints()...)
	api.endpoints = append(api.endpoints, api.constructWorkflowEndpoints()...)

	api.publicEndpoints = append(api.publicEndpoints, metadataEndpoints...)
	api.publicEndpoints = append(api.publicEndpoints, healthEndpoints...)

	return api
}

// APIEndpoints returns the list of registered endpoints.
func (a *api) APIEndpoints() []Endpoint {
	return a.endpoints
}

// PublicEndpoints returns the list of registered endpoints.
func (a *api) PublicEndpoints() []Endpoint {
	return a.publicEndpoints
}

// MarkStatusAsReady marks the ready status of dapr.
func (a *api) MarkStatusAsReady() {
	a.readyStatus = true
}

// MarkStatusAsOutboundReady marks the ready status of dapr for outbound traffic.
func (a *api) MarkStatusAsOutboundReady() {
	a.outboundReadyStatus = true
}

// Workflow Component: Component specified in yaml
// Workflow Name: Name of the workflow to run
// Instance ID: Identifier of the specific run
func (a *api) constructWorkflowEndpoints() []Endpoint {
	return []Endpoint{
		{
			Methods: []string{fasthttp.MethodGet},
			Route:   "workflows/{workflowComponent}/{instanceID}",
			Version: apiVersionV1alpha1,
			Handler: a.onGetWorkflowHandler(),
		},
		{
			Methods: []string{fasthttp.MethodPost},
			Route:   "workflows/{workflowComponent}/{instanceID}/raiseEvent/{eventName}",
			Version: apiVersionV1alpha1,
			Handler: a.onRaiseEventWorkflowHandler(),
		},
		{
			Methods: []string{fasthttp.MethodPost},
			Route:   "workflows/{workflowComponent}/{workflowName}/{instanceID}/start",
			Version: apiVersionV1alpha1,
			Handler: a.onStartWorkflowHandler(),
		},
		{
			Methods: []string{fasthttp.MethodPost},
			Route:   "workflows/{workflowComponent}/{instanceID}/pause",
			Version: apiVersionV1alpha1,
			Handler: a.onWorkflowActivityHandler(a.universal.PauseWorkflowAlpha1),
		},
		{
			Methods: []string{fasthttp.MethodPost},
			Route:   "workflows/{workflowComponent}/{instanceID}/resume",
			Version: apiVersionV1alpha1,
			Handler: a.onWorkflowActivityHandler(a.universal.ResumeWorkflowAlpha1),
		},
		{
			Methods: []string{fasthttp.MethodPost},
			Route:   "workflows/{workflowComponent}/{instanceID}/terminate",
			Version: apiVersionV1alpha1,
			Handler: a.onWorkflowActivityHandler(a.universal.TerminateWorkflowAlpha1),
		},
	}
}

func (a *api) constructStateEndpoints() []Endpoint {
	return []Endpoint{
		{
			Methods: []string{fasthttp.MethodGet},
			Route:   "state/{storeName}/{key}",
			Version: apiVersionV1,
			Handler: a.onGetState,
		},
		{
			Methods: []string{fasthttp.MethodPost, fasthttp.MethodPut},
			Route:   "state/{storeName}",
			Version: apiVersionV1,
			Handler: a.onPostState,
		},
		{
			Methods: []string{fasthttp.MethodDelete},
			Route:   "state/{storeName}/{key}",
			Version: apiVersionV1,
			Handler: a.onDeleteState,
		},
		{
			Methods: []string{fasthttp.MethodPost, fasthttp.MethodPut},
			Route:   "state/{storeName}/bulk",
			Version: apiVersionV1,
			Handler: a.onBulkGetState,
		},
		{
			Methods: []string{fasthttp.MethodPost, fasthttp.MethodPut},
			Route:   "state/{storeName}/transaction",
			Version: apiVersionV1,
			Handler: a.onPostStateTransaction,
		},
		{
			Methods: []string{fasthttp.MethodPost, fasthttp.MethodPut},
			Route:   "state/{storeName}/query",
			Version: apiVersionV1alpha1,
			Handler: a.onQueryStateHandler(),
		},
	}
}

func (a *api) constructPubSubEndpoints() []Endpoint {
	return []Endpoint{
		{
			Methods: []string{fasthttp.MethodPost, fasthttp.MethodPut},
			Route:   "publish/{pubsubname}/{topic:*}",
			Version: apiVersionV1,
			Handler: a.onPublish,
		},
		{
			Methods: []string{fasthttp.MethodPost, fasthttp.MethodPut},
			Route:   "publish/bulk/{pubsubname}/{topic:*}",
			Version: apiVersionV1alpha1,
			Handler: a.onBulkPublish,
		},
	}
}

func (a *api) constructBindingsEndpoints() []Endpoint {
	return []Endpoint{
		{
			Methods: []string{fasthttp.MethodPost, fasthttp.MethodPut},
			Route:   "bindings/{name}",
			Version: apiVersionV1,
			Handler: a.onOutputBindingMessage,
		},
	}
}

func (a *api) constructDirectMessagingEndpoints() []Endpoint {
	return []Endpoint{
		{
			Methods:           []string{router.MethodWild},
			Route:             "invoke/{id}/method/{method:*}",
			Alias:             "{method:*}",
			Version:           apiVersionV1,
			KeepParamUnescape: true,
			Handler:           a.onDirectMessage,
		},
	}
}

func (a *api) constructActorEndpoints() []Endpoint {
	return []Endpoint{
		{
			Methods: []string{fasthttp.MethodPost, fasthttp.MethodPut},
			Route:   "actors/{actorType}/{actorId}/state",
			Version: apiVersionV1,
			Handler: a.onActorStateTransaction,
		},
		{
			Methods: []string{fasthttp.MethodGet, fasthttp.MethodPost, fasthttp.MethodDelete, fasthttp.MethodPut},
			Route:   "actors/{actorType}/{actorId}/method/{method}",
			Version: apiVersionV1,
			Handler: a.onDirectActorMessage,
		},
		{
			Methods: []string{fasthttp.MethodGet},
			Route:   "actors/{actorType}/{actorId}/state/{key}",
			Version: apiVersionV1,
			Handler: a.onGetActorState,
		},
		{
			Methods: []string{fasthttp.MethodPost, fasthttp.MethodPut},
			Route:   "actors/{actorType}/{actorId}/reminders/{name}",
			Version: apiVersionV1,
			Handler: a.onCreateActorReminder,
		},
		{
			Methods: []string{fasthttp.MethodPost, fasthttp.MethodPut},
			Route:   "actors/{actorType}/{actorId}/timers/{name}",
			Version: apiVersionV1,
			Handler: a.onCreateActorTimer,
		},
		{
			Methods: []string{fasthttp.MethodDelete},
			Route:   "actors/{actorType}/{actorId}/reminders/{name}",
			Version: apiVersionV1,
			Handler: a.onDeleteActorReminder,
		},
		{
			Methods: []string{fasthttp.MethodDelete},
			Route:   "actors/{actorType}/{actorId}/timers/{name}",
			Version: apiVersionV1,
			Handler: a.onDeleteActorTimer,
		},
		{
			Methods: []string{fasthttp.MethodGet},
			Route:   "actors/{actorType}/{actorId}/reminders/{name}",
			Version: apiVersionV1,
			Handler: a.onGetActorReminder,
		},
		{
			Methods: []string{fasthttp.MethodPatch},
			Route:   "actors/{actorType}/{actorId}/reminders/{name}",
			Version: apiVersionV1,
			Handler: a.onRenameActorReminder,
		},
	}
}

func (a *api) constructHealthzEndpoints() []Endpoint {
	return []Endpoint{
		{
			Methods:       []string{fasthttp.MethodGet},
			Route:         "healthz",
			Version:       apiVersionV1,
			Handler:       a.onGetHealthz,
			AlwaysAllowed: true,
			IsHealthCheck: true,
		},
		{
			Methods:       []string{fasthttp.MethodGet},
			Route:         "healthz/outbound",
			Version:       apiVersionV1,
			Handler:       a.onGetOutboundHealthz,
			AlwaysAllowed: true,
			IsHealthCheck: true,
		},
	}
}

func (a *api) constructConfigurationEndpoints() []Endpoint {
	return []Endpoint{
		{
			Methods: []string{fasthttp.MethodGet},
			Route:   "configuration/{storeName}",
			Version: apiVersionV1alpha1,
			Handler: a.onGetConfiguration,
		},
		{
			Methods: []string{fasthttp.MethodGet},
			Route:   "configuration/{storeName}/subscribe",
			Version: apiVersionV1alpha1,
			Handler: a.onSubscribeConfiguration,
		},
		{
			Methods: []string{fasthttp.MethodGet},
			Route:   "configuration/{storeName}/{configurationSubscribeID}/unsubscribe",
			Version: apiVersionV1alpha1,
			Handler: a.onUnsubscribeConfiguration,
		},
	}
}

func (a *api) onOutputBindingMessage(reqCtx *fasthttp.RequestCtx) {
	name := reqCtx.UserValue(nameParam).(string)
	body := reqCtx.PostBody()

	var req OutputBindingRequest
	err := json.Unmarshal(body, &req)
	if err != nil {
		msg := NewErrorResponse("ERR_MALFORMED_REQUEST", fmt.Sprintf(messages.ErrMalformedRequest, err))
		respond(reqCtx, withError(fasthttp.StatusBadRequest, msg))
		log.Debug(msg)
		return
	}

	b, err := json.Marshal(req.Data)
	if err != nil {
		msg := NewErrorResponse("ERR_MALFORMED_REQUEST_DATA", fmt.Sprintf(messages.ErrMalformedRequestData, err))
		respond(reqCtx, withError(fasthttp.StatusInternalServerError, msg))
		log.Debug(msg)
		return
	}

	// pass the trace context to output binding in metadata
	if span := diagUtils.SpanFromContext(reqCtx); span != nil {
		sc := span.SpanContext()
		if req.Metadata == nil {
			req.Metadata = map[string]string{}
		}
		// if sc is not empty context, set traceparent Header.
		if !sc.Equal(trace.SpanContext{}) {
			req.Metadata[traceparentHeader] = diag.SpanContextToW3CString(sc)
		}
		if sc.TraceState().Len() == 0 {
			req.Metadata[tracestateHeader] = diag.TraceStateToW3CString(sc)
		}
	}

	start := time.Now()
	resp, err := a.sendToOutputBindingFn(name, &bindings.InvokeRequest{
		Metadata:  req.Metadata,
		Data:      b,
		Operation: bindings.OperationKind(req.Operation),
	})
	elapsed := diag.ElapsedSince(start)

	diag.DefaultComponentMonitoring.OutputBindingEvent(context.Background(), name, req.Operation, err == nil, elapsed)

	if err != nil {
		msg := NewErrorResponse("ERR_INVOKE_OUTPUT_BINDING", fmt.Sprintf(messages.ErrInvokeOutputBinding, name, err))
		respond(reqCtx, withError(fasthttp.StatusInternalServerError, msg))
		log.Debug(msg)
		return
	}

	if resp == nil {
		respond(reqCtx, withEmpty())
	} else {
		respond(reqCtx, withMetadata(resp.Metadata), withJSON(fasthttp.StatusOK, resp.Data))
	}
}

type bulkGetRes struct {
	bulkGet   bool
	responses []state.BulkGetResponse
}

func (a *api) onBulkGetState(reqCtx *fasthttp.RequestCtx) {
	store, storeName, err := a.getStateStoreWithRequestValidation(reqCtx)
	if err != nil {
		log.Debug(err)
		return
	}

	var req BulkGetRequest
	err = json.Unmarshal(reqCtx.PostBody(), &req)
	if err != nil {
		msg := NewErrorResponse("ERR_MALFORMED_REQUEST", fmt.Sprintf(messages.ErrMalformedRequest, err))
		respond(reqCtx, withError(fasthttp.StatusBadRequest, msg))
		log.Debug(msg)
		return
	}

	// merge metadata from URL query parameters
	metadata := getMetadataFromRequest(reqCtx)
	if req.Metadata == nil {
		req.Metadata = metadata
	} else {
		for k, v := range metadata {
			req.Metadata[k] = v
		}
	}

	bulkResp := make([]BulkGetResponse, len(req.Keys))
	if len(req.Keys) == 0 {
		b, _ := json.Marshal(bulkResp)
		respond(reqCtx, withJSON(fasthttp.StatusOK, b))
		return
	}

	// try bulk get first
	var key string
	reqs := make([]state.GetRequest, len(req.Keys))
	for i, k := range req.Keys {
		key, err = stateLoader.GetModifiedStateKey(k, storeName, a.id)
		if err != nil {
			msg := NewErrorResponse("ERR_MALFORMED_REQUEST", fmt.Sprintf(messages.ErrMalformedRequest, err))
			respond(reqCtx, withError(fasthttp.StatusBadRequest, msg))
			log.Debug(err)
			return
		}
		r := state.GetRequest{
			Key:      key,
			Metadata: req.Metadata,
		}
		reqs[i] = r
	}

	start := time.Now()
	policyDef := a.resiliency.ComponentOutboundPolicy(storeName, resiliency.Statestore)
	bgrPolicyRunner := resiliency.NewRunner[*bulkGetRes](reqCtx, policyDef)
	bgr, rErr := bgrPolicyRunner(func(ctx context.Context) (*bulkGetRes, error) {
		rBulkGet, rBulkResponse, rErr := store.BulkGet(ctx, reqs)
		return &bulkGetRes{
			bulkGet:   rBulkGet,
			responses: rBulkResponse,
		}, rErr
	})
	elapsed := diag.ElapsedSince(start)

	diag.DefaultComponentMonitoring.StateInvoked(context.Background(), storeName, diag.BulkGet, err == nil, elapsed)

	if bgr == nil {
		bgr = &bulkGetRes{}
	}

	if bgr.bulkGet {
		// if store supports bulk get
		if rErr != nil {
			msg := NewErrorResponse("ERR_MALFORMED_REQUEST", fmt.Sprintf(messages.ErrMalformedRequest, err))
			respond(reqCtx, withError(fasthttp.StatusBadRequest, msg))
			log.Debug(msg)
			return
		}

		for i := 0; i < len(bgr.responses) && i < len(req.Keys); i++ {
			bulkResp[i].Key = stateLoader.GetOriginalStateKey(bgr.responses[i].Key)
			if bgr.responses[i].Error != "" {
				log.Debugf("bulk get: error getting key %s: %s", bulkResp[i].Key, bgr.responses[i].Error)
				bulkResp[i].Error = bgr.responses[i].Error
			} else {
				bulkResp[i].Data = json.RawMessage(bgr.responses[i].Data)
				bulkResp[i].ETag = bgr.responses[i].ETag
				bulkResp[i].Metadata = bgr.responses[i].Metadata
			}
		}
	} else {
		// if store doesn't support bulk get, fallback to call get() method one by one
		limiter := concurrency.NewLimiter(req.Parallelism)

		for i, k := range req.Keys {
			bulkResp[i].Key = k

			fn := func(param interface{}) {
				r := param.(*BulkGetResponse)
				k, err := stateLoader.GetModifiedStateKey(r.Key, storeName, a.id)
				if err != nil {
					log.Debug(err)
					r.Error = err.Error()
					return
				}

				policyRunner := resiliency.NewRunner[*state.GetResponse](reqCtx, policyDef)
				resp, err := policyRunner(func(ctx context.Context) (*state.GetResponse, error) {
					return store.Get(ctx, &state.GetRequest{
						Key:      k,
						Metadata: metadata,
					})
				})
				if err != nil {
					log.Debugf("Bulk get: error getting key %s: %v", r.Key, err)
					r.Error = err.Error()
				} else if resp != nil {
					r.Data = json.RawMessage(resp.Data)
					r.ETag = resp.ETag
					r.Metadata = resp.Metadata
				}
			}

			limiter.Execute(fn, &bulkResp[i])
		}
		limiter.Wait()
	}

	if encryption.EncryptedStateStore(storeName) {
		for i := range bulkResp {
			if bulkResp[i].Error != "" || len(bulkResp[i].Data) == 0 {
				bulkResp[i].Data = nil
				continue
			}

			val, err := encryption.TryDecryptValue(storeName, bulkResp[i].Data)
			if err != nil {
				log.Debugf("Bulk get error: %v", err)
				bulkResp[i].Data = nil
				bulkResp[i].Error = err.Error()
				continue
			}

			bulkResp[i].Data = val
		}
	}

	b, _ := json.Marshal(bulkResp)
	respond(reqCtx, withJSON(fasthttp.StatusOK, b))
}

func (a *api) getStateStoreWithRequestValidation(reqCtx *fasthttp.RequestCtx) (state.Store, string, error) {
	if a.universal.CompStore.StateStoresLen() == 0 {
		err := messages.ErrStateStoresNotConfigured
		log.Debug(err)
		universalFastHTTPErrorResponder(reqCtx, err)
		return nil, "", err
	}

	storeName := a.getStateStoreName(reqCtx)

	state, ok := a.universal.CompStore.GetStateStore(storeName)
	if !ok {
		err := messages.ErrStateStoreNotFound.WithFormat(storeName)
		log.Debug(err)
		universalFastHTTPErrorResponder(reqCtx, err)
		return nil, "", err
	}
	return state, storeName, nil
}

// Route:   "workflows/{workflowComponent}/{workflowName}/{instanceId}",
// Workflow Component: Component specified in yaml
// Workflow Name: Name of the workflow to run
// Instance ID: Identifier of the specific run
func (a *api) onStartWorkflowHandler() fasthttp.RequestHandler {
	return UniversalFastHTTPHandler(
		a.universal.StartWorkflowAlpha1,
		UniversalFastHTTPHandlerOpts[*runtimev1pb.StartWorkflowRequest, *runtimev1pb.WorkflowReference]{
			InModifier: func(reqCtx *fasthttp.RequestCtx, in *runtimev1pb.StartWorkflowRequest) (*runtimev1pb.StartWorkflowRequest, error) {
				in.WorkflowName = reqCtx.UserValue(workflowName).(string)
				in.WorkflowComponent = reqCtx.UserValue(workflowComponent).(string)
				in.InstanceId = reqCtx.UserValue(instanceID).(string)
				return in, nil
			},
			SuccessStatusCode: fasthttp.StatusAccepted,
		})
}

func (a *api) onGetWorkflowHandler() fasthttp.RequestHandler {
	return UniversalFastHTTPHandler(
		a.universal.GetWorkflowAlpha1,
		UniversalFastHTTPHandlerOpts[*runtimev1pb.GetWorkflowRequest, *runtimev1pb.GetWorkflowResponse]{
			InModifier: func(reqCtx *fasthttp.RequestCtx, in *runtimev1pb.GetWorkflowRequest) (*runtimev1pb.GetWorkflowRequest, error) {
				in.WorkflowComponent = reqCtx.UserValue(workflowComponent).(string)
				in.InstanceId = reqCtx.UserValue(instanceID).(string)
				return in, nil
			},
		})
}

type workflowActivityHandler = func(ctx context.Context, in *runtimev1pb.WorkflowActivityRequest) (*runtimev1pb.WorkflowActivityResponse, error)

// This is a common handler for TerminateWorkflow, PauseWorkflow and ResumeWorkflow
func (a *api) onWorkflowActivityHandler(handler workflowActivityHandler) fasthttp.RequestHandler {
	return UniversalFastHTTPHandler(
		handler,
		UniversalFastHTTPHandlerOpts[*runtimev1pb.WorkflowActivityRequest, *runtimev1pb.WorkflowActivityResponse]{
			InModifier: func(reqCtx *fasthttp.RequestCtx, in *runtimev1pb.WorkflowActivityRequest) (*runtimev1pb.WorkflowActivityRequest, error) {
				in.WorkflowComponent = reqCtx.UserValue(workflowComponent).(string)
				in.InstanceId = reqCtx.UserValue(instanceID).(string)
				return in, nil
			},
			SuccessStatusCode: fasthttp.StatusAccepted,
		})
}

func (a *api) onRaiseEventWorkflowHandler() fasthttp.RequestHandler {
	return UniversalFastHTTPHandler(
		a.universal.RaiseEventWorkflowAlpha1,
		UniversalFastHTTPHandlerOpts[*runtimev1pb.RaiseEventWorkflowRequest, *runtimev1pb.RaiseEventWorkflowResponse]{
			InModifier: func(reqCtx *fasthttp.RequestCtx, in *runtimev1pb.RaiseEventWorkflowRequest) (*runtimev1pb.RaiseEventWorkflowRequest, error) {
				in.InstanceId = reqCtx.UserValue(instanceID).(string)
				in.WorkflowComponent = reqCtx.UserValue(workflowComponent).(string)
				in.EventName = reqCtx.UserValue(eventName).(string)
				return in, nil
			},
			SuccessStatusCode: fasthttp.StatusAccepted,
		})
}

func (a *api) onGetState(reqCtx *fasthttp.RequestCtx) {
	store, storeName, err := a.getStateStoreWithRequestValidation(reqCtx)
	if err != nil {
		log.Debug(err)
		return
	}

	metadata := getMetadataFromRequest(reqCtx)

	key := reqCtx.UserValue(stateKeyParam).(string)
	consistency := string(reqCtx.QueryArgs().Peek(consistencyParam))
	k, err := stateLoader.GetModifiedStateKey(key, storeName, a.id)
	if err != nil {
		msg := NewErrorResponse("ERR_MALFORMED_REQUEST", fmt.Sprintf(messages.ErrMalformedRequest, err))
		respond(reqCtx, withError(fasthttp.StatusBadRequest, msg))
		log.Debug(err)
		return
	}
	req := &state.GetRequest{
		Key: k,
		Options: state.GetStateOption{
			Consistency: consistency,
		},
		Metadata: metadata,
	}

	start := time.Now()
	policyRunner := resiliency.NewRunner[*state.GetResponse](reqCtx,
		a.resiliency.ComponentOutboundPolicy(storeName, resiliency.Statestore),
	)
	resp, err := policyRunner(func(ctx context.Context) (*state.GetResponse, error) {
		return store.Get(ctx, req)
	})
	elapsed := diag.ElapsedSince(start)

	diag.DefaultComponentMonitoring.StateInvoked(context.Background(), storeName, diag.Get, err == nil, elapsed)

	if err != nil {
		msg := NewErrorResponse("ERR_STATE_GET", fmt.Sprintf(messages.ErrStateGet, key, storeName, err.Error()))
		respond(reqCtx, withError(fasthttp.StatusInternalServerError, msg))
		log.Debug(msg)
		return
	}

	if resp == nil || resp.Data == nil {
		respond(reqCtx, withEmpty())
		return
	}

	if encryption.EncryptedStateStore(storeName) {
		val, err := encryption.TryDecryptValue(storeName, resp.Data)
		if err != nil {
			msg := NewErrorResponse("ERR_STATE_GET", fmt.Sprintf(messages.ErrStateGet, key, storeName, err.Error()))
			respond(reqCtx, withError(fasthttp.StatusInternalServerError, msg))
			log.Debug(msg)
			return
		}

		resp.Data = val
	}

	respond(reqCtx, withJSON(fasthttp.StatusOK, resp.Data), withEtag(resp.ETag), withMetadata(resp.Metadata))
}

func (a *api) getConfigurationStoreWithRequestValidation(reqCtx *fasthttp.RequestCtx) (configuration.Store, string, error) {
	if a.universal.CompStore.ConfigurationsLen() == 0 {
		msg := NewErrorResponse("ERR_CONFIGURATION_STORE_NOT_CONFIGURED", messages.ErrConfigurationStoresNotConfigured)
		respond(reqCtx, withError(fasthttp.StatusInternalServerError, msg))
		log.Debug(msg)
		return nil, "", errors.New(msg.Message)
	}

	storeName := a.getStateStoreName(reqCtx)

	conf, ok := a.universal.CompStore.GetConfiguration(storeName)
	if !ok {
		msg := NewErrorResponse("ERR_CONFIGURATION_STORE_NOT_FOUND", fmt.Sprintf(messages.ErrConfigurationStoreNotFound, storeName))
		respond(reqCtx, withError(fasthttp.StatusBadRequest, msg))
		log.Debug(msg)
		return nil, "", errors.New(msg.Message)
	}
	return conf, storeName, nil
}

type subscribeConfigurationResponse struct {
	ID string `json:"id"`
}

type UnsubscribeConfigurationResponse struct {
	Ok      bool   `protobuf:"varint,1,opt,name=ok,proto3" json:"ok,omitempty"`
	Message string `protobuf:"bytes,2,opt,name=message,proto3" json:"message,omitempty"`
}

type configurationEventHandler struct {
	api        *api
	storeName  string
	appChannel channel.AppChannel
	res        resiliency.Provider
}

func (h *configurationEventHandler) updateEventHandler(ctx context.Context, e *configuration.UpdateEvent) error {
	if h.appChannel == nil {
		err := fmt.Errorf("app channel is nil. unable to send configuration update from %s", h.storeName)
		log.Error(err)
		return err
	}
	for key := range e.Items {
		policyDef := h.res.ComponentInboundPolicy(h.storeName, resiliency.Configuration)

		eventBody := &bytes.Buffer{}
		_ = json.NewEncoder(eventBody).Encode(e)

		req := invokev1.NewInvokeMethodRequest("/configuration/"+h.storeName+"/"+key).
			WithHTTPExtension(nethttp.MethodPost, "").
			WithRawData(eventBody).
			WithContentType(invokev1.JSONContentType)
		if policyDef != nil {
			req.WithReplay(policyDef.HasRetries())
		}
		defer req.Close()

		policyRunner := resiliency.NewRunner[any](ctx, policyDef)
		_, err := policyRunner(func(ctx context.Context) (any, error) {
			rResp, rErr := h.appChannel.InvokeMethod(ctx, req)
			if rErr != nil {
				return nil, rErr
			}
			if rResp != nil {
				defer rResp.Close()
			}

			if rResp != nil && rResp.Status().Code != nethttp.StatusOK {
				return nil, fmt.Errorf("error sending configuration item to application, status %d", rResp.Status().Code)
			}
			return nil, nil
		})
		if err != nil {
			log.Errorf("error sending configuration item to the app: %v", err)
		}
	}
	return nil
}

func (a *api) onSubscribeConfiguration(reqCtx *fasthttp.RequestCtx) {
	store, storeName, err := a.getConfigurationStoreWithRequestValidation(reqCtx)
	if err != nil {
		log.Debug(err)
		return
	}
	if a.appChannel == nil {
		msg := NewErrorResponse("ERR_APP_CHANNEL_NIL", "app channel is not initialized. cannot subscribe to configuration updates")
		respond(reqCtx, withError(fasthttp.StatusInternalServerError, msg))
		log.Debug(msg)
		return
	}
	metadata := getMetadataFromRequest(reqCtx)
	subscribeKeys := make([]string, 0)

	keys := make([]string, 0)
	queryKeys := reqCtx.QueryArgs().PeekMulti(configurationKeyParam)
	for _, queryKeyByte := range queryKeys {
		keys = append(keys, string(queryKeyByte))
	}

	if len(keys) > 0 {
		subscribeKeys = append(subscribeKeys, keys...)
	}

	req := &configuration.SubscribeRequest{
		Keys:     subscribeKeys,
		Metadata: metadata,
	}

	// create handler
	handler := &configurationEventHandler{
		api:        a,
		storeName:  storeName,
		appChannel: a.appChannel,
		res:        a.resiliency,
	}

	start := time.Now()
	policyRunner := resiliency.NewRunner[string](reqCtx,
		a.resiliency.ComponentOutboundPolicy(storeName, resiliency.Configuration),
	)
	subscribeID, err := policyRunner(func(ctx context.Context) (string, error) {
		return store.Subscribe(ctx, req, handler.updateEventHandler)
	})
	elapsed := diag.ElapsedSince(start)

	diag.DefaultComponentMonitoring.ConfigurationInvoked(context.Background(), storeName, diag.ConfigurationSubscribe, err == nil, elapsed)

	if err != nil {
		msg := NewErrorResponse("ERR_CONFIGURATION_SUBSCRIBE", fmt.Sprintf(messages.ErrConfigurationSubscribe, keys, storeName, err.Error()))
		respond(reqCtx, withError(fasthttp.StatusInternalServerError, msg))
		log.Debug(msg)
		return
	}
	respBytes, _ := json.Marshal(&subscribeConfigurationResponse{
		ID: subscribeID,
	})
	respond(reqCtx, withJSON(fasthttp.StatusOK, respBytes))
}

func (a *api) onUnsubscribeConfiguration(reqCtx *fasthttp.RequestCtx) {
	store, storeName, err := a.getConfigurationStoreWithRequestValidation(reqCtx)
	if err != nil {
		log.Debug(err)
		return
	}
	subscribeID := reqCtx.UserValue(configurationSubscribeID).(string)

	req := configuration.UnsubscribeRequest{
		ID: subscribeID,
	}
	start := time.Now()
	policyRunner := resiliency.NewRunner[any](reqCtx,
		a.resiliency.ComponentOutboundPolicy(storeName, resiliency.Configuration),
	)
	_, err = policyRunner(func(ctx context.Context) (any, error) {
		return nil, store.Unsubscribe(ctx, &req)
	})
	elapsed := diag.ElapsedSince(start)
	diag.DefaultComponentMonitoring.ConfigurationInvoked(context.Background(), storeName, diag.ConfigurationUnsubscribe, err == nil, elapsed)

	if err != nil {
		msg := NewErrorResponse("ERR_CONFIGURATION_UNSUBSCRIBE", fmt.Sprintf(messages.ErrConfigurationUnsubscribe, subscribeID, err.Error()))
		errRespBytes, _ := json.Marshal(&UnsubscribeConfigurationResponse{
			Ok:      false,
			Message: msg.Message,
		})
		respond(reqCtx, withJSON(fasthttp.StatusInternalServerError, errRespBytes))
		log.Debug(msg)
		return
	}
	respBytes, _ := json.Marshal(&UnsubscribeConfigurationResponse{
		Ok: true,
	})
	respond(reqCtx, withJSON(fasthttp.StatusOK, respBytes))
}

func (a *api) onGetConfiguration(reqCtx *fasthttp.RequestCtx) {
	store, storeName, err := a.getConfigurationStoreWithRequestValidation(reqCtx)
	if err != nil {
		log.Debug(err)
		return
	}

	metadata := getMetadataFromRequest(reqCtx)

	keys := make([]string, 0)
	queryKeys := reqCtx.QueryArgs().PeekMulti(configurationKeyParam)
	for _, queryKeyByte := range queryKeys {
		keys = append(keys, string(queryKeyByte))
	}
	req := &configuration.GetRequest{
		Keys:     keys,
		Metadata: metadata,
	}

	start := time.Now()
	policyRunner := resiliency.NewRunner[*configuration.GetResponse](reqCtx,
		a.resiliency.ComponentOutboundPolicy(storeName, resiliency.Configuration),
	)
	getResponse, err := policyRunner(func(ctx context.Context) (*configuration.GetResponse, error) {
		return store.Get(ctx, req)
	})
	elapsed := diag.ElapsedSince(start)

	diag.DefaultComponentMonitoring.ConfigurationInvoked(context.Background(), storeName, diag.Get, err == nil, elapsed)

	if err != nil {
		msg := NewErrorResponse("ERR_CONFIGURATION_GET", fmt.Sprintf(messages.ErrConfigurationGet, keys, storeName, err.Error()))
		respond(reqCtx, withError(fasthttp.StatusInternalServerError, msg))
		log.Debug(msg)
		return
	}

	if getResponse == nil || getResponse.Items == nil || len(getResponse.Items) == 0 {
		respond(reqCtx, withEmpty())
		return
	}

	respBytes, _ := json.Marshal(getResponse.Items)

	respond(reqCtx, withJSON(fasthttp.StatusOK, respBytes))
}

func extractEtag(reqCtx *fasthttp.RequestCtx) (hasEtag bool, etag string) {
	reqCtx.Request.Header.VisitAll(func(key []byte, value []byte) {
		if string(key) == "If-Match" {
			etag = string(value)
			hasEtag = true
			return
		}
	})

	return hasEtag, etag
}

func (a *api) onDeleteState(reqCtx *fasthttp.RequestCtx) {
	store, storeName, err := a.getStateStoreWithRequestValidation(reqCtx)
	if err != nil {
		log.Debug(err)
		return
	}

	key := reqCtx.UserValue(stateKeyParam).(string)

	concurrency := string(reqCtx.QueryArgs().Peek(concurrencyParam))
	consistency := string(reqCtx.QueryArgs().Peek(consistencyParam))

	metadata := getMetadataFromRequest(reqCtx)
	k, err := stateLoader.GetModifiedStateKey(key, storeName, a.id)
	if err != nil {
		msg := NewErrorResponse("ERR_MALFORMED_REQUEST", err.Error())
		respond(reqCtx, withError(fasthttp.StatusBadRequest, msg))
		log.Debug(err)
		return
	}
	req := state.DeleteRequest{
		Key: k,
		Options: state.DeleteStateOption{
			Concurrency: concurrency,
			Consistency: consistency,
		},
		Metadata: metadata,
	}

	exists, etag := extractEtag(reqCtx)
	if exists {
		req.ETag = &etag
	}

	start := time.Now()
	policyRunner := resiliency.NewRunner[any](reqCtx,
		a.resiliency.ComponentOutboundPolicy(storeName, resiliency.Statestore),
	)
	_, err = policyRunner(func(ctx context.Context) (any, error) {
		return nil, store.Delete(ctx, &req)
	})
	elapsed := diag.ElapsedSince(start)

	diag.DefaultComponentMonitoring.StateInvoked(reqCtx, storeName, diag.Delete, err == nil, elapsed)

	if err != nil {
		statusCode, errMsg, resp := a.stateErrorResponse(err, "ERR_STATE_DELETE")
		resp.Message = fmt.Sprintf(messages.ErrStateDelete, key, errMsg)

		respond(reqCtx, withError(statusCode, resp))
		log.Debug(resp.Message)
		return
	}
	respond(reqCtx, withEmpty())
}

func (a *api) onPostState(reqCtx *fasthttp.RequestCtx) {
	store, storeName, err := a.getStateStoreWithRequestValidation(reqCtx)
	if err != nil {
		log.Debug(err)
		return
	}

	reqs := []state.SetRequest{}
	err = json.Unmarshal(reqCtx.PostBody(), &reqs)
	if err != nil {
		msg := NewErrorResponse("ERR_MALFORMED_REQUEST", err.Error())
		respond(reqCtx, withError(fasthttp.StatusBadRequest, msg))
		log.Debug(msg)
		return
	}
	if len(reqs) == 0 {
		respond(reqCtx, withEmpty())
		return
	}

	metadata := getMetadataFromRequest(reqCtx)

	for i, r := range reqs {
		// merge metadata from URL query parameters
		if reqs[i].Metadata == nil {
			reqs[i].Metadata = metadata
		} else {
			for k, v := range metadata {
				reqs[i].Metadata[k] = v
			}
		}

		reqs[i].Key, err = stateLoader.GetModifiedStateKey(r.Key, storeName, a.id)
		if err != nil {
			msg := NewErrorResponse("ERR_MALFORMED_REQUEST", err.Error())
			respond(reqCtx, withError(fasthttp.StatusBadRequest, msg))
			log.Debug(err)
			return
		}

		if encryption.EncryptedStateStore(storeName) {
			data := []byte(fmt.Sprintf("%v", r.Value))
			val, encErr := encryption.TryEncryptValue(storeName, data)
			if encErr != nil {
				statusCode, errMsg, resp := a.stateErrorResponse(encErr, "ERR_STATE_SAVE")
				resp.Message = fmt.Sprintf(messages.ErrStateSave, storeName, errMsg)

				respond(reqCtx, withError(statusCode, resp))
				log.Debug(resp.Message)
				return
			}

			reqs[i].Value = val
		}
	}

	start := time.Now()
	policyRunner := resiliency.NewRunner[any](reqCtx,
		a.resiliency.ComponentOutboundPolicy(storeName, resiliency.Statestore),
	)
	_, err = policyRunner(func(ctx context.Context) (any, error) {
		return nil, store.BulkSet(ctx, reqs)
	})
	elapsed := diag.ElapsedSince(start)

	diag.DefaultComponentMonitoring.StateInvoked(reqCtx, storeName, diag.Set, err == nil, elapsed)

	if err != nil {
		storeName := a.getStateStoreName(reqCtx)

		statusCode, errMsg, resp := a.stateErrorResponse(err, "ERR_STATE_SAVE")
		resp.Message = fmt.Sprintf(messages.ErrStateSave, storeName, errMsg)

		respond(reqCtx, withError(statusCode, resp))
		log.Debug(resp.Message)
		return
	}

	respond(reqCtx, withEmpty())
}

// stateErrorResponse takes a state store error and returns a corresponding status code, error message and modified user error.
func (a *api) stateErrorResponse(err error, errorCode string) (int, string, ErrorResponse) {
	var message string
	var code int
	var etag bool
	etag, code, message = a.etagError(err)

	r := ErrorResponse{
		ErrorCode: errorCode,
	}
	if etag {
		return code, message, r
	}
	message = err.Error()

	return fasthttp.StatusInternalServerError, message, r
}

// etagError checks if the error from the state store is an etag error and returns a bool for indication,
// an status code and an error message.
func (a *api) etagError(err error) (bool, int, string) {
	e, ok := err.(*state.ETagError)
	if !ok {
		return false, -1, ""
	}
	switch e.Kind() {
	case state.ETagMismatch:
		return true, fasthttp.StatusConflict, e.Error()
	case state.ETagInvalid:
		return true, fasthttp.StatusBadRequest, e.Error()
	}

	return false, -1, ""
}

func (a *api) getStateStoreName(reqCtx *fasthttp.RequestCtx) string {
	return reqCtx.UserValue(storeNameParam).(string)
}

type invokeError struct {
	statusCode int
	msg        ErrorResponse
}

func (ie invokeError) Error() string {
	return fmt.Sprintf("invokeError (statusCode='%d') msg.errorCode='%s' msg.message='%s'", ie.statusCode, ie.msg.ErrorCode, ie.msg.Message)
}

func (a *api) onDirectMessage(reqCtx *fasthttp.RequestCtx) {
	// Need a context specific to this request. See: https://github.com/valyala/fasthttp/issues/1350
	// Because this can respond with `withStream()`, we can't defer a call to cancel() here
	ctx, cancel := context.WithCancel(reqCtx)

	targetID := a.findTargetID(reqCtx)
	if targetID == "" {
		msg := NewErrorResponse("ERR_DIRECT_INVOKE", messages.ErrDirectInvokeNoAppID)
		respond(reqCtx, withError(fasthttp.StatusNotFound, msg))
		cancel()
		return
	}

	verb := strings.ToUpper(string(reqCtx.Method()))
	invokeMethodName := reqCtx.UserValue(methodParam).(string)

	if a.directMessaging == nil {
		msg := NewErrorResponse("ERR_DIRECT_INVOKE", messages.ErrDirectInvokeNotReady)
		respond(reqCtx, withError(fasthttp.StatusInternalServerError, msg))
		cancel()
		return
	}

	policyDef := a.resiliency.EndpointPolicy(targetID, targetID+":"+invokeMethodName)

	// Construct internal invoke method request
	req := invokev1.NewInvokeMethodRequest(invokeMethodName).
		WithHTTPExtension(verb, reqCtx.QueryArgs().String()).
		WithRawDataBytes(reqCtx.Request.Body()).
		WithContentType(string(reqCtx.Request.Header.ContentType())).
		// Save headers to internal metadata
		WithFastHTTPHeaders(&reqCtx.Request.Header)
	if policyDef != nil {
		req.WithReplay(policyDef.HasRetries())
	}
	defer req.Close()

	policyRunner := resiliency.NewRunnerWithOptions(
		ctx, policyDef,
		resiliency.RunnerOpts[*invokev1.InvokeMethodResponse]{
			Disposer: resiliency.DisposerCloser[*invokev1.InvokeMethodResponse],
		},
	)
	// Since we don't want to return the actual error, we have to extract several things in order to construct our response.
	resp, err := policyRunner(func(ctx context.Context) (*invokev1.InvokeMethodResponse, error) {
		rResp, rErr := a.directMessaging.Invoke(ctx, targetID, req)
		if rErr != nil {
			// Allowlist policies that are applied on the callee side can return a Permission Denied error.
			// For everything else, treat it as a gRPC transport error
			invokeErr := invokeError{
				statusCode: fasthttp.StatusInternalServerError,
				msg:        NewErrorResponse("ERR_DIRECT_INVOKE", fmt.Sprintf(messages.ErrDirectInvoke, targetID, rErr)),
			}
			if status.Code(rErr) == codes.PermissionDenied {
				invokeErr.statusCode = invokev1.HTTPStatusFromCode(codes.PermissionDenied)
			}
			return rResp, invokeErr
		}

		// Construct response if not HTTP
		resStatus := rResp.Status()
		if !rResp.IsHTTPResponse() {
			statusCode := int32(invokev1.HTTPStatusFromCode(codes.Code(resStatus.Code)))
			if statusCode != fasthttp.StatusOK {
				// Close the response to replace the body
				_ = rResp.Close()
				var body []byte
				body, rErr = invokev1.ProtobufToJSON(resStatus)
				rResp.WithRawDataBytes(body)
				resStatus.Code = statusCode
				if rErr != nil {
					return rResp, invokeError{
						statusCode: fasthttp.StatusInternalServerError,
						msg:        NewErrorResponse("ERR_MALFORMED_RESPONSE", rErr.Error()),
					}
				}
			} else {
				resStatus.Code = statusCode
			}
		} else if resStatus.Code < 200 || resStatus.Code > 399 {
			// We are not returning an `invokeError` here on purpose.
			// Returning an error that is not an `invokeError` will cause Resiliency to retry the request (if retries are enabled), but if the request continues to fail, the response is sent to the user with whatever status code the app returned so the "received non-successful status code" is "swallowed" (will appear in logs but won't be returned to the app).
			return rResp, fmt.Errorf("received non-successful status code: %d", resStatus.Code)
		}
		return rResp, nil
	})

	// Special case for timeouts/circuit breakers since they won't go through the rest of the logic.
	if errors.Is(err, context.DeadlineExceeded) || breaker.IsErrorPermanent(err) {
		respond(reqCtx, withError(fasthttp.StatusInternalServerError, NewErrorResponse("ERR_DIRECT_INVOKE", err.Error())))
		cancel()
		return
	}

	if resp != nil {
		headers := resp.Headers()
		if len(headers) > 0 {
			invokev1.InternalMetadataToHTTPHeader(reqCtx, headers, reqCtx.Response.Header.Add)
		}
	}

	invokeErr := invokeError{}
	if errors.As(err, &invokeErr) {
		respond(reqCtx, withError(invokeErr.statusCode, invokeErr.msg))
		cancel()
		if resp != nil {
			_ = resp.Close()
		}
		return
	}

	if resp == nil {
		respond(reqCtx, withError(fasthttp.StatusInternalServerError, NewErrorResponse("ERR_DIRECT_INVOKE", fmt.Sprintf(messages.ErrDirectInvoke, targetID, "response object is nil"))))
		cancel()
		return
	}

	statusCode := int(resp.Status().Code)

	// TODO @ItalyPaleAle: Make this the only path once streaming is finalized
	if a.isStreamingEnabled {
		// This will also close the response stream automatically; no need to invoke resp.Close()
		// Likewise, it calls "cancel" to cancel the context at the end
		respond(reqCtx, withStream(statusCode, resp.RawData(), cancel))
		return
	}

	defer resp.Close()

	body, err := resp.RawDataFull()
	if err != nil {
		respond(reqCtx, withError(fasthttp.StatusInternalServerError, NewErrorResponse("ERR_DIRECT_INVOKE", fmt.Sprintf(messages.ErrDirectInvoke, targetID, err))))
		cancel()
		return
	}

	reqCtx.Response.Header.SetContentType(resp.ContentType())
	respond(reqCtx, with(statusCode, body))
	cancel()
}

// findTargetID tries to find ID of the target service from the following three places:
// 1. {id} in the URL's path.
// 2. Basic authentication, http://dapr-app-id:<service-id>@localhost:3500/path.
// 3. HTTP header: 'dapr-app-id'.
func (a *api) findTargetID(reqCtx *fasthttp.RequestCtx) string {
	if id := reqCtx.UserValue(idParam); id == nil {
		if appID := reqCtx.Request.Header.Peek(daprAppID); appID == nil {
			if auth := reqCtx.Request.Header.Peek(fasthttp.HeaderAuthorization); auth != nil &&
				strings.HasPrefix(string(auth), "Basic ") {
				if s, err := base64.StdEncoding.DecodeString(strings.TrimPrefix(string(auth), "Basic ")); err == nil {
					pair := strings.Split(string(s), ":")
					if len(pair) == 2 && pair[0] == daprAppID {
						return pair[1]
					}
				}
			}
		} else {
			return string(appID)
		}
	} else {
		return id.(string)
	}

	return ""
}

func (a *api) onCreateActorReminder(reqCtx *fasthttp.RequestCtx) {
	if a.actor == nil {
		msg := NewErrorResponse("ERR_ACTOR_RUNTIME_NOT_FOUND", messages.ErrActorRuntimeNotFound)
		respond(reqCtx, withError(fasthttp.StatusInternalServerError, msg))
		return
	}

	actorType := reqCtx.UserValue(actorTypeParam).(string)
	actorID := reqCtx.UserValue(actorIDParam).(string)
	name := reqCtx.UserValue(nameParam).(string)

	var req actors.CreateReminderRequest
	err := json.Unmarshal(reqCtx.PostBody(), &req)
	if err != nil {
		msg := NewErrorResponse("ERR_MALFORMED_REQUEST", fmt.Sprintf(messages.ErrMalformedRequest, err))
		respond(reqCtx, withError(fasthttp.StatusBadRequest, msg))
		log.Debug(msg)
		return
	}

	req.Name = name
	req.ActorType = actorType
	req.ActorID = actorID

	err = a.actor.CreateReminder(reqCtx, &req)
	if err != nil {
		msg := NewErrorResponse("ERR_ACTOR_REMINDER_CREATE", fmt.Sprintf(messages.ErrActorReminderCreate, err))
		respond(reqCtx, withError(fasthttp.StatusInternalServerError, msg))
		log.Debug(msg)
	} else {
		respond(reqCtx, withEmpty())
	}
}

func (a *api) onRenameActorReminder(reqCtx *fasthttp.RequestCtx) {
	if a.actor == nil {
		msg := NewErrorResponse("ERR_ACTOR_RUNTIME_NOT_FOUND", messages.ErrActorRuntimeNotFound)
		respond(reqCtx, withError(fasthttp.StatusInternalServerError, msg))
		return
	}

	actorType := reqCtx.UserValue(actorTypeParam).(string)
	actorID := reqCtx.UserValue(actorIDParam).(string)
	name := reqCtx.UserValue(nameParam).(string)

	var req actors.RenameReminderRequest
	err := json.Unmarshal(reqCtx.PostBody(), &req)
	if err != nil {
		msg := NewErrorResponse("ERR_MALFORMED_REQUEST", fmt.Sprintf(messages.ErrMalformedRequest, err))
		respond(reqCtx, withError(fasthttp.StatusBadRequest, msg))
		log.Debug(msg)
		return
	}

	req.OldName = name
	req.ActorType = actorType
	req.ActorID = actorID

	err = a.actor.RenameReminder(reqCtx, &req)
	if err != nil {
		msg := NewErrorResponse("ERR_ACTOR_REMINDER_RENAME", fmt.Sprintf(messages.ErrActorReminderRename, err))
		respond(reqCtx, withError(fasthttp.StatusInternalServerError, msg))
		log.Debug(msg)
	} else {
		respond(reqCtx, withEmpty())
	}
}

func (a *api) onCreateActorTimer(reqCtx *fasthttp.RequestCtx) {
	if a.actor == nil {
		msg := NewErrorResponse("ERR_ACTOR_RUNTIME_NOT_FOUND", messages.ErrActorRuntimeNotFound)
		respond(reqCtx, withError(fasthttp.StatusInternalServerError, msg))
		log.Debug(msg)
		return
	}

	actorType := reqCtx.UserValue(actorTypeParam).(string)
	actorID := reqCtx.UserValue(actorIDParam).(string)
	name := reqCtx.UserValue(nameParam).(string)

	var req actors.CreateTimerRequest
	err := json.Unmarshal(reqCtx.PostBody(), &req)
	if err != nil {
		msg := NewErrorResponse("ERR_MALFORMED_REQUEST", fmt.Sprintf(messages.ErrMalformedRequest, err))
		respond(reqCtx, withError(fasthttp.StatusBadRequest, msg))
		log.Debug(msg)
		return
	}

	req.Name = name
	req.ActorType = actorType
	req.ActorID = actorID

	err = a.actor.CreateTimer(reqCtx, &req)
	if err != nil {
		msg := NewErrorResponse("ERR_ACTOR_TIMER_CREATE", fmt.Sprintf(messages.ErrActorTimerCreate, err))
		respond(reqCtx, withError(fasthttp.StatusInternalServerError, msg))
		log.Debug(msg)
	} else {
		respond(reqCtx, withEmpty())
	}
}

func (a *api) onDeleteActorReminder(reqCtx *fasthttp.RequestCtx) {
	if a.actor == nil {
		msg := NewErrorResponse("ERR_ACTOR_RUNTIME_NOT_FOUND", messages.ErrActorRuntimeNotFound)
		respond(reqCtx, withError(fasthttp.StatusInternalServerError, msg))
		log.Debug(msg)
		return
	}

	actorType := reqCtx.UserValue(actorTypeParam).(string)
	actorID := reqCtx.UserValue(actorIDParam).(string)
	name := reqCtx.UserValue(nameParam).(string)

	req := actors.DeleteReminderRequest{
		Name:      name,
		ActorID:   actorID,
		ActorType: actorType,
	}

	err := a.actor.DeleteReminder(reqCtx, &req)
	if err != nil {
		msg := NewErrorResponse("ERR_ACTOR_REMINDER_DELETE", fmt.Sprintf(messages.ErrActorReminderDelete, err))
		respond(reqCtx, withError(fasthttp.StatusInternalServerError, msg))
		log.Debug(msg)
	} else {
		respond(reqCtx, withEmpty())
	}
}

func (a *api) onActorStateTransaction(reqCtx *fasthttp.RequestCtx) {
	if a.actor == nil {
		msg := NewErrorResponse("ERR_ACTOR_RUNTIME_NOT_FOUND", messages.ErrActorRuntimeNotFound)
		respond(reqCtx, withError(fasthttp.StatusInternalServerError, msg))
		log.Debug(msg)
		return
	}

	actorType := reqCtx.UserValue(actorTypeParam).(string)
	actorID := reqCtx.UserValue(actorIDParam).(string)
	body := reqCtx.PostBody()

	var ops []actors.TransactionalOperation
	err := json.Unmarshal(body, &ops)
	if err != nil {
		msg := NewErrorResponse("ERR_MALFORMED_REQUEST", err.Error())
		respond(reqCtx, withError(fasthttp.StatusBadRequest, msg))
		log.Debug(msg)
		return
	}

	hosted := a.actor.IsActorHosted(reqCtx, &actors.ActorHostedRequest{
		ActorType: actorType,
		ActorID:   actorID,
	})

	if !hosted {
		msg := NewErrorResponse("ERR_ACTOR_INSTANCE_MISSING", messages.ErrActorInstanceMissing)
		respond(reqCtx, withError(fasthttp.StatusBadRequest, msg))
		log.Debug(msg)
		return
	}

	req := actors.TransactionalRequest{
		ActorID:    actorID,
		ActorType:  actorType,
		Operations: ops,
	}

	err = a.actor.TransactionalStateOperation(reqCtx, &req)
	if err != nil {
		msg := NewErrorResponse("ERR_ACTOR_STATE_TRANSACTION_SAVE", fmt.Sprintf(messages.ErrActorStateTransactionSave, err))
		respond(reqCtx, withError(fasthttp.StatusInternalServerError, msg))
		log.Debug(msg)
	} else {
		respond(reqCtx, withEmpty())
	}
}

func (a *api) onGetActorReminder(reqCtx *fasthttp.RequestCtx) {
	if a.actor == nil {
		msg := NewErrorResponse("ERR_ACTOR_RUNTIME_NOT_FOUND", messages.ErrActorRuntimeNotFound)
		respond(reqCtx, withError(fasthttp.StatusInternalServerError, msg))
		log.Debug(msg)
		return
	}

	actorType := reqCtx.UserValue(actorTypeParam).(string)
	actorID := reqCtx.UserValue(actorIDParam).(string)
	name := reqCtx.UserValue(nameParam).(string)

	resp, err := a.actor.GetReminder(reqCtx, &actors.GetReminderRequest{
		ActorType: actorType,
		ActorID:   actorID,
		Name:      name,
	})
	if err != nil {
		msg := NewErrorResponse("ERR_ACTOR_REMINDER_GET", fmt.Sprintf(messages.ErrActorReminderGet, err))
		respond(reqCtx, withError(fasthttp.StatusInternalServerError, msg))
		log.Debug(msg)
		return
	}
	b, err := json.Marshal(resp)
	if err != nil {
		msg := NewErrorResponse("ERR_ACTOR_REMINDER_GET", fmt.Sprintf(messages.ErrActorReminderGet, err))
		respond(reqCtx, withError(fasthttp.StatusInternalServerError, msg))
		log.Debug(msg)
		return
	}

	respond(reqCtx, withJSON(fasthttp.StatusOK, b))
}

func (a *api) onDeleteActorTimer(reqCtx *fasthttp.RequestCtx) {
	if a.actor == nil {
		msg := NewErrorResponse("ERR_ACTOR_RUNTIME_NOT_FOUND", messages.ErrActorRuntimeNotFound)
		respond(reqCtx, withError(fasthttp.StatusInternalServerError, msg))
		log.Debug(msg)
		return
	}

	actorType := reqCtx.UserValue(actorTypeParam).(string)
	actorID := reqCtx.UserValue(actorIDParam).(string)
	name := reqCtx.UserValue(nameParam).(string)

	req := actors.DeleteTimerRequest{
		Name:      name,
		ActorID:   actorID,
		ActorType: actorType,
	}
	err := a.actor.DeleteTimer(reqCtx, &req)
	if err != nil {
		msg := NewErrorResponse("ERR_ACTOR_TIMER_DELETE", fmt.Sprintf(messages.ErrActorTimerDelete, err))
		respond(reqCtx, withError(fasthttp.StatusInternalServerError, msg))
		log.Debug(msg)
	} else {
		respond(reqCtx, withEmpty())
	}
}

func (a *api) onDirectActorMessage(reqCtx *fasthttp.RequestCtx) {
	if a.actor == nil {
		msg := NewErrorResponse("ERR_ACTOR_RUNTIME_NOT_FOUND", messages.ErrActorRuntimeNotFound)
		respond(reqCtx, withError(fasthttp.StatusInternalServerError, msg))
		log.Debug(msg)
		return
	}

	actorType := reqCtx.UserValue(actorTypeParam).(string)
	actorID := reqCtx.UserValue(actorIDParam).(string)
	verb := strings.ToUpper(string(reqCtx.Method()))
	method := reqCtx.UserValue(methodParam).(string)

	policyDef := a.resiliency.ActorPreLockPolicy(actorType, actorID)

	req := invokev1.NewInvokeMethodRequest(method).
		WithActor(actorType, actorID).
		WithHTTPExtension(verb, reqCtx.QueryArgs().String()).
		WithRawDataBytes(reqCtx.PostBody()).
		WithContentType(string(reqCtx.Request.Header.ContentType())).
		// Save headers to internal metadata
		WithFastHTTPHeaders(&reqCtx.Request.Header)
	if policyDef != nil {
		req.WithReplay(policyDef.HasRetries())
	}
	defer req.Close()

	// Unlike other actor calls, resiliency is handled here for invocation.
	// This is due to actor invocation involving a lookup for the host.
	// Having the retry here allows us to capture that and be resilient to host failure.
	// Additionally, we don't perform timeouts at this level. This is because an actor
	// should technically wait forever on the locking mechanism. If we timeout while
	// waiting for the lock, we can also create a queue of calls that will try and continue
	// after the timeout.
	policyRunner := resiliency.NewRunnerWithOptions(reqCtx, policyDef,
		resiliency.RunnerOpts[*invokev1.InvokeMethodResponse]{
			Disposer: resiliency.DisposerCloser[*invokev1.InvokeMethodResponse],
		},
	)
	resp, err := policyRunner(func(ctx context.Context) (*invokev1.InvokeMethodResponse, error) {
		return a.actor.Call(ctx, req)
	})
	if err != nil && !errors.Is(err, actors.ErrDaprResponseHeader) {
		msg := NewErrorResponse("ERR_ACTOR_INVOKE_METHOD", fmt.Sprintf(messages.ErrActorInvoke, err))
		respond(reqCtx, withError(fasthttp.StatusInternalServerError, msg))
		log.Debug(msg)
		return
	}

	if resp == nil {
		msg := NewErrorResponse("ERR_ACTOR_INVOKE_METHOD", fmt.Sprintf(messages.ErrActorInvoke, "failed to cast response"))
		respond(reqCtx, withError(fasthttp.StatusInternalServerError, msg))
		log.Debug(msg)
		return
	}
	defer resp.Close()

	// Use Add to ensure headers are appended and not replaced
	invokev1.InternalMetadataToHTTPHeader(reqCtx, resp.Headers(), reqCtx.Response.Header.Add)
	body, err := resp.RawDataFull()
	if err != nil {
		msg := NewErrorResponse("ERR_ACTOR_INVOKE_METHOD", fmt.Sprintf(messages.ErrActorInvoke, err))
		respond(reqCtx, withError(fasthttp.StatusInternalServerError, msg))
		log.Debug(msg)
		return
	}
	reqCtx.Response.Header.SetContentType(resp.ContentType())

	// Construct response.
	statusCode := int(resp.Status().Code)
	if !resp.IsHTTPResponse() {
		statusCode = invokev1.HTTPStatusFromCode(codes.Code(statusCode))
	}
	respond(reqCtx, with(statusCode, body))
}

func (a *api) onGetActorState(reqCtx *fasthttp.RequestCtx) {
	if a.actor == nil {
		msg := NewErrorResponse("ERR_ACTOR_RUNTIME_NOT_FOUND", messages.ErrActorRuntimeNotFound)
		respond(reqCtx, withError(fasthttp.StatusInternalServerError, msg))
		log.Debug(msg)
		return
	}

	actorType := reqCtx.UserValue(actorTypeParam).(string)
	actorID := reqCtx.UserValue(actorIDParam).(string)
	key := reqCtx.UserValue(stateKeyParam).(string)

	hosted := a.actor.IsActorHosted(reqCtx, &actors.ActorHostedRequest{
		ActorType: actorType,
		ActorID:   actorID,
	})

	if !hosted {
		msg := NewErrorResponse("ERR_ACTOR_INSTANCE_MISSING", messages.ErrActorInstanceMissing)
		respond(reqCtx, withError(fasthttp.StatusBadRequest, msg))
		log.Debug(msg)
		return
	}

	req := actors.GetStateRequest{
		ActorType: actorType,
		ActorID:   actorID,
		Key:       key,
	}

	resp, err := a.actor.GetState(reqCtx, &req)
	if err != nil {
		msg := NewErrorResponse("ERR_ACTOR_STATE_GET", fmt.Sprintf(messages.ErrActorStateGet, err))
		respond(reqCtx, withError(fasthttp.StatusInternalServerError, msg))
		log.Debug(msg)
	} else {
		if resp == nil || len(resp.Data) == 0 {
			respond(reqCtx, withEmpty())
			return
		}
		respond(reqCtx, withJSON(fasthttp.StatusOK, resp.Data))
	}
}

<<<<<<< HEAD
=======
func (a *api) onGetMetadata(reqCtx *fasthttp.RequestCtx) {
	temp := make(map[string]string)

	// Copy synchronously so it can be serialized to JSON.
	a.extendedMetadata.Range(func(key, value interface{}) bool {
		temp[key.(string)] = value.(string)

		return true
	})
	temp[daprRuntimeVersionKey] = a.daprRunTimeVersion
	activeActorsCount := []actors.ActiveActorsCount{}
	if a.actor != nil {
		activeActorsCount = a.actor.GetActiveActorsCount(reqCtx)
	}
	componentsCapabilties := a.getComponentsCapabilitesFn()
	components := a.universal.CompStore.ListComponents()
	registeredComponents := make([]registeredComponent, 0, len(components))
	for _, comp := range components {
		registeredComp := registeredComponent{
			Name:         comp.Name,
			Version:      comp.Spec.Version,
			Type:         comp.Spec.Type,
			Capabilities: getOrDefaultCapabilites(componentsCapabilties, comp.Name),
		}
		registeredComponents = append(registeredComponents, registeredComp)
	}

	subscriptions := a.universal.CompStore.ListSubscriptions()
	ps := []pubsubSubscription{}
	for _, s := range subscriptions {
		ps = append(ps, pubsubSubscription{
			PubsubName:      s.PubsubName,
			Topic:           s.Topic,
			Metadata:        s.Metadata,
			DeadLetterTopic: s.DeadLetterTopic,
			Rules:           convertPubsubSubscriptionRules(s.Rules),
		})
	}

	mtd := metadata{
		ID:                   a.id,
		ActiveActorsCount:    activeActorsCount,
		Extended:             temp,
		RegisteredComponents: registeredComponents,
		Subscriptions:        ps,
	}

	mtdBytes, err := json.Marshal(mtd)
	if err != nil {
		msg := NewErrorResponse("ERR_METADATA_GET", fmt.Sprintf(messages.ErrMetadataGet, err))
		respond(reqCtx, withError(fasthttp.StatusInternalServerError, msg))
		log.Debug(msg)
	} else {
		respond(reqCtx, withJSON(fasthttp.StatusOK, mtdBytes))
	}
}

func getOrDefaultCapabilites(dict map[string][]string, key string) []string {
	if val, ok := dict[key]; ok {
		return val
	}
	return make([]string, 0)
}

func convertPubsubSubscriptionRules(rules []*runtimePubsub.Rule) []*pubsubSubscriptionRule {
	out := make([]*pubsubSubscriptionRule, 0)
	for _, r := range rules {
		out = append(out, &pubsubSubscriptionRule{
			Match: fmt.Sprintf("%s", r.Match),
			Path:  r.Path,
		})
	}
	return out
}

func (a *api) onPutMetadata(reqCtx *fasthttp.RequestCtx) {
	key := fmt.Sprintf("%v", reqCtx.UserValue("key"))
	body := reqCtx.PostBody()
	a.extendedMetadata.Store(key, string(body))
	respond(reqCtx, withEmpty())
}

func (a *api) onShutdown(reqCtx *fasthttp.RequestCtx) {
	if !reqCtx.IsPost() {
		log.Warn("Please use POST method when invoking shutdown API")
	}

	respond(reqCtx, withEmpty())
	go func() {
		a.shutdown()
	}()
}

>>>>>>> 32446329
func (a *api) onPublish(reqCtx *fasthttp.RequestCtx) {
	thepubsub, pubsubName, topic, sc, errRes := a.validateAndGetPubsubAndTopic(reqCtx)
	if errRes != nil {
		respond(reqCtx, withError(sc, *errRes))

		return
	}

	body := reqCtx.PostBody()
	contentType := string(reqCtx.Request.Header.Peek("Content-Type"))
	metadata := getMetadataFromRequest(reqCtx)
	rawPayload, metaErr := contribMetadata.IsRawPayload(metadata)
	if metaErr != nil {
		msg := messages.ErrPubSubMetadataDeserialize.WithFormat(metaErr)
		universalFastHTTPErrorResponder(reqCtx, msg)
		log.Debug(msg)

		return
	}

	// Extract trace context from context.
	span := diagUtils.SpanFromContext(reqCtx)
	// Populate W3C traceparent to cloudevent envelope
	corID := diag.SpanContextToW3CString(span.SpanContext())
	// Populate W3C tracestate to cloudevent envelope
	traceState := diag.TraceStateToW3CString(span.SpanContext())

	data := body

	if !rawPayload {
		envelope, err := runtimePubsub.NewCloudEvent(&runtimePubsub.CloudEvent{
			Source:          a.id,
			Topic:           topic,
			DataContentType: contentType,
			Data:            body,
			TraceID:         corID,
			TraceState:      traceState,
			Pubsub:          pubsubName,
		}, metadata)
		if err != nil {
			msg := NewErrorResponse("ERR_PUBSUB_CLOUD_EVENTS_SER",
				fmt.Sprintf(messages.ErrPubsubCloudEventCreation, err.Error()))
			respond(reqCtx, withError(fasthttp.StatusInternalServerError, msg))
			log.Debug(msg)
			return
		}

		features := thepubsub.Features()

		pubsub.ApplyMetadata(envelope, features, metadata)

		data, err = json.Marshal(envelope)
		if err != nil {
			msg := NewErrorResponse("ERR_PUBSUB_CLOUD_EVENTS_SER",
				fmt.Sprintf(messages.ErrPubsubCloudEventsSer, topic, pubsubName, err.Error()))
			respond(reqCtx, withError(fasthttp.StatusInternalServerError, msg))
			log.Debug(msg)
			return
		}
	}

	req := pubsub.PublishRequest{
		PubsubName: pubsubName,
		Topic:      topic,
		Data:       data,
		Metadata:   metadata,
	}

	start := time.Now()
	err := a.pubsubAdapter.Publish(&req)
	elapsed := diag.ElapsedSince(start)

	diag.DefaultComponentMonitoring.PubsubEgressEvent(context.Background(), pubsubName, topic, err == nil, elapsed)

	if err != nil {
		status := fasthttp.StatusInternalServerError
		msg := NewErrorResponse("ERR_PUBSUB_PUBLISH_MESSAGE",
			fmt.Sprintf(messages.ErrPubsubPublishMessage, topic, pubsubName, err.Error()))

		if errors.As(err, &runtimePubsub.NotAllowedError{}) {
			msg = NewErrorResponse("ERR_PUBSUB_FORBIDDEN", err.Error())
			status = fasthttp.StatusForbidden
		}

		if errors.As(err, &runtimePubsub.NotFoundError{}) {
			msg = NewErrorResponse("ERR_PUBSUB_NOT_FOUND", err.Error())
			status = fasthttp.StatusBadRequest
		}

		respond(reqCtx, withError(status, msg))
		log.Debug(msg)
	} else {
		respond(reqCtx, withEmpty())
	}
}

type bulkPublishMessageEntry struct {
	EntryId     string            `json:"entryId,omitempty"` //nolint:stylecheck
	Event       interface{}       `json:"event"`
	ContentType string            `json:"contentType"`
	Metadata    map[string]string `json:"metadata,omitempty"`
}

func (a *api) onBulkPublish(reqCtx *fasthttp.RequestCtx) {
	thepubsub, pubsubName, topic, sc, errRes := a.validateAndGetPubsubAndTopic(reqCtx)
	if errRes != nil {
		respond(reqCtx, withError(sc, *errRes))

		return
	}

	body := reqCtx.PostBody()
	metadata := getMetadataFromRequest(reqCtx)
	rawPayload, metaErr := contribMetadata.IsRawPayload(metadata)
	if metaErr != nil {
		msg := messages.ErrPubSubMetadataDeserialize.WithFormat(metaErr)
		universalFastHTTPErrorResponder(reqCtx, msg)
		log.Debug(msg)

		return
	}

	// Extract trace context from context.
	span := diagUtils.SpanFromContext(reqCtx)
	// Populate W3C tracestate to cloudevent envelope
	traceState := diag.TraceStateToW3CString(span.SpanContext())

	incomingEntries := make([]bulkPublishMessageEntry, 0)
	err := json.Unmarshal(body, &incomingEntries)
	if err != nil {
		msg := NewErrorResponse("ERR_PUBSUB_EVENTS_SER",
			fmt.Sprintf(messages.ErrPubsubUnmarshal, topic, pubsubName, err.Error()))
		respond(reqCtx, withError(fasthttp.StatusBadRequest, msg))
		log.Debug(msg)

		return
	}
	entries := make([]pubsub.BulkMessageEntry, len(incomingEntries))

	entryIdSet := map[string]struct{}{} //nolint:stylecheck

	for i, entry := range incomingEntries {
		var dBytes []byte

		dBytes, cErr := ConvertEventToBytes(entry.Event, entry.ContentType)
		if cErr != nil {
			msg := NewErrorResponse("ERR_PUBSUB_EVENTS_SER",
				fmt.Sprintf(messages.ErrPubsubMarshal, topic, pubsubName, cErr.Error()))
			respond(reqCtx, withError(fasthttp.StatusBadRequest, msg))
			log.Debug(msg)
			return
		}
		entries[i] = pubsub.BulkMessageEntry{
			Event:       dBytes,
			ContentType: entry.ContentType,
		}
		if entry.Metadata != nil {
			// Populate entry metadata with request level metadata. Entry level metadata keys
			// override request level metadata.
			entries[i].Metadata = utils.PopulateMetadataForBulkPublishEntry(metadata, entry.Metadata)
		}
		if _, ok := entryIdSet[entry.EntryId]; ok || entry.EntryId == "" {
			msg := NewErrorResponse("ERR_PUBSUB_EVENTS_SER",
				fmt.Sprintf(messages.ErrPubsubMarshal, topic, pubsubName, "error: entryId is duplicated or not present for entry"))
			respond(reqCtx, withError(fasthttp.StatusBadRequest, msg))
			log.Debug(msg)

			return
		}
		entryIdSet[entry.EntryId] = struct{}{}
		entries[i].EntryId = entry.EntryId
	}

	spanMap := map[int]trace.Span{}
	// closeChildSpans method is called on every respond() call in all return paths in the following block of code.
	closeChildSpans := func(ctx *fasthttp.RequestCtx) {
		for _, span := range spanMap {
			diag.UpdateSpanStatusFromHTTPStatus(span, ctx.Response.StatusCode())
			span.End()
		}
	}
	features := thepubsub.Features()
	if !rawPayload {
		for i := range entries {
			// For multiple events in a single bulk call traceParent is different for each event.
			childSpan := diag.StartProducerSpanChildFromParent(reqCtx, span)
			// Populate W3C traceparent to cloudevent envelope
			corID := diag.SpanContextToW3CString(childSpan.SpanContext())
			spanMap[i] = childSpan

			envelope, envelopeErr := runtimePubsub.NewCloudEvent(&runtimePubsub.CloudEvent{
				Source:          a.id,
				Topic:           topic,
				DataContentType: entries[i].ContentType,
				Data:            entries[i].Event,
				TraceID:         corID,
				TraceState:      traceState,
				Pubsub:          pubsubName,
			}, entries[i].Metadata)
			if envelopeErr != nil {
				msg := NewErrorResponse("ERR_PUBSUB_CLOUD_EVENTS_SER",
					fmt.Sprintf(messages.ErrPubsubCloudEventCreation, envelopeErr.Error()))
				respond(reqCtx, withError(fasthttp.StatusInternalServerError, msg), closeChildSpans)
				log.Debug(msg)

				return
			}

			pubsub.ApplyMetadata(envelope, features, entries[i].Metadata)

			entries[i].Event, err = json.Marshal(envelope)
			if err != nil {
				msg := NewErrorResponse("ERR_PUBSUB_CLOUD_EVENTS_SER",
					fmt.Sprintf(messages.ErrPubsubCloudEventsSer, topic, pubsubName, err.Error()))
				respond(reqCtx, withError(fasthttp.StatusInternalServerError, msg), closeChildSpans)
				log.Debug(msg)

				return
			}
		}
	}

	req := pubsub.BulkPublishRequest{
		PubsubName: pubsubName,
		Topic:      topic,
		Entries:    entries,
		Metadata:   metadata,
	}

	start := time.Now()
	res, err := a.pubsubAdapter.BulkPublish(&req)
	elapsed := diag.ElapsedSince(start)

	// BulkPublishResponse contains all failed entries from the request.
	// If there are no errors, then an empty response is returned.
	bulkRes := BulkPublishResponse{}
	eventsPublished := int64(len(req.Entries))
	if len(res.FailedEntries) != 0 {
		eventsPublished -= int64(len(res.FailedEntries))
	}

	diag.DefaultComponentMonitoring.BulkPubsubEgressEvent(context.Background(), pubsubName, topic, err == nil, eventsPublished, elapsed)

	if err != nil {
		bulkRes.FailedEntries = make([]BulkPublishResponseFailedEntry, 0, len(res.FailedEntries))
		for _, r := range res.FailedEntries {
			resEntry := BulkPublishResponseFailedEntry{EntryId: r.EntryId}
			if r.Error != nil {
				resEntry.Error = r.Error.Error()
			}
			bulkRes.FailedEntries = append(bulkRes.FailedEntries, resEntry)
		}
		status := fasthttp.StatusInternalServerError
		bulkRes.ErrorCode = "ERR_PUBSUB_PUBLISH_MESSAGE"

		if errors.As(err, &runtimePubsub.NotAllowedError{}) {
			msg := NewErrorResponse("ERR_PUBSUB_FORBIDDEN", err.Error())
			status = fasthttp.StatusForbidden
			respond(reqCtx, withError(status, msg), closeChildSpans)
			log.Debug(msg)

			return
		}

		if errors.As(err, &runtimePubsub.NotFoundError{}) {
			msg := NewErrorResponse("ERR_PUBSUB_NOT_FOUND", err.Error())
			status = fasthttp.StatusBadRequest
			respond(reqCtx, withError(status, msg), closeChildSpans)
			log.Debug(msg)

			return
		}

		// Return the error along with the list of failed entries.
		resData, _ := json.Marshal(bulkRes)
		respond(reqCtx, withJSON(status, resData), closeChildSpans)
		return
	}

	// If there are no errors, then an empty response is returned.
	respond(reqCtx, withEmpty(), closeChildSpans)
}

// validateAndGetPubsubAndTopic takes input as request context and returns the pubsub interface, pubsub name, topic name,
// or error status code and an ErrorResponse object.
func (a *api) validateAndGetPubsubAndTopic(reqCtx *fasthttp.RequestCtx) (pubsub.PubSub, string, string, int, *ErrorResponse) {
	if a.pubsubAdapter == nil {
		msg := NewErrorResponse("ERR_PUBSUB_NOT_CONFIGURED", messages.ErrPubsubNotConfigured)

		return nil, "", "", fasthttp.StatusBadRequest, &msg
	}

	pubsubName := reqCtx.UserValue(pubsubnameparam).(string)
	if pubsubName == "" {
		msg := NewErrorResponse("ERR_PUBSUB_EMPTY", messages.ErrPubsubEmpty)

		return nil, "", "", fasthttp.StatusNotFound, &msg
	}

	thepubsub := a.pubsubAdapter.GetPubSub(pubsubName)
	if thepubsub == nil {
		msg := NewErrorResponse("ERR_PUBSUB_NOT_FOUND", fmt.Sprintf(messages.ErrPubsubNotFound, pubsubName))

		return nil, "", "", fasthttp.StatusNotFound, &msg
	}

	topic := reqCtx.UserValue(topicParam).(string)
	if topic == "" {
		msg := NewErrorResponse("ERR_TOPIC_EMPTY", fmt.Sprintf(messages.ErrTopicEmpty, pubsubName))

		return nil, "", "", fasthttp.StatusNotFound, &msg
	}
	return thepubsub, pubsubName, topic, fasthttp.StatusOK, nil
}

// GetStatusCodeFromMetadata extracts the http status code from the metadata if it exists.
func GetStatusCodeFromMetadata(metadata map[string]string) int {
	code := metadata[http.HTTPStatusCode]
	if code != "" {
		statusCode, err := strconv.Atoi(code)
		if err == nil {
			return statusCode
		}
	}

	return fasthttp.StatusOK
}

func (a *api) onGetHealthz(reqCtx *fasthttp.RequestCtx) {
	if !a.readyStatus {
		msg := NewErrorResponse("ERR_HEALTH_NOT_READY", messages.ErrHealthNotReady)
		respond(reqCtx, withError(fasthttp.StatusInternalServerError, msg))
		log.Debug(msg)
	} else {
		respond(reqCtx, withEmpty())
	}
}

func (a *api) onGetOutboundHealthz(reqCtx *fasthttp.RequestCtx) {
	if !a.outboundReadyStatus {
		msg := NewErrorResponse("ERR_OUTBOUND_HEALTH_NOT_READY", messages.ErrOutboundHealthNotReady)
		respond(reqCtx, withError(fasthttp.StatusInternalServerError, msg))
		log.Debug(msg)
	} else {
		respond(reqCtx, withEmpty())
	}
}

func getMetadataFromRequest(reqCtx *fasthttp.RequestCtx) map[string]string {
	metadata := map[string]string{}
	prefixBytes := []byte(metadataPrefix)
	reqCtx.QueryArgs().VisitAll(func(key []byte, value []byte) {
		if bytes.HasPrefix(key, prefixBytes) {
			k := string(key[len(prefixBytes):])
			metadata[k] = string(value)
		}
	})

	return metadata
}

func (a *api) onPostStateTransaction(reqCtx *fasthttp.RequestCtx) {
	if a.universal.CompStore.StateStoresLen() == 0 {
		err := messages.ErrStateStoresNotConfigured
		log.Debug(err)
		universalFastHTTPErrorResponder(reqCtx, err)
		return
	}

	storeName := reqCtx.UserValue(storeNameParam).(string)
	store, ok := a.universal.CompStore.GetStateStore(storeName)
	if !ok {
		err := messages.ErrStateStoreNotFound.WithFormat(storeName)
		log.Debug(err)
		universalFastHTTPErrorResponder(reqCtx, err)
		return
	}

	transactionalStore, ok := store.(state.TransactionalStore)
	if !ok {
		msg := NewErrorResponse("ERR_STATE_STORE_NOT_SUPPORTED", fmt.Sprintf(messages.ErrStateStoreNotSupported, storeName))
		respond(reqCtx, withError(fasthttp.StatusInternalServerError, msg))
		log.Debug(msg)
		return
	}

	body := reqCtx.PostBody()
	var req state.TransactionalStateRequest
	if err := json.Unmarshal(body, &req); err != nil {
		msg := NewErrorResponse("ERR_MALFORMED_REQUEST", fmt.Sprintf(messages.ErrMalformedRequest, err.Error()))
		respond(reqCtx, withError(fasthttp.StatusBadRequest, msg))
		log.Debug(msg)
		return
	}
	if len(req.Operations) == 0 {
		respond(reqCtx, withEmpty())
		return
	}

	// merge metadata from URL query parameters
	metadata := getMetadataFromRequest(reqCtx)
	if req.Metadata == nil {
		req.Metadata = metadata
	} else {
		for k, v := range metadata {
			req.Metadata[k] = v
		}
	}

	operations := make([]state.TransactionalStateOperation, len(req.Operations))
	for i, o := range req.Operations {
		switch o.Operation {
		case state.Upsert:
			var upsertReq state.SetRequest
			err := mapstructure.Decode(o.Request, &upsertReq)
			if err != nil {
				msg := NewErrorResponse("ERR_MALFORMED_REQUEST",
					fmt.Sprintf(messages.ErrMalformedRequest, err.Error()))
				respond(reqCtx, withError(fasthttp.StatusBadRequest, msg))
				log.Debug(msg)
				return
			}
			upsertReq.Key, err = stateLoader.GetModifiedStateKey(upsertReq.Key, storeName, a.id)
			if err != nil {
				msg := NewErrorResponse("ERR_MALFORMED_REQUEST", err.Error())
				respond(reqCtx, withError(fasthttp.StatusBadRequest, msg))
				log.Debug(err)
				return
			}
			operations[i] = state.TransactionalStateOperation{
				Request:   upsertReq,
				Operation: state.Upsert,
			}
		case state.Delete:
			var delReq state.DeleteRequest
			err := mapstructure.Decode(o.Request, &delReq)
			if err != nil {
				msg := NewErrorResponse("ERR_MALFORMED_REQUEST",
					fmt.Sprintf(messages.ErrMalformedRequest, err.Error()))
				respond(reqCtx, withError(fasthttp.StatusBadRequest, msg))
				log.Debug(msg)
				return
			}
			delReq.Key, err = stateLoader.GetModifiedStateKey(delReq.Key, storeName, a.id)
			if err != nil {
				msg := NewErrorResponse("ERR_MALFORMED_REQUEST", err.Error())
				respond(reqCtx, withError(fasthttp.StatusBadRequest, msg))
				log.Debug(msg)
				return
			}
			operations[i] = state.TransactionalStateOperation{
				Request:   delReq,
				Operation: state.Delete,
			}
		default:
			msg := NewErrorResponse(
				"ERR_NOT_SUPPORTED_STATE_OPERATION",
				fmt.Sprintf(messages.ErrNotSupportedStateOperation, o.Operation))
			respond(reqCtx, withError(fasthttp.StatusBadRequest, msg))
			log.Debug(msg)
			return
		}
	}

	if encryption.EncryptedStateStore(storeName) {
		for i, op := range operations {
			if op.Operation == state.Upsert {
				req := op.Request.(*state.SetRequest)
				data := []byte(fmt.Sprintf("%v", req.Value))
				val, err := encryption.TryEncryptValue(storeName, data)
				if err != nil {
					msg := NewErrorResponse(
						"ERR_SAVE_STATE",
						fmt.Sprintf(messages.ErrStateSave, storeName, err.Error()))
					respond(reqCtx, withError(fasthttp.StatusBadRequest, msg))
					log.Debug(msg)
					return
				}

				req.Value = val
				operations[i].Request = req
			}
		}
	}

	start := time.Now()
	policyRunner := resiliency.NewRunner[any](reqCtx,
		a.resiliency.ComponentOutboundPolicy(storeName, resiliency.Statestore),
	)
	storeReq := &state.TransactionalStateRequest{
		Operations: operations,
		Metadata:   req.Metadata,
	}
	_, err := policyRunner(func(ctx context.Context) (any, error) {
		return nil, transactionalStore.Multi(reqCtx, storeReq)
	})
	elapsed := diag.ElapsedSince(start)

	diag.DefaultComponentMonitoring.StateInvoked(context.Background(), storeName, diag.StateTransaction, err == nil, elapsed)

	if err != nil {
		msg := NewErrorResponse("ERR_STATE_TRANSACTION", fmt.Sprintf(messages.ErrStateTransaction, err.Error()))
		respond(reqCtx, withError(fasthttp.StatusInternalServerError, msg))
		log.Debug(msg)
	} else {
		respond(reqCtx, withEmpty())
	}
}

func (a *api) onQueryStateHandler() fasthttp.RequestHandler {
	return UniversalFastHTTPHandler(
		a.universal.QueryStateAlpha1,
		UniversalFastHTTPHandlerOpts[*runtimev1pb.QueryStateRequest, *runtimev1pb.QueryStateResponse]{
			// We pass the input body manually rather than parsing it using protojson
			SkipInputBody: true,
			InModifier: func(reqCtx *fasthttp.RequestCtx, in *runtimev1pb.QueryStateRequest) (*runtimev1pb.QueryStateRequest, error) {
				in.StoreName = reqCtx.UserValue(storeNameParam).(string)
				in.Metadata = getMetadataFromRequest(reqCtx)
				in.Query = string(reqCtx.PostBody())
				return in, nil
			},
			OutModifier: func(out *runtimev1pb.QueryStateResponse) (any, error) {
				// We need to translate this to a JSON object because one of the fields must be returned as json.RawMessage
				qresp := QueryResponse{
					Results:  make([]QueryItem, len(out.Results)),
					Token:    out.Token,
					Metadata: out.Metadata,
				}
				for i := range out.Results {
					qresp.Results[i].Key = stateLoader.GetOriginalStateKey(out.Results[i].Key)
					if out.Results[i].Etag != "" {
						qresp.Results[i].ETag = &out.Results[i].Etag
					}
					qresp.Results[i].Error = out.Results[i].Error
					qresp.Results[i].Data = json.RawMessage(out.Results[i].Data)
				}
				return qresp, nil
			},
		},
	)
}

func (a *api) SetAppChannel(appChannel channel.AppChannel) {
	a.appChannel = appChannel
}

func (a *api) SetDirectMessaging(directMessaging messaging.DirectMessaging) {
	a.directMessaging = directMessaging
}

func (a *api) SetActorRuntime(actor actors.Actors) {
	a.actor = actor
	a.universal.Actors = actor
}<|MERGE_RESOLUTION|>--- conflicted
+++ resolved
@@ -38,11 +38,6 @@
 	"github.com/dapr/components-contrib/pubsub"
 	"github.com/dapr/components-contrib/state"
 	"github.com/dapr/dapr/pkg/actors"
-<<<<<<< HEAD
-	componentsV1alpha1 "github.com/dapr/dapr/pkg/apis/components/v1alpha1"
-=======
-	"github.com/dapr/dapr/pkg/buildinfo"
->>>>>>> 32446329
 	"github.com/dapr/dapr/pkg/channel"
 	"github.com/dapr/dapr/pkg/channel/http"
 	stateLoader "github.com/dapr/dapr/pkg/components/state"
@@ -75,74 +70,21 @@
 }
 
 type api struct {
-<<<<<<< HEAD
-	universal              *universalapi.UniversalAPI
-	endpoints              []Endpoint
-	publicEndpoints        []Endpoint
-	directMessaging        messaging.DirectMessaging
-	appChannel             channel.AppChannel
-	resiliency             resiliency.Provider
-	stateStores            map[string]state.Store
-	configurationStores    map[string]configuration.Store
-	configurationSubscribe map[string]chan struct{}
-	actor                  actors.Actors
-	pubsubAdapter          runtimePubsub.Adapter
-	sendToOutputBindingFn  func(name string, req *bindings.InvokeRequest) (*bindings.InvokeResponse, error)
-	id                     string
-	readyStatus            bool
-	outboundReadyStatus    bool
-	tracingSpec            config.TracingSpec
-	maxRequestBodySize     int64 // In bytes
-	isStreamingEnabled     bool
-=======
-	universal                  *universalapi.UniversalAPI
-	endpoints                  []Endpoint
-	publicEndpoints            []Endpoint
-	directMessaging            messaging.DirectMessaging
-	appChannel                 channel.AppChannel
-	resiliency                 resiliency.Provider
-	actor                      actors.Actors
-	pubsubAdapter              runtimePubsub.Adapter
-	sendToOutputBindingFn      func(name string, req *bindings.InvokeRequest) (*bindings.InvokeResponse, error)
-	id                         string
-	extendedMetadata           sync.Map
-	readyStatus                bool
-	outboundReadyStatus        bool
-	tracingSpec                config.TracingSpec
-	shutdown                   func()
-	getComponentsCapabilitesFn func() map[string][]string
-	daprRunTimeVersion         string
-	maxRequestBodySize         int64 // In bytes
-	isStreamingEnabled         bool
-}
-
-type registeredComponent struct {
-	Name         string   `json:"name"`
-	Type         string   `json:"type"`
-	Version      string   `json:"version"`
-	Capabilities []string `json:"capabilities"`
-}
-
-type pubsubSubscription struct {
-	PubsubName      string                    `json:"pubsubname"`
-	Topic           string                    `json:"topic"`
-	DeadLetterTopic string                    `json:"deadLetterTopic"`
-	Metadata        map[string]string         `json:"metadata"`
-	Rules           []*pubsubSubscriptionRule `json:"rules,omitempty"`
-}
-
-type pubsubSubscriptionRule struct {
-	Match string `json:"match"`
-	Path  string `json:"path"`
-}
-
-type metadata struct {
-	ID                   string                     `json:"id"`
-	ActiveActorsCount    []actors.ActiveActorsCount `json:"actors"`
-	Extended             map[string]string          `json:"extended"`
-	RegisteredComponents []registeredComponent      `json:"components"`
-	Subscriptions        []pubsubSubscription       `json:"subscriptions"`
->>>>>>> 32446329
+	universal             *universalapi.UniversalAPI
+	endpoints             []Endpoint
+	publicEndpoints       []Endpoint
+	directMessaging       messaging.DirectMessaging
+	appChannel            channel.AppChannel
+	resiliency            resiliency.Provider
+	actor                 actors.Actors
+	pubsubAdapter         runtimePubsub.Adapter
+	sendToOutputBindingFn func(name string, req *bindings.InvokeRequest) (*bindings.InvokeResponse, error)
+	id                    string
+	readyStatus           bool
+	outboundReadyStatus   bool
+	tracingSpec           config.TracingSpec
+	maxRequestBodySize    int64 // In bytes
+	isStreamingEnabled    bool
 }
 
 const (
@@ -193,56 +135,23 @@
 // NewAPI returns a new API.
 func NewAPI(opts APIOpts) API {
 	api := &api{
-<<<<<<< HEAD
-		id:                     opts.AppID,
-		appChannel:             opts.AppChannel,
-		directMessaging:        opts.DirectMessaging,
-		resiliency:             opts.Resiliency,
-		stateStores:            opts.StateStores,
-		configurationStores:    opts.ConfigurationStores,
-		pubsubAdapter:          opts.PubsubAdapter,
-		actor:                  opts.Actor,
-		sendToOutputBindingFn:  opts.SendToOutputBindingFn,
-		tracingSpec:            opts.TracingSpec,
-		maxRequestBodySize:     opts.MaxRequestBodySize,
-		configurationSubscribe: make(map[string]chan struct{}),
-		isStreamingEnabled:     opts.IsStreamingEnabled,
+		id:                    opts.AppID,
+		appChannel:            opts.AppChannel,
+		directMessaging:       opts.DirectMessaging,
+		resiliency:            opts.Resiliency,
+		actor:                 opts.Actor,
+		sendToOutputBindingFn: opts.SendToOutputBindingFn,
+		tracingSpec:           opts.TracingSpec,
+		maxRequestBodySize:    opts.MaxRequestBodySize,
+		isStreamingEnabled:    opts.IsStreamingEnabled,
 		universal: &universalapi.UniversalAPI{
-			AppID:                opts.AppID,
-			Logger:               log,
-			Resiliency:           opts.Resiliency,
-			Actors:               opts.Actor,
-			CryptoProviders:      opts.CryptoProviders,
-			StateStores:          opts.StateStores,
-			SecretStores:         opts.SecretStores,
-			SecretsConfiguration: opts.SecretsConfiguration,
-			LockStores:           opts.LockStores,
-			WorkflowComponents:   opts.WorkflowsComponents,
-
+			AppID:                      opts.AppID,
+			Logger:                     log,
+			Resiliency:                 opts.Resiliency,
+			Actors:                     opts.Actor,
+			CompStore:                  opts.CompStore,
 			ShutdownFn:                 opts.Shutdown,
-			GetComponentsFn:            opts.GetComponentsFn,
-			GetSubscriptionsFn:         opts.GetSubscriptionsFn,
 			GetComponentsCapabilitesFn: opts.GetComponentsCapabilitiesFn,
-=======
-		id:                         opts.AppID,
-		appChannel:                 opts.AppChannel,
-		directMessaging:            opts.DirectMessaging,
-		resiliency:                 opts.Resiliency,
-		pubsubAdapter:              opts.PubsubAdapter,
-		actor:                      opts.Actor,
-		sendToOutputBindingFn:      opts.SendToOutputBindingFn,
-		tracingSpec:                opts.TracingSpec,
-		shutdown:                   opts.Shutdown,
-		getComponentsCapabilitesFn: opts.GetComponentsCapabilitiesFn,
-		maxRequestBodySize:         opts.MaxRequestBodySize,
-		isStreamingEnabled:         opts.IsStreamingEnabled,
-		daprRunTimeVersion:         buildinfo.Version(),
-		universal: &universalapi.UniversalAPI{
-			AppID:      opts.AppID,
-			Logger:     log,
-			Resiliency: opts.Resiliency,
-			CompStore:  opts.CompStore,
->>>>>>> 32446329
 		},
 	}
 
@@ -1826,102 +1735,6 @@
 	}
 }
 
-<<<<<<< HEAD
-=======
-func (a *api) onGetMetadata(reqCtx *fasthttp.RequestCtx) {
-	temp := make(map[string]string)
-
-	// Copy synchronously so it can be serialized to JSON.
-	a.extendedMetadata.Range(func(key, value interface{}) bool {
-		temp[key.(string)] = value.(string)
-
-		return true
-	})
-	temp[daprRuntimeVersionKey] = a.daprRunTimeVersion
-	activeActorsCount := []actors.ActiveActorsCount{}
-	if a.actor != nil {
-		activeActorsCount = a.actor.GetActiveActorsCount(reqCtx)
-	}
-	componentsCapabilties := a.getComponentsCapabilitesFn()
-	components := a.universal.CompStore.ListComponents()
-	registeredComponents := make([]registeredComponent, 0, len(components))
-	for _, comp := range components {
-		registeredComp := registeredComponent{
-			Name:         comp.Name,
-			Version:      comp.Spec.Version,
-			Type:         comp.Spec.Type,
-			Capabilities: getOrDefaultCapabilites(componentsCapabilties, comp.Name),
-		}
-		registeredComponents = append(registeredComponents, registeredComp)
-	}
-
-	subscriptions := a.universal.CompStore.ListSubscriptions()
-	ps := []pubsubSubscription{}
-	for _, s := range subscriptions {
-		ps = append(ps, pubsubSubscription{
-			PubsubName:      s.PubsubName,
-			Topic:           s.Topic,
-			Metadata:        s.Metadata,
-			DeadLetterTopic: s.DeadLetterTopic,
-			Rules:           convertPubsubSubscriptionRules(s.Rules),
-		})
-	}
-
-	mtd := metadata{
-		ID:                   a.id,
-		ActiveActorsCount:    activeActorsCount,
-		Extended:             temp,
-		RegisteredComponents: registeredComponents,
-		Subscriptions:        ps,
-	}
-
-	mtdBytes, err := json.Marshal(mtd)
-	if err != nil {
-		msg := NewErrorResponse("ERR_METADATA_GET", fmt.Sprintf(messages.ErrMetadataGet, err))
-		respond(reqCtx, withError(fasthttp.StatusInternalServerError, msg))
-		log.Debug(msg)
-	} else {
-		respond(reqCtx, withJSON(fasthttp.StatusOK, mtdBytes))
-	}
-}
-
-func getOrDefaultCapabilites(dict map[string][]string, key string) []string {
-	if val, ok := dict[key]; ok {
-		return val
-	}
-	return make([]string, 0)
-}
-
-func convertPubsubSubscriptionRules(rules []*runtimePubsub.Rule) []*pubsubSubscriptionRule {
-	out := make([]*pubsubSubscriptionRule, 0)
-	for _, r := range rules {
-		out = append(out, &pubsubSubscriptionRule{
-			Match: fmt.Sprintf("%s", r.Match),
-			Path:  r.Path,
-		})
-	}
-	return out
-}
-
-func (a *api) onPutMetadata(reqCtx *fasthttp.RequestCtx) {
-	key := fmt.Sprintf("%v", reqCtx.UserValue("key"))
-	body := reqCtx.PostBody()
-	a.extendedMetadata.Store(key, string(body))
-	respond(reqCtx, withEmpty())
-}
-
-func (a *api) onShutdown(reqCtx *fasthttp.RequestCtx) {
-	if !reqCtx.IsPost() {
-		log.Warn("Please use POST method when invoking shutdown API")
-	}
-
-	respond(reqCtx, withEmpty())
-	go func() {
-		a.shutdown()
-	}()
-}
-
->>>>>>> 32446329
 func (a *api) onPublish(reqCtx *fasthttp.RequestCtx) {
 	thepubsub, pubsubName, topic, sc, errRes := a.validateAndGetPubsubAndTopic(reqCtx)
 	if errRes != nil {
