/*
Copyright 2021 The Dapr Authors
Licensed under the Apache License, Version 2.0 (the "License");
you may not use this file except in compliance with the License.
You may obtain a copy of the License at
    http://www.apache.org/licenses/LICENSE-2.0
Unless required by applicable law or agreed to in writing, software
distributed under the License is distributed on an "AS IS" BASIS,
WITHOUT WARRANTIES OR CONDITIONS OF ANY KIND, either express or implied.
See the License for the specific language governing permissions and
limitations under the License.
*/

package http

import (
	"bytes"
	"context"
	"encoding/base64"
	"encoding/json"
	"errors"
	"fmt"
	nethttp "net/http"
	"strconv"
	"strings"
	"sync"
	"time"

	"github.com/fasthttp/router"
	"github.com/mitchellh/mapstructure"
	"github.com/valyala/fasthttp"
	"go.opentelemetry.io/otel/trace"
	"google.golang.org/grpc/codes"
	"google.golang.org/grpc/status"

	"github.com/dapr/components-contrib/bindings"
	"github.com/dapr/components-contrib/configuration"
	"github.com/dapr/components-contrib/lock"
	contribMetadata "github.com/dapr/components-contrib/metadata"
	"github.com/dapr/components-contrib/pubsub"
	"github.com/dapr/components-contrib/secretstores"
	"github.com/dapr/components-contrib/state"
	wfs "github.com/dapr/components-contrib/workflows"
	"github.com/dapr/dapr/pkg/actors"
	componentsV1alpha1 "github.com/dapr/dapr/pkg/apis/components/v1alpha1"
	"github.com/dapr/dapr/pkg/buildinfo"
	"github.com/dapr/dapr/pkg/channel"
	"github.com/dapr/dapr/pkg/channel/http"
	lockLoader "github.com/dapr/dapr/pkg/components/lock"
	stateLoader "github.com/dapr/dapr/pkg/components/state"
	"github.com/dapr/dapr/pkg/concurrency"
	"github.com/dapr/dapr/pkg/config"
	diag "github.com/dapr/dapr/pkg/diagnostics"
	diagUtils "github.com/dapr/dapr/pkg/diagnostics/utils"
	"github.com/dapr/dapr/pkg/encryption"
	"github.com/dapr/dapr/pkg/messages"
	"github.com/dapr/dapr/pkg/messaging"
	invokev1 "github.com/dapr/dapr/pkg/messaging/v1"
	"github.com/dapr/dapr/pkg/resiliency"
	"github.com/dapr/dapr/pkg/resiliency/breaker"
	runtimePubsub "github.com/dapr/dapr/pkg/runtime/pubsub"
	"github.com/dapr/dapr/utils"
)

// API returns a list of HTTP endpoints for Dapr.
type API interface {
	APIEndpoints() []Endpoint
	PublicEndpoints() []Endpoint
	MarkStatusAsReady()
	MarkStatusAsOutboundReady()
	SetAppChannel(appChannel channel.AppChannel)
	SetDirectMessaging(directMessaging messaging.DirectMessaging)
	SetActorRuntime(actor actors.Actors)
}

type api struct {
	endpoints                  []Endpoint
	publicEndpoints            []Endpoint
	directMessaging            messaging.DirectMessaging
	appChannel                 channel.AppChannel
	getComponentsFn            func() []componentsV1alpha1.Component
	getSubscriptionsFn         func() ([]runtimePubsub.Subscription, error)
	resiliency                 resiliency.Provider
	stateStores                map[string]state.Store
	workflowComponents         map[string]wfs.Workflow
	lockStores                 map[string]lock.Store
	configurationStores        map[string]configuration.Store
	configurationSubscribe     map[string]chan struct{}
	transactionalStateStores   map[string]state.TransactionalStore
	secretStores               map[string]secretstores.SecretStore
	secretsConfiguration       map[string]config.SecretsScope
	actor                      actors.Actors
	pubsubAdapter              runtimePubsub.Adapter
	sendToOutputBindingFn      func(name string, req *bindings.InvokeRequest) (*bindings.InvokeResponse, error)
	id                         string
	extendedMetadata           sync.Map
	readyStatus                bool
	outboundReadyStatus        bool
	tracingSpec                config.TracingSpec
	shutdown                   func()
	getComponentsCapabilitesFn func() map[string][]string
	daprRunTimeVersion         string
	maxRequestBodySize         int64 // In bytes
	isStreamingEnabled         bool
}

type registeredComponent struct {
	Name         string   `json:"name"`
	Type         string   `json:"type"`
	Version      string   `json:"version"`
	Capabilities []string `json:"capabilities"`
}

type pubsubSubscription struct {
	PubsubName      string                    `json:"pubsubname"`
	Topic           string                    `json:"topic"`
	DeadLetterTopic string                    `json:"deadLetterTopic"`
	Metadata        map[string]string         `json:"metadata"`
	Rules           []*pubsubSubscriptionRule `json:"rules,omitempty"`
}

type pubsubSubscriptionRule struct {
	Match string `json:"match"`
	Path  string `json:"path"`
}

type metadata struct {
	ID                   string                     `json:"id"`
	ActiveActorsCount    []actors.ActiveActorsCount `json:"actors"`
	Extended             map[string]string          `json:"extended"`
	RegisteredComponents []registeredComponent      `json:"components"`
	Subscriptions        []pubsubSubscription       `json:"subscriptions"`
}

const (
	apiVersionV1             = "v1.0"
	apiVersionV1alpha1       = "v1.0-alpha1"
	idParam                  = "id"
	methodParam              = "method"
	topicParam               = "topic"
	actorTypeParam           = "actorType"
	actorIDParam             = "actorId"
	storeNameParam           = "storeName"
	stateKeyParam            = "key"
	configurationKeyParam    = "key"
	configurationSubscribeID = "configurationSubscribeID"
	secretStoreNameParam     = "secretStoreName"
	secretNameParam          = "key"
	nameParam                = "name"
	workflowComponent        = "workflowComponent"
	workflowType             = "workflowType"
	instanceID               = "instanceID"
	consistencyParam         = "consistency"
	concurrencyParam         = "concurrency"
	pubsubnameparam          = "pubsubname"
	traceparentHeader        = "traceparent"
	tracestateHeader         = "tracestate"
	daprAppID                = "dapr-app-id"
	daprRuntimeVersionKey    = "daprRuntimeVersion"
)

// APIOpts contains the options for NewAPI.
type APIOpts struct {
	AppID                       string
	AppChannel                  channel.AppChannel
	DirectMessaging             messaging.DirectMessaging
	GetComponentsFn             func() []componentsV1alpha1.Component
	GetSubscriptionsFn          func() ([]runtimePubsub.Subscription, error)
	Resiliency                  resiliency.Provider
	StateStores                 map[string]state.Store
	WorkflowsComponents         map[string]wfs.Workflow
	LockStores                  map[string]lock.Store
	SecretStores                map[string]secretstores.SecretStore
	SecretsConfiguration        map[string]config.SecretsScope
	ConfigurationStores         map[string]configuration.Store
	PubsubAdapter               runtimePubsub.Adapter
	Actor                       actors.Actors
	SendToOutputBindingFn       func(name string, req *bindings.InvokeRequest) (*bindings.InvokeResponse, error)
	TracingSpec                 config.TracingSpec
	Shutdown                    func()
	GetComponentsCapabilitiesFn func() map[string][]string
	MaxRequestBodySize          int64 // In bytes
	IsStreamingEnabled          bool
}

// NewAPI returns a new API.
func NewAPI(opts APIOpts) API {
	transactionalStateStores := map[string]state.TransactionalStore{}
	for key, store := range opts.StateStores {
		if state.FeatureTransactional.IsPresent(store.Features()) {
			transactionalStateStores[key] = store.(state.TransactionalStore)
		}
	}
	api := &api{
		id:                         opts.AppID,
		appChannel:                 opts.AppChannel,
		directMessaging:            opts.DirectMessaging,
		getComponentsFn:            opts.GetComponentsFn,
		getSubscriptionsFn:         opts.GetSubscriptionsFn,
		resiliency:                 opts.Resiliency,
		stateStores:                opts.StateStores,
		workflowComponents:         opts.WorkflowsComponents,
		lockStores:                 opts.LockStores,
		secretStores:               opts.SecretStores,
		secretsConfiguration:       opts.SecretsConfiguration,
		configurationStores:        opts.ConfigurationStores,
		pubsubAdapter:              opts.PubsubAdapter,
		actor:                      opts.Actor,
		sendToOutputBindingFn:      opts.SendToOutputBindingFn,
		tracingSpec:                opts.TracingSpec,
		shutdown:                   opts.Shutdown,
		getComponentsCapabilitesFn: opts.GetComponentsCapabilitiesFn,
		maxRequestBodySize:         opts.MaxRequestBodySize,
		transactionalStateStores:   transactionalStateStores,
		configurationSubscribe:     make(map[string]chan struct{}),
<<<<<<< HEAD
		daprRunTimeVersion:         version.Version(),
		isStreamingEnabled:         opts.IsStreamingEnabled,
=======
		daprRunTimeVersion:         buildinfo.Version(),
>>>>>>> 82b6903b
	}

	metadataEndpoints := api.constructMetadataEndpoints()
	healthEndpoints := api.constructHealthzEndpoints()

	api.endpoints = append(api.endpoints, api.constructStateEndpoints()...)
	api.endpoints = append(api.endpoints, api.constructSecretEndpoints()...)
	api.endpoints = append(api.endpoints, api.constructPubSubEndpoints()...)
	api.endpoints = append(api.endpoints, api.constructActorEndpoints()...)
	api.endpoints = append(api.endpoints, api.constructDirectMessagingEndpoints()...)
	api.endpoints = append(api.endpoints, metadataEndpoints...)
	api.endpoints = append(api.endpoints, api.constructShutdownEndpoints()...)
	api.endpoints = append(api.endpoints, api.constructBindingsEndpoints()...)
	api.endpoints = append(api.endpoints, api.constructConfigurationEndpoints()...)
	api.endpoints = append(api.endpoints, healthEndpoints...)
	api.endpoints = append(api.endpoints, api.constructDistributedLockEndpoints()...)
	api.endpoints = append(api.endpoints, api.constructWorkflowEndpoints()...)

	api.publicEndpoints = append(api.publicEndpoints, metadataEndpoints...)
	api.publicEndpoints = append(api.publicEndpoints, healthEndpoints...)

	return api
}

// APIEndpoints returns the list of registered endpoints.
func (a *api) APIEndpoints() []Endpoint {
	return a.endpoints
}

// PublicEndpoints returns the list of registered endpoints.
func (a *api) PublicEndpoints() []Endpoint {
	return a.publicEndpoints
}

// MarkStatusAsReady marks the ready status of dapr.
func (a *api) MarkStatusAsReady() {
	a.readyStatus = true
}

// MarkStatusAsOutboundReady marks the ready status of dapr for outbound traffic.
func (a *api) MarkStatusAsOutboundReady() {
	a.outboundReadyStatus = true
}

// Workflow Component: Component specified in yaml (temporal, etc..)
// Workflow Type: Name of the workflow to run (function name)
// Instance ID: Identifier of the specific run
func (a *api) constructWorkflowEndpoints() []Endpoint {
	return []Endpoint{
		{
			Methods: []string{fasthttp.MethodGet},
			Route:   "workflows/{workflowComponent}/{workflowType}/{instanceID}",
			Version: apiVersionV1alpha1,
			Handler: a.onGetWorkflow,
		},
		{
			Methods: []string{fasthttp.MethodPost},
			Route:   "workflows/{workflowComponent}/{workflowType}/{instanceID}/start",
			Version: apiVersionV1alpha1,
			Handler: a.onStartWorkflow,
		},
		{
			Methods: []string{fasthttp.MethodPost},
			Route:   "workflows/{workflowComponent}/{instanceID}/terminate",
			Version: apiVersionV1alpha1,
			Handler: a.onTerminateWorkflow,
		},
	}
}

func (a *api) constructStateEndpoints() []Endpoint {
	return []Endpoint{
		{
			Methods: []string{fasthttp.MethodGet},
			Route:   "state/{storeName}/{key}",
			Version: apiVersionV1,
			Handler: a.onGetState,
		},
		{
			Methods: []string{fasthttp.MethodPost, fasthttp.MethodPut},
			Route:   "state/{storeName}",
			Version: apiVersionV1,
			Handler: a.onPostState,
		},
		{
			Methods: []string{fasthttp.MethodDelete},
			Route:   "state/{storeName}/{key}",
			Version: apiVersionV1,
			Handler: a.onDeleteState,
		},
		{
			Methods: []string{fasthttp.MethodPost, fasthttp.MethodPut},
			Route:   "state/{storeName}/bulk",
			Version: apiVersionV1,
			Handler: a.onBulkGetState,
		},
		{
			Methods: []string{fasthttp.MethodPost, fasthttp.MethodPut},
			Route:   "state/{storeName}/transaction",
			Version: apiVersionV1,
			Handler: a.onPostStateTransaction,
		},
		{
			Methods: []string{fasthttp.MethodPost, fasthttp.MethodPut},
			Route:   "state/{storeName}/query",
			Version: apiVersionV1alpha1,
			Handler: a.onQueryState,
		},
	}
}

func (a *api) constructSecretEndpoints() []Endpoint {
	return []Endpoint{
		{
			Methods: []string{fasthttp.MethodGet},
			Route:   "secrets/{secretStoreName}/bulk",
			Version: apiVersionV1,
			Handler: a.onBulkGetSecret,
		},
		{
			Methods: []string{fasthttp.MethodGet},
			Route:   "secrets/{secretStoreName}/{key}",
			Version: apiVersionV1,
			Handler: a.onGetSecret,
		},
	}
}

func (a *api) constructPubSubEndpoints() []Endpoint {
	return []Endpoint{
		{
			Methods: []string{fasthttp.MethodPost, fasthttp.MethodPut},
			Route:   "publish/{pubsubname}/{topic:*}",
			Version: apiVersionV1,
			Handler: a.onPublish,
		},
		{
			Methods: []string{fasthttp.MethodPost, fasthttp.MethodPut},
			Route:   "publish/bulk/{pubsubname}/{topic:*}",
			Version: apiVersionV1alpha1,
			Handler: a.onBulkPublish,
		},
	}
}

func (a *api) constructBindingsEndpoints() []Endpoint {
	return []Endpoint{
		{
			Methods: []string{fasthttp.MethodPost, fasthttp.MethodPut},
			Route:   "bindings/{name}",
			Version: apiVersionV1,
			Handler: a.onOutputBindingMessage,
		},
	}
}

func (a *api) constructDirectMessagingEndpoints() []Endpoint {
	return []Endpoint{
		{
			Methods:           []string{router.MethodWild},
			Route:             "invoke/{id}/method/{method:*}",
			Alias:             "{method:*}",
			Version:           apiVersionV1,
			KeepParamUnescape: true,
			Handler:           a.onDirectMessage,
		},
	}
}

func (a *api) constructActorEndpoints() []Endpoint {
	return []Endpoint{
		{
			Methods: []string{fasthttp.MethodPost, fasthttp.MethodPut},
			Route:   "actors/{actorType}/{actorId}/state",
			Version: apiVersionV1,
			Handler: a.onActorStateTransaction,
		},
		{
			Methods: []string{fasthttp.MethodGet, fasthttp.MethodPost, fasthttp.MethodDelete, fasthttp.MethodPut},
			Route:   "actors/{actorType}/{actorId}/method/{method}",
			Version: apiVersionV1,
			Handler: a.onDirectActorMessage,
		},
		{
			Methods: []string{fasthttp.MethodGet},
			Route:   "actors/{actorType}/{actorId}/state/{key}",
			Version: apiVersionV1,
			Handler: a.onGetActorState,
		},
		{
			Methods: []string{fasthttp.MethodPost, fasthttp.MethodPut},
			Route:   "actors/{actorType}/{actorId}/reminders/{name}",
			Version: apiVersionV1,
			Handler: a.onCreateActorReminder,
		},
		{
			Methods: []string{fasthttp.MethodPost, fasthttp.MethodPut},
			Route:   "actors/{actorType}/{actorId}/timers/{name}",
			Version: apiVersionV1,
			Handler: a.onCreateActorTimer,
		},
		{
			Methods: []string{fasthttp.MethodDelete},
			Route:   "actors/{actorType}/{actorId}/reminders/{name}",
			Version: apiVersionV1,
			Handler: a.onDeleteActorReminder,
		},
		{
			Methods: []string{fasthttp.MethodDelete},
			Route:   "actors/{actorType}/{actorId}/timers/{name}",
			Version: apiVersionV1,
			Handler: a.onDeleteActorTimer,
		},
		{
			Methods: []string{fasthttp.MethodGet},
			Route:   "actors/{actorType}/{actorId}/reminders/{name}",
			Version: apiVersionV1,
			Handler: a.onGetActorReminder,
		},
		{
			Methods: []string{fasthttp.MethodPatch},
			Route:   "actors/{actorType}/{actorId}/reminders/{name}",
			Version: apiVersionV1,
			Handler: a.onRenameActorReminder,
		},
	}
}

func (a *api) constructMetadataEndpoints() []Endpoint {
	return []Endpoint{
		{
			Methods: []string{fasthttp.MethodGet},
			Route:   "metadata",
			Version: apiVersionV1,
			Handler: a.onGetMetadata,
		},
		{
			Methods: []string{fasthttp.MethodPut},
			Route:   "metadata/{key}",
			Version: apiVersionV1,
			Handler: a.onPutMetadata,
		},
	}
}

func (a *api) constructShutdownEndpoints() []Endpoint {
	return []Endpoint{
		{
			Methods: []string{fasthttp.MethodPost},
			Route:   "shutdown",
			Version: apiVersionV1,
			Handler: a.onShutdown,
		},
	}
}

func (a *api) constructHealthzEndpoints() []Endpoint {
	return []Endpoint{
		{
			Methods:       []string{fasthttp.MethodGet},
			Route:         "healthz",
			Version:       apiVersionV1,
			Handler:       a.onGetHealthz,
			AlwaysAllowed: true,
			IsHealthCheck: true,
		},
		{
			Methods:       []string{fasthttp.MethodGet},
			Route:         "healthz/outbound",
			Version:       apiVersionV1,
			Handler:       a.onGetOutboundHealthz,
			AlwaysAllowed: true,
			IsHealthCheck: true,
		},
	}
}

func (a *api) constructConfigurationEndpoints() []Endpoint {
	return []Endpoint{
		{
			Methods: []string{fasthttp.MethodGet},
			Route:   "configuration/{storeName}",
			Version: apiVersionV1alpha1,
			Handler: a.onGetConfiguration,
		},
		{
			Methods: []string{fasthttp.MethodGet},
			Route:   "configuration/{storeName}/subscribe",
			Version: apiVersionV1alpha1,
			Handler: a.onSubscribeConfiguration,
		},
		{
			Methods: []string{fasthttp.MethodGet},
			Route:   "configuration/{storeName}/{configurationSubscribeID}/unsubscribe",
			Version: apiVersionV1alpha1,
			Handler: a.onUnsubscribeConfiguration,
		},
	}
}

func (a *api) constructDistributedLockEndpoints() []Endpoint {
	return []Endpoint{
		{
			Methods: []string{fasthttp.MethodPost},
			Route:   "lock/{storeName}",
			Version: apiVersionV1alpha1,
			Handler: a.onLock,
		},
		{
			Methods: []string{fasthttp.MethodPost},
			Route:   "unlock/{storeName}",
			Version: apiVersionV1alpha1,
			Handler: a.onUnlock,
		},
	}
}

func (a *api) onOutputBindingMessage(reqCtx *fasthttp.RequestCtx) {
	name := reqCtx.UserValue(nameParam).(string)
	body := reqCtx.PostBody()

	var req OutputBindingRequest
	err := json.Unmarshal(body, &req)
	if err != nil {
		msg := NewErrorResponse("ERR_MALFORMED_REQUEST", fmt.Sprintf(messages.ErrMalformedRequest, err))
		respond(reqCtx, withError(fasthttp.StatusBadRequest, msg))
		log.Debug(msg)
		return
	}

	b, err := json.Marshal(req.Data)
	if err != nil {
		msg := NewErrorResponse("ERR_MALFORMED_REQUEST_DATA", fmt.Sprintf(messages.ErrMalformedRequestData, err))
		respond(reqCtx, withError(fasthttp.StatusInternalServerError, msg))
		log.Debug(msg)
		return
	}

	// pass the trace context to output binding in metadata
	if span := diagUtils.SpanFromContext(reqCtx); span != nil {
		sc := span.SpanContext()
		if req.Metadata == nil {
			req.Metadata = map[string]string{}
		}
		// if sc is not empty context, set traceparent Header.
		if !sc.Equal(trace.SpanContext{}) {
			req.Metadata[traceparentHeader] = diag.SpanContextToW3CString(sc)
		}
		if sc.TraceState().Len() == 0 {
			req.Metadata[tracestateHeader] = diag.TraceStateToW3CString(sc)
		}
	}

	start := time.Now()
	resp, err := a.sendToOutputBindingFn(name, &bindings.InvokeRequest{
		Metadata:  req.Metadata,
		Data:      b,
		Operation: bindings.OperationKind(req.Operation),
	})
	elapsed := diag.ElapsedSince(start)

	diag.DefaultComponentMonitoring.OutputBindingEvent(context.Background(), name, req.Operation, err == nil, elapsed)

	if err != nil {
		msg := NewErrorResponse("ERR_INVOKE_OUTPUT_BINDING", fmt.Sprintf(messages.ErrInvokeOutputBinding, name, err))
		respond(reqCtx, withError(fasthttp.StatusInternalServerError, msg))
		log.Debug(msg)
		return
	}

	if resp == nil {
		respond(reqCtx, withEmpty())
	} else {
		respond(reqCtx, withMetadata(resp.Metadata), withJSON(fasthttp.StatusOK, resp.Data))
	}
}

type bulkGetRes struct {
	bulkGet   bool
	responses []state.BulkGetResponse
}

func (a *api) onBulkGetState(reqCtx *fasthttp.RequestCtx) {
	store, storeName, err := a.getStateStoreWithRequestValidation(reqCtx)
	if err != nil {
		log.Debug(err)
		return
	}

	var req BulkGetRequest
	err = json.Unmarshal(reqCtx.PostBody(), &req)
	if err != nil {
		msg := NewErrorResponse("ERR_MALFORMED_REQUEST", fmt.Sprintf(messages.ErrMalformedRequest, err))
		respond(reqCtx, withError(fasthttp.StatusBadRequest, msg))
		log.Debug(msg)
		return
	}

	// merge metadata from URL query parameters
	metadata := getMetadataFromRequest(reqCtx)
	if req.Metadata == nil {
		req.Metadata = metadata
	} else {
		for k, v := range metadata {
			req.Metadata[k] = v
		}
	}

	bulkResp := make([]BulkGetResponse, len(req.Keys))
	if len(req.Keys) == 0 {
		b, _ := json.Marshal(bulkResp)
		respond(reqCtx, withJSON(fasthttp.StatusOK, b))
		return
	}

	// try bulk get first
	reqs := make([]state.GetRequest, len(req.Keys))
	for i, k := range req.Keys {
		key, err1 := stateLoader.GetModifiedStateKey(k, storeName, a.id)
		if err1 != nil {
			msg := NewErrorResponse("ERR_MALFORMED_REQUEST", fmt.Sprintf(messages.ErrMalformedRequest, err1))
			respond(reqCtx, withError(fasthttp.StatusBadRequest, msg))
			log.Debug(err1)
			return
		}
		r := state.GetRequest{
			Key:      key,
			Metadata: req.Metadata,
		}
		reqs[i] = r
	}

	start := time.Now()
	policyDef := a.resiliency.ComponentOutboundPolicy(storeName, resiliency.Statestore)
	bgrPolicyRunner := resiliency.NewRunner[*bulkGetRes](reqCtx, policyDef)
	bgr, rErr := bgrPolicyRunner(func(ctx context.Context) (*bulkGetRes, error) {
		rBulkGet, rBulkResponse, rErr := store.BulkGet(ctx, reqs)
		return &bulkGetRes{
			bulkGet:   rBulkGet,
			responses: rBulkResponse,
		}, rErr
	})
	elapsed := diag.ElapsedSince(start)

	diag.DefaultComponentMonitoring.StateInvoked(context.Background(), storeName, diag.BulkGet, err == nil, elapsed)

	if bgr == nil {
		bgr = &bulkGetRes{}
	}

	if bgr.bulkGet {
		// if store supports bulk get
		if rErr != nil {
			msg := NewErrorResponse("ERR_MALFORMED_REQUEST", fmt.Sprintf(messages.ErrMalformedRequest, err))
			respond(reqCtx, withError(fasthttp.StatusBadRequest, msg))
			log.Debug(msg)
			return
		}

		for i := 0; i < len(bgr.responses) && i < len(req.Keys); i++ {
			bulkResp[i].Key = stateLoader.GetOriginalStateKey(bgr.responses[i].Key)
			if bgr.responses[i].Error != "" {
				log.Debugf("bulk get: error getting key %s: %s", bulkResp[i].Key, bgr.responses[i].Error)
				bulkResp[i].Error = bgr.responses[i].Error
			} else {
				bulkResp[i].Data = json.RawMessage(bgr.responses[i].Data)
				bulkResp[i].ETag = bgr.responses[i].ETag
				bulkResp[i].Metadata = bgr.responses[i].Metadata
			}
		}
	} else {
		// if store doesn't support bulk get, fallback to call get() method one by one
		limiter := concurrency.NewLimiter(req.Parallelism)

		for i, k := range req.Keys {
			bulkResp[i].Key = k

			fn := func(param interface{}) {
				r := param.(*BulkGetResponse)
				k, err := stateLoader.GetModifiedStateKey(r.Key, storeName, a.id)
				if err != nil {
					log.Debug(err)
					r.Error = err.Error()
					return
				}
				gr := &state.GetRequest{
					Key:      k,
					Metadata: metadata,
				}

				policyRunner := resiliency.NewRunner[*state.GetResponse](reqCtx, policyDef)
				resp, err := policyRunner(func(ctx context.Context) (*state.GetResponse, error) {
					return store.Get(ctx, gr)
				})
				if err != nil {
					log.Debugf("bulk get: error getting key %s: %s", r.Key, err)
					r.Error = err.Error()
				} else if resp != nil {
					r.Data = json.RawMessage(resp.Data)
					r.ETag = resp.ETag
					r.Metadata = resp.Metadata
				}
			}

			limiter.Execute(fn, &bulkResp[i])
		}
		limiter.Wait()
	}

	if encryption.EncryptedStateStore(storeName) {
		for i := range bulkResp {
			val, err := encryption.TryDecryptValue(storeName, bulkResp[i].Data)
			if err != nil {
				log.Debugf("bulk get error: %s", err)
				bulkResp[i].Error = err.Error()
				continue
			}

			bulkResp[i].Data = val
		}
	}

	b, _ := json.Marshal(bulkResp)
	respond(reqCtx, withJSON(fasthttp.StatusOK, b))
}

func (a *api) getStateStoreWithRequestValidation(reqCtx *fasthttp.RequestCtx) (state.Store, string, error) {
	if a.stateStores == nil || len(a.stateStores) == 0 {
		msg := NewErrorResponse("ERR_STATE_STORE_NOT_CONFIGURED", messages.ErrStateStoresNotConfigured)
		respond(reqCtx, withError(fasthttp.StatusInternalServerError, msg))
		log.Debug(msg)
		return nil, "", errors.New(msg.Message)
	}

	storeName := a.getStateStoreName(reqCtx)

	if a.stateStores[storeName] == nil {
		msg := NewErrorResponse("ERR_STATE_STORE_NOT_FOUND", fmt.Sprintf(messages.ErrStateStoreNotFound, storeName))
		respond(reqCtx, withError(fasthttp.StatusBadRequest, msg))
		log.Debug(msg)
		return nil, "", errors.New(msg.Message)
	}
	return a.stateStores[storeName], storeName, nil
}

func (a *api) getLockStoreWithRequestValidation(reqCtx *fasthttp.RequestCtx) (lock.Store, string, error) {
	if a.lockStores == nil || len(a.lockStores) == 0 {
		msg := NewErrorResponse("ERR_LOCK_STORE_NOT_CONFIGURED", messages.ErrLockStoresNotConfigured)
		respond(reqCtx, withError(fasthttp.StatusInternalServerError, msg))
		log.Debug(msg)
		return nil, "", errors.New(msg.Message)
	}

	storeName := a.getStateStoreName(reqCtx)

	if a.lockStores[storeName] == nil {
		msg := NewErrorResponse("ERR_LOCK_STORE_NOT_FOUND", fmt.Sprintf(messages.ErrLockStoreNotFound, storeName))
		respond(reqCtx, withError(fasthttp.StatusBadRequest, msg))
		log.Debug(msg)
		return nil, "", errors.New(msg.Message)
	}
	return a.lockStores[storeName], storeName, nil
}

// Route:   "workflows/{workflowComponent}/{workflowType}/{instanceId}",
// Workflow Component: Component specified in yaml (temporal, etc..)
// Workflow Type: Name of the workflow to run (function name)
// Instance ID: Identifier of the specific run
func (a *api) onStartWorkflow(reqCtx *fasthttp.RequestCtx) {
	startReq := wfs.StartRequest{}

	wfType := reqCtx.UserValue(workflowType).(string)
	if wfType == "" {
		msg := NewErrorResponse("ERR_NO_WORKFLOW_TYPE_PROVIDED", messages.ErrWorkflowNameMissing)
		respond(reqCtx, withError(fasthttp.StatusBadRequest, msg))
		log.Debug(msg)
		return
	}

	component := reqCtx.UserValue(workflowComponent).(string)
	if component == "" {
		msg := NewErrorResponse("ERR_NO_WORKFLOW_COMPONENT_PROVIDED", messages.ErrNoOrMissingWorkflowComponent)
		respond(reqCtx, withError(fasthttp.StatusBadRequest, msg))
		log.Debug(msg)
		return
	}
	workflowRun := a.workflowComponents[component]
	if workflowRun == nil {
		msg := NewErrorResponse("ERR_NON_EXISTENT_WORKFLOW_COMPONENT_PROVIDED", fmt.Sprintf(messages.ErWorkflowrComponentDoesNotExist, component))
		respond(reqCtx, withError(fasthttp.StatusBadRequest, msg))
		log.Debug(msg)
		return
	}

	err := json.Unmarshal(reqCtx.PostBody(), &startReq)
	if err != nil {
		msg := NewErrorResponse("ERR_MALFORMED_REQUEST", fmt.Sprintf(messages.ErrMalformedRequest, err))
		respond(reqCtx, withError(fasthttp.StatusBadRequest, msg))
		log.Debug(msg)
		return
	}

	instance := reqCtx.UserValue(instanceID).(string)
	if instance == "" {
		msg := NewErrorResponse("ERR_NO_INSTANCE_ID_PROVIDED", fmt.Sprintf(messages.ErrMissingOrEmptyInstance))
		respond(reqCtx, withError(fasthttp.StatusBadRequest, msg))
		log.Debug(msg)
		return
	}

	req := wfs.StartRequest{
		Options:           startReq.Options,
		WorkflowReference: startReq.WorkflowReference,
		WorkflowName:      wfType,
		Input:             startReq.Input,
	}
	req.WorkflowReference.InstanceID = instance

	resp, err := workflowRun.Start(reqCtx, &req)
	if err != nil {
		msg := NewErrorResponse("ERR_START_WORKFLOW", fmt.Sprintf(messages.ErrStartWorkflow, err))
		respond(reqCtx, withError(fasthttp.StatusInternalServerError, msg))
		log.Debug(msg)
		return
	}
	response, err := json.Marshal(resp)
	if err != nil {
		msg := NewErrorResponse("ERR_METADATA_GET", fmt.Sprintf(messages.ErrMetadataGet, err))
		respond(reqCtx, withError(fasthttp.StatusInternalServerError, msg))
		log.Debug(msg)
		return
	}
	log.Debug(resp)
	respond(reqCtx, withJSON(fasthttp.StatusAccepted, response))
}

func (a *api) onGetWorkflow(reqCtx *fasthttp.RequestCtx) {
	wfType := reqCtx.UserValue(workflowType).(string)
	if wfType == "" {
		msg := NewErrorResponse("ERR_NO_WORKFLOW_TYPE_PROVIDED", messages.ErrWorkflowNameMissing)
		respond(reqCtx, withError(fasthttp.StatusBadRequest, msg))
		log.Debug(msg)
		return
	}

	component := reqCtx.UserValue(workflowComponent).(string)
	if component == "" {
		msg := NewErrorResponse("ERR_NO_WORKFLOW_COMPONENT_PROVIDED", messages.ErrNoOrMissingWorkflowComponent)
		respond(reqCtx, withError(fasthttp.StatusBadRequest, msg))
		log.Debug(msg)
		return
	}

	instance := reqCtx.UserValue(instanceID).(string)
	if instance == "" {
		msg := NewErrorResponse("ERR_NO_INSTANCE_ID_PROVIDED", messages.ErrMissingOrEmptyInstance)
		respond(reqCtx, withError(fasthttp.StatusBadRequest, msg))
		log.Debug(msg)
		return
	}

	workflowRun := a.workflowComponents[component]
	if workflowRun == nil {
		msg := NewErrorResponse("ERR_NON_EXISTENT_WORKFLOW_COMPONENT_PROVIDED", fmt.Sprintf(messages.ErWorkflowrComponentDoesNotExist, component))
		respond(reqCtx, withError(fasthttp.StatusBadRequest, msg))
		log.Debug(msg)
		return
	}

	req := wfs.WorkflowReference{
		InstanceID: instance,
	}

	resp, err := workflowRun.Get(reqCtx, &req)
	if err != nil {
		msg := NewErrorResponse("ERR_GET_WORKFLOW", fmt.Sprintf(messages.ErrWorkflowGetResponse, err))
		respond(reqCtx, withError(fasthttp.StatusInternalServerError, msg))
		log.Debug(msg)
		return
	}
	response, err := json.Marshal(resp)
	if err != nil {
		msg := NewErrorResponse("ERR_METADATA_GET", fmt.Sprintf(messages.ErrMetadataGet, err))
		respond(reqCtx, withError(fasthttp.StatusInternalServerError, msg))
		log.Debug(msg)
		return
	}
	respond(reqCtx, withJSON(fasthttp.StatusAccepted, response))
}

func (a *api) onTerminateWorkflow(reqCtx *fasthttp.RequestCtx) {
	instance := reqCtx.UserValue(instanceID).(string)
	if instance == "" {
		msg := NewErrorResponse("ERR_NO_INSTANCE_ID_PROVIDED", messages.ErrMissingOrEmptyInstance)
		respond(reqCtx, withError(fasthttp.StatusBadRequest, msg))
		log.Debug(msg)
		return
	}

	component := reqCtx.UserValue(workflowComponent).(string)
	if component == "" {
		msg := NewErrorResponse("ERR_NO_WORKFLOW_COMPONENT_PROVIDED", messages.ErrNoOrMissingWorkflowComponent)
		respond(reqCtx, withError(fasthttp.StatusBadRequest, msg))
		log.Debug(msg)
		return
	}

	workflowRun := a.workflowComponents[component]
	if workflowRun == nil {
		msg := NewErrorResponse("ERR_NON_EXISTENT_WORKFLOW_COMPONENT_PROVIDED", fmt.Sprintf(messages.ErWorkflowrComponentDoesNotExist, component))
		respond(reqCtx, withError(fasthttp.StatusBadRequest, msg))
		log.Debug(msg)
		return
	}

	req := wfs.WorkflowReference{
		InstanceID: instance,
	}

	err := workflowRun.Terminate(reqCtx, &req)
	if err != nil {
		msg := NewErrorResponse("ERR_TERMINATE_WORKFLOW", fmt.Sprintf(messages.ErrTerminateWorkflow, err))
		respond(reqCtx, withError(fasthttp.StatusInternalServerError, msg))
		log.Debug(msg)
		return
	}
}

func (a *api) onGetState(reqCtx *fasthttp.RequestCtx) {
	store, storeName, err := a.getStateStoreWithRequestValidation(reqCtx)
	if err != nil {
		log.Debug(err)
		return
	}

	metadata := getMetadataFromRequest(reqCtx)

	key := reqCtx.UserValue(stateKeyParam).(string)
	consistency := string(reqCtx.QueryArgs().Peek(consistencyParam))
	k, err := stateLoader.GetModifiedStateKey(key, storeName, a.id)
	if err != nil {
		msg := NewErrorResponse("ERR_MALFORMED_REQUEST", fmt.Sprintf(messages.ErrMalformedRequest, err))
		respond(reqCtx, withError(fasthttp.StatusBadRequest, msg))
		log.Debug(err)
		return
	}
	req := &state.GetRequest{
		Key: k,
		Options: state.GetStateOption{
			Consistency: consistency,
		},
		Metadata: metadata,
	}

	start := time.Now()
	policyRunner := resiliency.NewRunner[*state.GetResponse](reqCtx,
		a.resiliency.ComponentOutboundPolicy(storeName, resiliency.Statestore),
	)
	resp, err := policyRunner(func(ctx context.Context) (*state.GetResponse, error) {
		return store.Get(ctx, req)
	})
	elapsed := diag.ElapsedSince(start)

	diag.DefaultComponentMonitoring.StateInvoked(context.Background(), storeName, diag.Get, err == nil, elapsed)

	if err != nil {
		msg := NewErrorResponse("ERR_STATE_GET", fmt.Sprintf(messages.ErrStateGet, key, storeName, err.Error()))
		respond(reqCtx, withError(fasthttp.StatusInternalServerError, msg))
		log.Debug(msg)
		return
	}

	if resp == nil || resp.Data == nil {
		respond(reqCtx, withEmpty())
		return
	}

	if encryption.EncryptedStateStore(storeName) {
		val, err := encryption.TryDecryptValue(storeName, resp.Data)
		if err != nil {
			msg := NewErrorResponse("ERR_STATE_GET", fmt.Sprintf(messages.ErrStateGet, key, storeName, err.Error()))
			respond(reqCtx, withError(fasthttp.StatusInternalServerError, msg))
			log.Debug(msg)
			return
		}

		resp.Data = val
	}

	respond(reqCtx, withJSON(fasthttp.StatusOK, resp.Data), withEtag(resp.ETag), withMetadata(resp.Metadata))
}

func (a *api) getConfigurationStoreWithRequestValidation(reqCtx *fasthttp.RequestCtx) (configuration.Store, string, error) {
	if a.configurationStores == nil || len(a.configurationStores) == 0 {
		msg := NewErrorResponse("ERR_CONFIGURATION_STORE_NOT_CONFIGURED", messages.ErrConfigurationStoresNotConfigured)
		respond(reqCtx, withError(fasthttp.StatusInternalServerError, msg))
		log.Debug(msg)
		return nil, "", errors.New(msg.Message)
	}

	storeName := a.getStateStoreName(reqCtx)

	if a.configurationStores[storeName] == nil {
		msg := NewErrorResponse("ERR_CONFIGURATION_STORE_NOT_FOUND", fmt.Sprintf(messages.ErrConfigurationStoreNotFound, storeName))
		respond(reqCtx, withError(fasthttp.StatusBadRequest, msg))
		log.Debug(msg)
		return nil, "", errors.New(msg.Message)
	}
	return a.configurationStores[storeName], storeName, nil
}

type subscribeConfigurationResponse struct {
	ID string `json:"id"`
}

type UnsubscribeConfigurationResponse struct {
	Ok      bool   `protobuf:"varint,1,opt,name=ok,proto3" json:"ok,omitempty"`
	Message string `protobuf:"bytes,2,opt,name=message,proto3" json:"message,omitempty"`
}

type configurationEventHandler struct {
	api        *api
	storeName  string
	appChannel channel.AppChannel
	res        resiliency.Provider
}

func (h *configurationEventHandler) updateEventHandler(ctx context.Context, e *configuration.UpdateEvent) error {
	if h.appChannel == nil {
		err := fmt.Errorf("app channel is nil. unable to send configuration update from %s", h.storeName)
		log.Error(err)
		return err
	}
	for key := range e.Items {
		policyDef := h.res.ComponentInboundPolicy(h.storeName, resiliency.Configuration)

		eventBody := &bytes.Buffer{}
		_ = json.NewEncoder(eventBody).Encode(e)

		req := invokev1.NewInvokeMethodRequest("/configuration/"+h.storeName+"/"+key).
			WithHTTPExtension(nethttp.MethodPost, "").
			WithRawData(eventBody).
			WithContentType(invokev1.JSONContentType).
			WithReplay(policyDef.HasRetries())
		defer req.Close()

		policyRunner := resiliency.NewRunner[any](ctx, policyDef)
		_, err := policyRunner(func(ctx context.Context) (any, error) {
			rResp, rErr := h.appChannel.InvokeMethod(ctx, req)
			if rErr != nil {
				return nil, rErr
			}
			if rResp != nil {
				defer rResp.Close()
			}

			if rResp != nil && rResp.Status().Code != nethttp.StatusOK {
				return nil, fmt.Errorf("error sending configuration item to application, status %d", rResp.Status().Code)
			}
			return nil, nil
		})
		if err != nil {
			log.Errorf("error sending configuration item to the app: %v", err)
		}
	}
	return nil
}

func (a *api) onLock(reqCtx *fasthttp.RequestCtx) {
	store, storeName, err := a.getLockStoreWithRequestValidation(reqCtx)
	if err != nil {
		log.Debug(err)
		return
	}

	req := lock.TryLockRequest{}
	err = json.Unmarshal(reqCtx.PostBody(), &req)
	if err != nil {
		msg := NewErrorResponse("ERR_MALFORMED_REQUEST", err.Error())
		respond(reqCtx, withError(fasthttp.StatusBadRequest, msg))
		log.Debug(msg)
		return
	}

	req.ResourceID, err = lockLoader.GetModifiedLockKey(req.ResourceID, storeName, a.id)
	if err != nil {
		msg := NewErrorResponse("ERR_TRY_LOCK", err.Error())
		respond(reqCtx, withError(fasthttp.StatusInternalServerError, msg))
		log.Debug(msg)
		return
	}

	policyRunner := resiliency.NewRunner[*lock.TryLockResponse](reqCtx,
		a.resiliency.ComponentOutboundPolicy(storeName, resiliency.Lock),
	)
	resp, err := policyRunner(func(ctx context.Context) (*lock.TryLockResponse, error) {
		return store.TryLock(ctx, &req)
	})
	if err != nil {
		msg := NewErrorResponse("ERR_TRY_LOCK", err.Error())
		respond(reqCtx, withError(fasthttp.StatusInternalServerError, msg))
		log.Debug(msg)
		return
	}

	b, _ := json.Marshal(resp)
	respond(reqCtx, withJSON(200, b))
}

func (a *api) onUnlock(reqCtx *fasthttp.RequestCtx) {
	store, storeName, err := a.getLockStoreWithRequestValidation(reqCtx)
	if err != nil {
		log.Debug(err)
		return
	}

	req := &lock.UnlockRequest{}
	err = json.Unmarshal(reqCtx.PostBody(), req)
	if err != nil {
		msg := NewErrorResponse("ERR_MALFORMED_REQUEST", err.Error())
		respond(reqCtx, withError(fasthttp.StatusBadRequest, msg))
		log.Debug(msg)
		return
	}

	req.ResourceID, err = lockLoader.GetModifiedLockKey(req.ResourceID, storeName, a.id)
	if err != nil {
		msg := NewErrorResponse("ERR_UNLOCK", err.Error())
		respond(reqCtx, withError(fasthttp.StatusInternalServerError, msg))
		log.Debug(msg)
		return
	}

	policyRunner := resiliency.NewRunner[*lock.UnlockResponse](reqCtx,
		a.resiliency.ComponentOutboundPolicy(storeName, resiliency.Lock),
	)
	resp, err := policyRunner(func(ctx context.Context) (*lock.UnlockResponse, error) {
		return store.Unlock(ctx, req)
	})
	if err != nil {
		msg := NewErrorResponse("ERR_UNLOCK", err.Error())
		respond(reqCtx, withError(fasthttp.StatusInternalServerError, msg))
		log.Debug(msg)
		return
	}

	b, _ := json.Marshal(resp)
	respond(reqCtx, withJSON(200, b))
}

func (a *api) onSubscribeConfiguration(reqCtx *fasthttp.RequestCtx) {
	store, storeName, err := a.getConfigurationStoreWithRequestValidation(reqCtx)
	if err != nil {
		log.Debug(err)
		return
	}
	if a.appChannel == nil {
		msg := NewErrorResponse("ERR_APP_CHANNEL_NIL", "app channel is not initialized. cannot subscribe to configuration updates")
		respond(reqCtx, withError(fasthttp.StatusInternalServerError, msg))
		log.Debug(msg)
		return
	}
	metadata := getMetadataFromRequest(reqCtx)
	subscribeKeys := make([]string, 0)

	keys := make([]string, 0)
	queryKeys := reqCtx.QueryArgs().PeekMulti(configurationKeyParam)
	for _, queryKeyByte := range queryKeys {
		keys = append(keys, string(queryKeyByte))
	}

	if len(keys) > 0 {
		subscribeKeys = append(subscribeKeys, keys...)
	}

	req := &configuration.SubscribeRequest{
		Keys:     subscribeKeys,
		Metadata: metadata,
	}

	// create handler
	handler := &configurationEventHandler{
		api:        a,
		storeName:  storeName,
		appChannel: a.appChannel,
		res:        a.resiliency,
	}

	start := time.Now()
	policyRunner := resiliency.NewRunner[string](reqCtx,
		a.resiliency.ComponentOutboundPolicy(storeName, resiliency.Configuration),
	)
	subscribeID, err := policyRunner(func(ctx context.Context) (string, error) {
		return store.Subscribe(ctx, req, handler.updateEventHandler)
	})
	elapsed := diag.ElapsedSince(start)

	diag.DefaultComponentMonitoring.ConfigurationInvoked(context.Background(), storeName, diag.ConfigurationSubscribe, err == nil, elapsed)

	if err != nil {
		msg := NewErrorResponse("ERR_CONFIGURATION_SUBSCRIBE", fmt.Sprintf(messages.ErrConfigurationSubscribe, keys, storeName, err.Error()))
		respond(reqCtx, withError(fasthttp.StatusInternalServerError, msg))
		log.Debug(msg)
		return
	}
	respBytes, _ := json.Marshal(&subscribeConfigurationResponse{
		ID: subscribeID,
	})
	respond(reqCtx, withJSON(fasthttp.StatusOK, respBytes))
}

func (a *api) onUnsubscribeConfiguration(reqCtx *fasthttp.RequestCtx) {
	store, storeName, err := a.getConfigurationStoreWithRequestValidation(reqCtx)
	if err != nil {
		log.Debug(err)
		return
	}
	subscribeID := reqCtx.UserValue(configurationSubscribeID).(string)

	req := configuration.UnsubscribeRequest{
		ID: subscribeID,
	}
	start := time.Now()
	policyRunner := resiliency.NewRunner[any](reqCtx,
		a.resiliency.ComponentOutboundPolicy(storeName, resiliency.Configuration),
	)
	_, err = policyRunner(func(ctx context.Context) (any, error) {
		return nil, store.Unsubscribe(ctx, &req)
	})
	elapsed := diag.ElapsedSince(start)
	diag.DefaultComponentMonitoring.ConfigurationInvoked(context.Background(), storeName, diag.ConfigurationUnsubscribe, err == nil, elapsed)

	if err != nil {
		msg := NewErrorResponse("ERR_CONFIGURATION_UNSUBSCRIBE", fmt.Sprintf(messages.ErrConfigurationUnsubscribe, subscribeID, err.Error()))
		errRespBytes, _ := json.Marshal(&UnsubscribeConfigurationResponse{
			Ok:      false,
			Message: msg.Message,
		})
		respond(reqCtx, withJSON(fasthttp.StatusInternalServerError, errRespBytes))
		log.Debug(msg)
		return
	}
	respBytes, _ := json.Marshal(&UnsubscribeConfigurationResponse{
		Ok: true,
	})
	respond(reqCtx, withJSON(fasthttp.StatusOK, respBytes))
}

func (a *api) onGetConfiguration(reqCtx *fasthttp.RequestCtx) {
	store, storeName, err := a.getConfigurationStoreWithRequestValidation(reqCtx)
	if err != nil {
		log.Debug(err)
		return
	}

	metadata := getMetadataFromRequest(reqCtx)

	keys := make([]string, 0)
	queryKeys := reqCtx.QueryArgs().PeekMulti(configurationKeyParam)
	for _, queryKeyByte := range queryKeys {
		keys = append(keys, string(queryKeyByte))
	}
	req := &configuration.GetRequest{
		Keys:     keys,
		Metadata: metadata,
	}

	start := time.Now()
	policyRunner := resiliency.NewRunner[*configuration.GetResponse](reqCtx,
		a.resiliency.ComponentOutboundPolicy(storeName, resiliency.Configuration),
	)
	getResponse, err := policyRunner(func(ctx context.Context) (*configuration.GetResponse, error) {
		return store.Get(ctx, req)
	})
	elapsed := diag.ElapsedSince(start)

	diag.DefaultComponentMonitoring.ConfigurationInvoked(context.Background(), storeName, diag.Get, err == nil, elapsed)

	if err != nil {
		msg := NewErrorResponse("ERR_CONFIGURATION_GET", fmt.Sprintf(messages.ErrConfigurationGet, keys, storeName, err.Error()))
		respond(reqCtx, withError(fasthttp.StatusInternalServerError, msg))
		log.Debug(msg)
		return
	}

	if getResponse == nil || getResponse.Items == nil || len(getResponse.Items) == 0 {
		respond(reqCtx, withEmpty())
		return
	}

	respBytes, _ := json.Marshal(getResponse.Items)

	respond(reqCtx, withJSON(fasthttp.StatusOK, respBytes))
}

func extractEtag(reqCtx *fasthttp.RequestCtx) (hasEtag bool, etag string) {
	reqCtx.Request.Header.VisitAll(func(key []byte, value []byte) {
		if string(key) == "If-Match" {
			etag = string(value)
			hasEtag = true
			return
		}
	})

	return hasEtag, etag
}

func (a *api) onDeleteState(reqCtx *fasthttp.RequestCtx) {
	store, storeName, err := a.getStateStoreWithRequestValidation(reqCtx)
	if err != nil {
		log.Debug(err)
		return
	}

	key := reqCtx.UserValue(stateKeyParam).(string)

	concurrency := string(reqCtx.QueryArgs().Peek(concurrencyParam))
	consistency := string(reqCtx.QueryArgs().Peek(consistencyParam))

	metadata := getMetadataFromRequest(reqCtx)
	k, err := stateLoader.GetModifiedStateKey(key, storeName, a.id)
	if err != nil {
		msg := NewErrorResponse("ERR_MALFORMED_REQUEST", err.Error())
		respond(reqCtx, withError(fasthttp.StatusBadRequest, msg))
		log.Debug(err)
		return
	}
	req := state.DeleteRequest{
		Key: k,
		Options: state.DeleteStateOption{
			Concurrency: concurrency,
			Consistency: consistency,
		},
		Metadata: metadata,
	}

	exists, etag := extractEtag(reqCtx)
	if exists {
		req.ETag = &etag
	}

	start := time.Now()
	policyRunner := resiliency.NewRunner[any](reqCtx,
		a.resiliency.ComponentOutboundPolicy(storeName, resiliency.Statestore),
	)
	_, err = policyRunner(func(ctx context.Context) (any, error) {
		return nil, store.Delete(ctx, &req)
	})
	elapsed := diag.ElapsedSince(start)

	diag.DefaultComponentMonitoring.StateInvoked(reqCtx, storeName, diag.Delete, err == nil, elapsed)

	if err != nil {
		statusCode, errMsg, resp := a.stateErrorResponse(err, "ERR_STATE_DELETE")
		resp.Message = fmt.Sprintf(messages.ErrStateDelete, key, errMsg)

		respond(reqCtx, withError(statusCode, resp))
		log.Debug(resp.Message)
		return
	}
	respond(reqCtx, withEmpty())
}

func (a *api) onGetSecret(reqCtx *fasthttp.RequestCtx) {
	store, secretStoreName, err := a.getSecretStoreWithRequestValidation(reqCtx)
	if err != nil {
		log.Debug(err)
		return
	}

	metadata := getMetadataFromRequest(reqCtx)

	key := reqCtx.UserValue(secretNameParam).(string)

	if !a.isSecretAllowed(secretStoreName, key) {
		msg := NewErrorResponse("ERR_PERMISSION_DENIED", fmt.Sprintf(messages.ErrPermissionDenied, key, secretStoreName))
		respond(reqCtx, withError(fasthttp.StatusForbidden, msg))
		return
	}

	req := secretstores.GetSecretRequest{
		Name:     key,
		Metadata: metadata,
	}

	start := time.Now()
	policyRunner := resiliency.NewRunner[*secretstores.GetSecretResponse](reqCtx,
		a.resiliency.ComponentOutboundPolicy(secretStoreName, resiliency.Secretstore),
	)
	resp, err := policyRunner(func(ctx context.Context) (*secretstores.GetSecretResponse, error) {
		rResp, rErr := store.GetSecret(ctx, req)
		return &rResp, rErr
	})
	elapsed := diag.ElapsedSince(start)

	diag.DefaultComponentMonitoring.SecretInvoked(context.Background(), secretStoreName, diag.Get, err == nil, elapsed)

	if err != nil {
		msg := NewErrorResponse("ERR_SECRET_GET",
			fmt.Sprintf(messages.ErrSecretGet, req.Name, secretStoreName, err.Error()))
		respond(reqCtx, withError(fasthttp.StatusInternalServerError, msg))
		log.Debug(msg)
		return
	}

	if resp == nil || resp.Data == nil {
		respond(reqCtx, withEmpty())
		return
	}

	respBytes, _ := json.Marshal(resp.Data)
	respond(reqCtx, withJSON(fasthttp.StatusOK, respBytes))
}

func (a *api) onBulkGetSecret(reqCtx *fasthttp.RequestCtx) {
	store, secretStoreName, err := a.getSecretStoreWithRequestValidation(reqCtx)
	if err != nil {
		log.Debug(err)
		return
	}

	metadata := getMetadataFromRequest(reqCtx)

	req := secretstores.BulkGetSecretRequest{
		Metadata: metadata,
	}

	start := time.Now()
	policyRunner := resiliency.NewRunner[*secretstores.BulkGetSecretResponse](reqCtx,
		a.resiliency.ComponentOutboundPolicy(secretStoreName, resiliency.Secretstore),
	)
	resp, err := policyRunner(func(ctx context.Context) (*secretstores.BulkGetSecretResponse, error) {
		rResp, rErr := store.BulkGetSecret(ctx, req)
		return &rResp, rErr
	})
	elapsed := diag.ElapsedSince(start)

	diag.DefaultComponentMonitoring.SecretInvoked(context.Background(), secretStoreName, diag.BulkGet, err == nil, elapsed)

	if err != nil {
		msg := NewErrorResponse("ERR_SECRET_GET",
			fmt.Sprintf(messages.ErrBulkSecretGet, secretStoreName, err.Error()))
		respond(reqCtx, withError(fasthttp.StatusInternalServerError, msg))
		log.Debug(msg)
		return
	}

	if resp == nil || resp.Data == nil {
		respond(reqCtx, withEmpty())
		return
	}

	filteredSecrets := map[string]map[string]string{}
	for key, v := range resp.Data {
		if a.isSecretAllowed(secretStoreName, key) {
			filteredSecrets[key] = v
		} else {
			log.Debugf(messages.ErrPermissionDenied, key, secretStoreName)
		}
	}

	respBytes, _ := json.Marshal(filteredSecrets)
	respond(reqCtx, withJSON(fasthttp.StatusOK, respBytes))
}

func (a *api) getSecretStoreWithRequestValidation(reqCtx *fasthttp.RequestCtx) (secretstores.SecretStore, string, error) {
	if a.secretStores == nil || len(a.secretStores) == 0 {
		msg := NewErrorResponse("ERR_SECRET_STORES_NOT_CONFIGURED", messages.ErrSecretStoreNotConfigured)
		respond(reqCtx, withError(fasthttp.StatusInternalServerError, msg))
		return nil, "", errors.New(msg.Message)
	}

	secretStoreName := reqCtx.UserValue(secretStoreNameParam).(string)

	if a.secretStores[secretStoreName] == nil {
		msg := NewErrorResponse("ERR_SECRET_STORE_NOT_FOUND", fmt.Sprintf(messages.ErrSecretStoreNotFound, secretStoreName))
		respond(reqCtx, withError(fasthttp.StatusUnauthorized, msg))
		return nil, "", errors.New(msg.Message)
	}
	return a.secretStores[secretStoreName], secretStoreName, nil
}

func (a *api) onPostState(reqCtx *fasthttp.RequestCtx) {
	store, storeName, err := a.getStateStoreWithRequestValidation(reqCtx)
	if err != nil {
		log.Debug(err)
		return
	}

	reqs := []state.SetRequest{}
	err = json.Unmarshal(reqCtx.PostBody(), &reqs)
	if err != nil {
		msg := NewErrorResponse("ERR_MALFORMED_REQUEST", err.Error())
		respond(reqCtx, withError(fasthttp.StatusBadRequest, msg))
		log.Debug(msg)
		return
	}
	if len(reqs) == 0 {
		respond(reqCtx, withEmpty())
		return
	}

	metadata := getMetadataFromRequest(reqCtx)

	for i, r := range reqs {
		// merge metadata from URL query parameters
		if reqs[i].Metadata == nil {
			reqs[i].Metadata = metadata
		} else {
			for k, v := range metadata {
				reqs[i].Metadata[k] = v
			}
		}

		reqs[i].Key, err = stateLoader.GetModifiedStateKey(r.Key, storeName, a.id)
		if err != nil {
			msg := NewErrorResponse("ERR_MALFORMED_REQUEST", err.Error())
			respond(reqCtx, withError(fasthttp.StatusBadRequest, msg))
			log.Debug(err)
			return
		}

		if encryption.EncryptedStateStore(storeName) {
			data := []byte(fmt.Sprintf("%v", r.Value))
			val, encErr := encryption.TryEncryptValue(storeName, data)
			if encErr != nil {
				statusCode, errMsg, resp := a.stateErrorResponse(encErr, "ERR_STATE_SAVE")
				resp.Message = fmt.Sprintf(messages.ErrStateSave, storeName, errMsg)

				respond(reqCtx, withError(statusCode, resp))
				log.Debug(resp.Message)
				return
			}

			reqs[i].Value = val
		}
	}

	start := time.Now()
	policyRunner := resiliency.NewRunner[any](reqCtx,
		a.resiliency.ComponentOutboundPolicy(storeName, resiliency.Statestore),
	)
	_, err = policyRunner(func(ctx context.Context) (any, error) {
		return nil, store.BulkSet(ctx, reqs)
	})
	elapsed := diag.ElapsedSince(start)

	diag.DefaultComponentMonitoring.StateInvoked(reqCtx, storeName, diag.Set, err == nil, elapsed)

	if err != nil {
		storeName := a.getStateStoreName(reqCtx)

		statusCode, errMsg, resp := a.stateErrorResponse(err, "ERR_STATE_SAVE")
		resp.Message = fmt.Sprintf(messages.ErrStateSave, storeName, errMsg)

		respond(reqCtx, withError(statusCode, resp))
		log.Debug(resp.Message)
		return
	}

	respond(reqCtx, withEmpty())
}

// stateErrorResponse takes a state store error and returns a corresponding status code, error message and modified user error.
func (a *api) stateErrorResponse(err error, errorCode string) (int, string, ErrorResponse) {
	var message string
	var code int
	var etag bool
	etag, code, message = a.etagError(err)

	r := ErrorResponse{
		ErrorCode: errorCode,
	}
	if etag {
		return code, message, r
	}
	message = err.Error()

	return fasthttp.StatusInternalServerError, message, r
}

// etagError checks if the error from the state store is an etag error and returns a bool for indication,
// an status code and an error message.
func (a *api) etagError(err error) (bool, int, string) {
	e, ok := err.(*state.ETagError)
	if !ok {
		return false, -1, ""
	}
	switch e.Kind() {
	case state.ETagMismatch:
		return true, fasthttp.StatusConflict, e.Error()
	case state.ETagInvalid:
		return true, fasthttp.StatusBadRequest, e.Error()
	}

	return false, -1, ""
}

func (a *api) getStateStoreName(reqCtx *fasthttp.RequestCtx) string {
	return reqCtx.UserValue(storeNameParam).(string)
}

type invokeError struct {
	statusCode int
	msg        ErrorResponse
}

func (ie invokeError) Error() string {
	return fmt.Sprintf("invokeError (statusCode='%d') msg.errorCode='%s' msg.message='%s'", ie.statusCode, ie.msg.ErrorCode, ie.msg.Message)
}

func (a *api) onDirectMessage(reqCtx *fasthttp.RequestCtx) {
	// Need a context specific to this request. See: https://github.com/valyala/fasthttp/issues/1350
	// Because this can respond with `withStream()`, we can't defer a call to cancel() here
	ctx, cancel := context.WithCancel(reqCtx)

	targetID := a.findTargetID(reqCtx)
	if targetID == "" {
		msg := NewErrorResponse("ERR_DIRECT_INVOKE", messages.ErrDirectInvokeNoAppID)
		respond(reqCtx, withError(fasthttp.StatusNotFound, msg))
		cancel()
		return
	}

	verb := strings.ToUpper(string(reqCtx.Method()))
	invokeMethodName := reqCtx.UserValue(methodParam).(string)

	if a.directMessaging == nil {
		msg := NewErrorResponse("ERR_DIRECT_INVOKE", messages.ErrDirectInvokeNotReady)
		respond(reqCtx, withError(fasthttp.StatusInternalServerError, msg))
		cancel()
		return
	}

	policyDef := a.resiliency.EndpointPolicy(targetID, targetID+":"+invokeMethodName)

	// Construct internal invoke method request
	req := invokev1.NewInvokeMethodRequest(invokeMethodName).
		WithHTTPExtension(verb, reqCtx.QueryArgs().String()).
		WithRawDataBytes(reqCtx.Request.Body()).
		WithContentType(string(reqCtx.Request.Header.ContentType())).
		WithReplay(policyDef.HasRetries()).
		// Save headers to internal metadata
		WithFastHTTPHeaders(&reqCtx.Request.Header)
	defer req.Close()

	policyRunner := resiliency.NewRunnerWithOptions(
		ctx, policyDef,
		resiliency.RunnerOpts[*invokev1.InvokeMethodResponse]{
			Disposer: resiliency.DisposerCloser[*invokev1.InvokeMethodResponse],
		},
	)
	// Since we don't want to return the actual error, we have to extract several things in order to construct our response.
	resp, err := policyRunner(func(ctx context.Context) (*invokev1.InvokeMethodResponse, error) {
		rResp, rErr := a.directMessaging.Invoke(ctx, targetID, req)
		if rErr != nil {
			// Allowlist policies that are applied on the callee side can return a Permission Denied error.
			// For everything else, treat it as a gRPC transport error
			invokeErr := invokeError{
				statusCode: fasthttp.StatusInternalServerError,
				msg:        NewErrorResponse("ERR_DIRECT_INVOKE", fmt.Sprintf(messages.ErrDirectInvoke, targetID, rErr)),
			}
			if status.Code(rErr) == codes.PermissionDenied {
				invokeErr.statusCode = invokev1.HTTPStatusFromCode(codes.PermissionDenied)
			}
			return rResp, invokeErr
		}

		// Construct response if not HTTP
		resStatus := rResp.Status()
		if !rResp.IsHTTPResponse() {
			statusCode := int32(invokev1.HTTPStatusFromCode(codes.Code(resStatus.Code)))
			if statusCode != fasthttp.StatusOK {
				// Close the response to replace the body
				_ = rResp.Close()
				var body []byte
				body, rErr = invokev1.ProtobufToJSON(resStatus)
				rResp.WithRawDataBytes(body)
				resStatus.Code = statusCode
				if rErr != nil {
					return rResp, invokeError{
						statusCode: fasthttp.StatusInternalServerError,
						msg:        NewErrorResponse("ERR_MALFORMED_RESPONSE", rErr.Error()),
					}
				}
			} else {
				resStatus.Code = statusCode
			}
		} else if resStatus.Code != fasthttp.StatusOK {
			return rResp, fmt.Errorf("Received non-successful status code: %d", resStatus.Code) //nolint:stylecheck
		}
		return rResp, nil
	})

	// Special case for timeouts/circuit breakers since they won't go through the rest of the logic.
	if errors.Is(err, context.DeadlineExceeded) || breaker.IsErrorPermanent(err) {
		respond(reqCtx, withError(fasthttp.StatusInternalServerError, NewErrorResponse("ERR_DIRECT_INVOKE", err.Error())))
		cancel()
		return
	}

	if resp != nil {
		headers := resp.Headers()
		if len(headers) > 0 {
			invokev1.InternalMetadataToHTTPHeader(reqCtx, headers, reqCtx.Response.Header.Set)
		}
	}

	invokeErr := invokeError{}
	if errors.As(err, &invokeErr) {
		respond(reqCtx, withError(invokeErr.statusCode, invokeErr.msg))
		cancel()
		if resp != nil {
			_ = resp.Close()
		}
		return
	}

	if resp == nil {
		respond(reqCtx, withError(fasthttp.StatusInternalServerError, NewErrorResponse("ERR_DIRECT_INVOKE", fmt.Sprintf(messages.ErrDirectInvoke, targetID, "response object is nil"))))
		cancel()
		return
	}

	statusCode := int(resp.Status().Code)

	// TODO @ItalyPaleAle: Make this the only path once streaming is finalized
	if a.isStreamingEnabled {
		// This will also close the response stream automatically; no need to invoke resp.Close()
		// Likewise, it calls "cancel" to cancel the context at the end
		respond(reqCtx, withStream(statusCode, resp.RawData(), cancel))
		return
	}

	defer resp.Close()

	body, err := resp.RawDataFull()
	if err != nil {
		respond(reqCtx, withError(fasthttp.StatusInternalServerError, NewErrorResponse("ERR_DIRECT_INVOKE", fmt.Sprintf(messages.ErrDirectInvoke, targetID, err))))
		cancel()
		return
	}

	reqCtx.Response.Header.SetContentType(resp.ContentType())
	respond(reqCtx, with(statusCode, body))
	cancel()
}

// findTargetID tries to find ID of the target service from the following three places:
// 1. {id} in the URL's path.
// 2. Basic authentication, http://dapr-app-id:<service-id>@localhost:3500/path.
// 3. HTTP header: 'dapr-app-id'.
func (a *api) findTargetID(reqCtx *fasthttp.RequestCtx) string {
	if id := reqCtx.UserValue(idParam); id == nil {
		if appID := reqCtx.Request.Header.Peek(daprAppID); appID == nil {
			if auth := reqCtx.Request.Header.Peek(fasthttp.HeaderAuthorization); auth != nil &&
				strings.HasPrefix(string(auth), "Basic ") {
				if s, err := base64.StdEncoding.DecodeString(strings.TrimPrefix(string(auth), "Basic ")); err == nil {
					pair := strings.Split(string(s), ":")
					if len(pair) == 2 && pair[0] == daprAppID {
						return pair[1]
					}
				}
			}
		} else {
			return string(appID)
		}
	} else {
		return id.(string)
	}

	return ""
}

func (a *api) onCreateActorReminder(reqCtx *fasthttp.RequestCtx) {
	if a.actor == nil {
		msg := NewErrorResponse("ERR_ACTOR_RUNTIME_NOT_FOUND", messages.ErrActorRuntimeNotFound)
		respond(reqCtx, withError(fasthttp.StatusInternalServerError, msg))
		return
	}

	actorType := reqCtx.UserValue(actorTypeParam).(string)
	actorID := reqCtx.UserValue(actorIDParam).(string)
	name := reqCtx.UserValue(nameParam).(string)

	var req actors.CreateReminderRequest
	err := json.Unmarshal(reqCtx.PostBody(), &req)
	if err != nil {
		msg := NewErrorResponse("ERR_MALFORMED_REQUEST", fmt.Sprintf(messages.ErrMalformedRequest, err))
		respond(reqCtx, withError(fasthttp.StatusBadRequest, msg))
		log.Debug(msg)
		return
	}

	req.Name = name
	req.ActorType = actorType
	req.ActorID = actorID

	err = a.actor.CreateReminder(reqCtx, &req)
	if err != nil {
		msg := NewErrorResponse("ERR_ACTOR_REMINDER_CREATE", fmt.Sprintf(messages.ErrActorReminderCreate, err))
		respond(reqCtx, withError(fasthttp.StatusInternalServerError, msg))
		log.Debug(msg)
	} else {
		respond(reqCtx, withEmpty())
	}
}

func (a *api) onRenameActorReminder(reqCtx *fasthttp.RequestCtx) {
	if a.actor == nil {
		msg := NewErrorResponse("ERR_ACTOR_RUNTIME_NOT_FOUND", messages.ErrActorRuntimeNotFound)
		respond(reqCtx, withError(fasthttp.StatusInternalServerError, msg))
		return
	}

	actorType := reqCtx.UserValue(actorTypeParam).(string)
	actorID := reqCtx.UserValue(actorIDParam).(string)
	name := reqCtx.UserValue(nameParam).(string)

	var req actors.RenameReminderRequest
	err := json.Unmarshal(reqCtx.PostBody(), &req)
	if err != nil {
		msg := NewErrorResponse("ERR_MALFORMED_REQUEST", fmt.Sprintf(messages.ErrMalformedRequest, err))
		respond(reqCtx, withError(fasthttp.StatusBadRequest, msg))
		log.Debug(msg)
		return
	}

	req.OldName = name
	req.ActorType = actorType
	req.ActorID = actorID

	err = a.actor.RenameReminder(reqCtx, &req)
	if err != nil {
		msg := NewErrorResponse("ERR_ACTOR_REMINDER_RENAME", fmt.Sprintf(messages.ErrActorReminderRename, err))
		respond(reqCtx, withError(fasthttp.StatusInternalServerError, msg))
		log.Debug(msg)
	} else {
		respond(reqCtx, withEmpty())
	}
}

func (a *api) onCreateActorTimer(reqCtx *fasthttp.RequestCtx) {
	if a.actor == nil {
		msg := NewErrorResponse("ERR_ACTOR_RUNTIME_NOT_FOUND", messages.ErrActorRuntimeNotFound)
		respond(reqCtx, withError(fasthttp.StatusInternalServerError, msg))
		log.Debug(msg)
		return
	}

	actorType := reqCtx.UserValue(actorTypeParam).(string)
	actorID := reqCtx.UserValue(actorIDParam).(string)
	name := reqCtx.UserValue(nameParam).(string)

	var req actors.CreateTimerRequest
	err := json.Unmarshal(reqCtx.PostBody(), &req)
	if err != nil {
		msg := NewErrorResponse("ERR_MALFORMED_REQUEST", fmt.Sprintf(messages.ErrMalformedRequest, err))
		respond(reqCtx, withError(fasthttp.StatusBadRequest, msg))
		log.Debug(msg)
		return
	}

	req.Name = name
	req.ActorType = actorType
	req.ActorID = actorID

	err = a.actor.CreateTimer(reqCtx, &req)
	if err != nil {
		msg := NewErrorResponse("ERR_ACTOR_TIMER_CREATE", fmt.Sprintf(messages.ErrActorTimerCreate, err))
		respond(reqCtx, withError(fasthttp.StatusInternalServerError, msg))
		log.Debug(msg)
	} else {
		respond(reqCtx, withEmpty())
	}
}

func (a *api) onDeleteActorReminder(reqCtx *fasthttp.RequestCtx) {
	if a.actor == nil {
		msg := NewErrorResponse("ERR_ACTOR_RUNTIME_NOT_FOUND", messages.ErrActorRuntimeNotFound)
		respond(reqCtx, withError(fasthttp.StatusInternalServerError, msg))
		log.Debug(msg)
		return
	}

	actorType := reqCtx.UserValue(actorTypeParam).(string)
	actorID := reqCtx.UserValue(actorIDParam).(string)
	name := reqCtx.UserValue(nameParam).(string)

	req := actors.DeleteReminderRequest{
		Name:      name,
		ActorID:   actorID,
		ActorType: actorType,
	}

	err := a.actor.DeleteReminder(reqCtx, &req)
	if err != nil {
		msg := NewErrorResponse("ERR_ACTOR_REMINDER_DELETE", fmt.Sprintf(messages.ErrActorReminderDelete, err))
		respond(reqCtx, withError(fasthttp.StatusInternalServerError, msg))
		log.Debug(msg)
	} else {
		respond(reqCtx, withEmpty())
	}
}

func (a *api) onActorStateTransaction(reqCtx *fasthttp.RequestCtx) {
	if a.actor == nil {
		msg := NewErrorResponse("ERR_ACTOR_RUNTIME_NOT_FOUND", messages.ErrActorRuntimeNotFound)
		respond(reqCtx, withError(fasthttp.StatusInternalServerError, msg))
		log.Debug(msg)
		return
	}

	actorType := reqCtx.UserValue(actorTypeParam).(string)
	actorID := reqCtx.UserValue(actorIDParam).(string)
	body := reqCtx.PostBody()

	var ops []actors.TransactionalOperation
	err := json.Unmarshal(body, &ops)
	if err != nil {
		msg := NewErrorResponse("ERR_MALFORMED_REQUEST", err.Error())
		respond(reqCtx, withError(fasthttp.StatusBadRequest, msg))
		log.Debug(msg)
		return
	}

	hosted := a.actor.IsActorHosted(reqCtx, &actors.ActorHostedRequest{
		ActorType: actorType,
		ActorID:   actorID,
	})

	if !hosted {
		msg := NewErrorResponse("ERR_ACTOR_INSTANCE_MISSING", messages.ErrActorInstanceMissing)
		respond(reqCtx, withError(fasthttp.StatusBadRequest, msg))
		log.Debug(msg)
		return
	}

	req := actors.TransactionalRequest{
		ActorID:    actorID,
		ActorType:  actorType,
		Operations: ops,
	}

	err = a.actor.TransactionalStateOperation(reqCtx, &req)
	if err != nil {
		msg := NewErrorResponse("ERR_ACTOR_STATE_TRANSACTION_SAVE", fmt.Sprintf(messages.ErrActorStateTransactionSave, err))
		respond(reqCtx, withError(fasthttp.StatusInternalServerError, msg))
		log.Debug(msg)
	} else {
		respond(reqCtx, withEmpty())
	}
}

func (a *api) onGetActorReminder(reqCtx *fasthttp.RequestCtx) {
	if a.actor == nil {
		msg := NewErrorResponse("ERR_ACTOR_RUNTIME_NOT_FOUND", messages.ErrActorRuntimeNotFound)
		respond(reqCtx, withError(fasthttp.StatusInternalServerError, msg))
		log.Debug(msg)
		return
	}

	actorType := reqCtx.UserValue(actorTypeParam).(string)
	actorID := reqCtx.UserValue(actorIDParam).(string)
	name := reqCtx.UserValue(nameParam).(string)

	resp, err := a.actor.GetReminder(reqCtx, &actors.GetReminderRequest{
		ActorType: actorType,
		ActorID:   actorID,
		Name:      name,
	})
	if err != nil {
		msg := NewErrorResponse("ERR_ACTOR_REMINDER_GET", fmt.Sprintf(messages.ErrActorReminderGet, err))
		respond(reqCtx, withError(fasthttp.StatusInternalServerError, msg))
		log.Debug(msg)
		return
	}
	b, err := json.Marshal(resp)
	if err != nil {
		msg := NewErrorResponse("ERR_ACTOR_REMINDER_GET", fmt.Sprintf(messages.ErrActorReminderGet, err))
		respond(reqCtx, withError(fasthttp.StatusInternalServerError, msg))
		log.Debug(msg)
		return
	}

	respond(reqCtx, withJSON(fasthttp.StatusOK, b))
}

func (a *api) onDeleteActorTimer(reqCtx *fasthttp.RequestCtx) {
	if a.actor == nil {
		msg := NewErrorResponse("ERR_ACTOR_RUNTIME_NOT_FOUND", messages.ErrActorRuntimeNotFound)
		respond(reqCtx, withError(fasthttp.StatusInternalServerError, msg))
		log.Debug(msg)
		return
	}

	actorType := reqCtx.UserValue(actorTypeParam).(string)
	actorID := reqCtx.UserValue(actorIDParam).(string)
	name := reqCtx.UserValue(nameParam).(string)

	req := actors.DeleteTimerRequest{
		Name:      name,
		ActorID:   actorID,
		ActorType: actorType,
	}
	err := a.actor.DeleteTimer(reqCtx, &req)
	if err != nil {
		msg := NewErrorResponse("ERR_ACTOR_TIMER_DELETE", fmt.Sprintf(messages.ErrActorTimerDelete, err))
		respond(reqCtx, withError(fasthttp.StatusInternalServerError, msg))
		log.Debug(msg)
	} else {
		respond(reqCtx, withEmpty())
	}
}

func (a *api) onDirectActorMessage(reqCtx *fasthttp.RequestCtx) {
	if a.actor == nil {
		msg := NewErrorResponse("ERR_ACTOR_RUNTIME_NOT_FOUND", messages.ErrActorRuntimeNotFound)
		respond(reqCtx, withError(fasthttp.StatusInternalServerError, msg))
		log.Debug(msg)
		return
	}

	actorType := reqCtx.UserValue(actorTypeParam).(string)
	actorID := reqCtx.UserValue(actorIDParam).(string)
	verb := strings.ToUpper(string(reqCtx.Method()))
	method := reqCtx.UserValue(methodParam).(string)

	metadata := make(map[string][]string, reqCtx.Request.Header.Len())
	reqCtx.Request.Header.VisitAll(func(key []byte, value []byte) {
		metadata[string(key)] = []string{string(value)}
	})

	policyDef := a.resiliency.ActorPreLockPolicy(actorType, actorID)

	req := invokev1.NewInvokeMethodRequest(method).
		WithActor(actorType, actorID).
		WithHTTPExtension(verb, reqCtx.QueryArgs().String()).
		WithRawDataBytes(reqCtx.PostBody()).
		WithContentType(string(reqCtx.Request.Header.ContentType())).
		WithReplay(policyDef.HasRetries()).
		// Save headers to metadata.
		WithMetadata(metadata)
	defer req.Close()

	// Unlike other actor calls, resiliency is handled here for invocation.
	// This is due to actor invocation involving a lookup for the host.
	// Having the retry here allows us to capture that and be resilient to host failure.
	// Additionally, we don't perform timeouts at this level. This is because an actor
	// should technically wait forever on the locking mechanism. If we timeout while
	// waiting for the lock, we can also create a queue of calls that will try and continue
	// after the timeout.
	policyRunner := resiliency.NewRunnerWithOptions(reqCtx, policyDef,
		resiliency.RunnerOpts[*invokev1.InvokeMethodResponse]{
			Disposer: resiliency.DisposerCloser[*invokev1.InvokeMethodResponse],
		},
	)
	resp, err := policyRunner(func(ctx context.Context) (*invokev1.InvokeMethodResponse, error) {
		return a.actor.Call(ctx, req)
	})
	if err != nil && !errors.Is(err, actors.ErrDaprResponseHeader) {
		msg := NewErrorResponse("ERR_ACTOR_INVOKE_METHOD", fmt.Sprintf(messages.ErrActorInvoke, err))
		respond(reqCtx, withError(fasthttp.StatusInternalServerError, msg))
		log.Debug(msg)
		return
	}

	if resp == nil {
		msg := NewErrorResponse("ERR_ACTOR_INVOKE_METHOD", fmt.Sprintf(messages.ErrActorInvoke, "failed to cast response"))
		respond(reqCtx, withError(fasthttp.StatusInternalServerError, msg))
		log.Debug(msg)
		return
	}
	defer resp.Close()

	invokev1.InternalMetadataToHTTPHeader(reqCtx, resp.Headers(), reqCtx.Response.Header.Set)
	body, err := resp.RawDataFull()
	if err != nil {
		msg := NewErrorResponse("ERR_ACTOR_INVOKE_METHOD", fmt.Sprintf(messages.ErrActorInvoke, err))
		respond(reqCtx, withError(fasthttp.StatusInternalServerError, msg))
		log.Debug(msg)
		return
	}
	reqCtx.Response.Header.SetContentType(resp.ContentType())

	// Construct response.
	statusCode := int(resp.Status().Code)
	if !resp.IsHTTPResponse() {
		statusCode = invokev1.HTTPStatusFromCode(codes.Code(statusCode))
	}
	respond(reqCtx, with(statusCode, body))
}

func (a *api) onGetActorState(reqCtx *fasthttp.RequestCtx) {
	if a.actor == nil {
		msg := NewErrorResponse("ERR_ACTOR_RUNTIME_NOT_FOUND", messages.ErrActorRuntimeNotFound)
		respond(reqCtx, withError(fasthttp.StatusInternalServerError, msg))
		log.Debug(msg)
		return
	}

	actorType := reqCtx.UserValue(actorTypeParam).(string)
	actorID := reqCtx.UserValue(actorIDParam).(string)
	key := reqCtx.UserValue(stateKeyParam).(string)

	hosted := a.actor.IsActorHosted(reqCtx, &actors.ActorHostedRequest{
		ActorType: actorType,
		ActorID:   actorID,
	})

	if !hosted {
		msg := NewErrorResponse("ERR_ACTOR_INSTANCE_MISSING", messages.ErrActorInstanceMissing)
		respond(reqCtx, withError(fasthttp.StatusBadRequest, msg))
		log.Debug(msg)
		return
	}

	req := actors.GetStateRequest{
		ActorType: actorType,
		ActorID:   actorID,
		Key:       key,
	}

	resp, err := a.actor.GetState(reqCtx, &req)
	if err != nil {
		msg := NewErrorResponse("ERR_ACTOR_STATE_GET", fmt.Sprintf(messages.ErrActorStateGet, err))
		respond(reqCtx, withError(fasthttp.StatusInternalServerError, msg))
		log.Debug(msg)
	} else {
		if resp == nil || resp.Data == nil {
			respond(reqCtx, withEmpty())
			return
		}
		respond(reqCtx, withJSON(fasthttp.StatusOK, resp.Data))
	}
}

func (a *api) onGetMetadata(reqCtx *fasthttp.RequestCtx) {
	temp := make(map[string]string)

	// Copy synchronously so it can be serialized to JSON.
	a.extendedMetadata.Range(func(key, value interface{}) bool {
		temp[key.(string)] = value.(string)

		return true
	})
	temp[daprRuntimeVersionKey] = a.daprRunTimeVersion
	activeActorsCount := []actors.ActiveActorsCount{}
	if a.actor != nil {
		activeActorsCount = a.actor.GetActiveActorsCount(reqCtx)
	}
	componentsCapabilties := a.getComponentsCapabilitesFn()
	components := a.getComponentsFn()
	registeredComponents := make([]registeredComponent, 0, len(components))
	for _, comp := range components {
		registeredComp := registeredComponent{
			Name:         comp.Name,
			Version:      comp.Spec.Version,
			Type:         comp.Spec.Type,
			Capabilities: getOrDefaultCapabilites(componentsCapabilties, comp.Name),
		}
		registeredComponents = append(registeredComponents, registeredComp)
	}

	subscriptions, err := a.getSubscriptionsFn()
	if err != nil {
		msg := NewErrorResponse("ERR_PUBSUB_GET_SUBSCRIPTIONS", fmt.Sprintf(messages.ErrPubsubGetSubscriptions, err))
		respond(reqCtx, withError(fasthttp.StatusInternalServerError, msg))
		log.Debug(msg)
		return
	}
	ps := []pubsubSubscription{}
	for _, s := range subscriptions {
		ps = append(ps, pubsubSubscription{
			PubsubName:      s.PubsubName,
			Topic:           s.Topic,
			Metadata:        s.Metadata,
			DeadLetterTopic: s.DeadLetterTopic,
			Rules:           convertPubsubSubscriptionRules(s.Rules),
		})
	}

	mtd := metadata{
		ID:                   a.id,
		ActiveActorsCount:    activeActorsCount,
		Extended:             temp,
		RegisteredComponents: registeredComponents,
		Subscriptions:        ps,
	}

	mtdBytes, err := json.Marshal(mtd)
	if err != nil {
		msg := NewErrorResponse("ERR_METADATA_GET", fmt.Sprintf(messages.ErrMetadataGet, err))
		respond(reqCtx, withError(fasthttp.StatusInternalServerError, msg))
		log.Debug(msg)
	} else {
		respond(reqCtx, withJSON(fasthttp.StatusOK, mtdBytes))
	}
}

func getOrDefaultCapabilites(dict map[string][]string, key string) []string {
	if val, ok := dict[key]; ok {
		return val
	}
	return make([]string, 0)
}

func convertPubsubSubscriptionRules(rules []*runtimePubsub.Rule) []*pubsubSubscriptionRule {
	out := make([]*pubsubSubscriptionRule, 0)
	for _, r := range rules {
		out = append(out, &pubsubSubscriptionRule{
			Match: fmt.Sprintf("%s", r.Match),
			Path:  r.Path,
		})
	}
	return out
}

func (a *api) onPutMetadata(reqCtx *fasthttp.RequestCtx) {
	key := fmt.Sprintf("%v", reqCtx.UserValue("key"))
	body := reqCtx.PostBody()
	a.extendedMetadata.Store(key, string(body))
	respond(reqCtx, withEmpty())
}

func (a *api) onShutdown(reqCtx *fasthttp.RequestCtx) {
	if !reqCtx.IsPost() {
		log.Warn("Please use POST method when invoking shutdown API")
	}

	respond(reqCtx, withEmpty())
	go func() {
		a.shutdown()
	}()
}

func (a *api) onPublish(reqCtx *fasthttp.RequestCtx) {
	thepubsub, pubsubName, topic, sc, errRes := a.validateAndGetPubsubAndTopic(reqCtx)
	if errRes != nil {
		respond(reqCtx, withError(sc, *errRes))

		return
	}

	body := reqCtx.PostBody()
	contentType := string(reqCtx.Request.Header.Peek("Content-Type"))
	metadata := getMetadataFromRequest(reqCtx)
	rawPayload, metaErr := contribMetadata.IsRawPayload(metadata)
	if metaErr != nil {
		msg := NewErrorResponse("ERR_PUBSUB_REQUEST_METADATA",
			fmt.Sprintf(messages.ErrMetadataGet, metaErr.Error()))
		respond(reqCtx, withError(fasthttp.StatusBadRequest, msg))
		log.Debug(msg)

		return
	}

	// Extract trace context from context.
	span := diagUtils.SpanFromContext(reqCtx)
	// Populate W3C traceparent to cloudevent envelope
	corID := diag.SpanContextToW3CString(span.SpanContext())
	// Populate W3C tracestate to cloudevent envelope
	traceState := diag.TraceStateToW3CString(span.SpanContext())

	data := body

	if !rawPayload {
		envelope, err := runtimePubsub.NewCloudEvent(&runtimePubsub.CloudEvent{
			ID:              a.id,
			Topic:           topic,
			DataContentType: contentType,
			Data:            body,
			TraceID:         corID,
			TraceState:      traceState,
			Pubsub:          pubsubName,
		})
		if err != nil {
			msg := NewErrorResponse("ERR_PUBSUB_CLOUD_EVENTS_SER",
				fmt.Sprintf(messages.ErrPubsubCloudEventCreation, err.Error()))
			respond(reqCtx, withError(fasthttp.StatusInternalServerError, msg))
			log.Debug(msg)
			return
		}

		features := thepubsub.Features()

		pubsub.ApplyMetadata(envelope, features, metadata)

		data, err = json.Marshal(envelope)
		if err != nil {
			msg := NewErrorResponse("ERR_PUBSUB_CLOUD_EVENTS_SER",
				fmt.Sprintf(messages.ErrPubsubCloudEventsSer, topic, pubsubName, err.Error()))
			respond(reqCtx, withError(fasthttp.StatusInternalServerError, msg))
			log.Debug(msg)
			return
		}
	}

	req := pubsub.PublishRequest{
		PubsubName: pubsubName,
		Topic:      topic,
		Data:       data,
		Metadata:   metadata,
	}

	start := time.Now()
	err := a.pubsubAdapter.Publish(&req)
	elapsed := diag.ElapsedSince(start)

	diag.DefaultComponentMonitoring.PubsubEgressEvent(context.Background(), pubsubName, topic, err == nil, elapsed)

	if err != nil {
		status := fasthttp.StatusInternalServerError
		msg := NewErrorResponse("ERR_PUBSUB_PUBLISH_MESSAGE",
			fmt.Sprintf(messages.ErrPubsubPublishMessage, topic, pubsubName, err.Error()))

		if errors.As(err, &runtimePubsub.NotAllowedError{}) {
			msg = NewErrorResponse("ERR_PUBSUB_FORBIDDEN", err.Error())
			status = fasthttp.StatusForbidden
		}

		if errors.As(err, &runtimePubsub.NotFoundError{}) {
			msg = NewErrorResponse("ERR_PUBSUB_NOT_FOUND", err.Error())
			status = fasthttp.StatusBadRequest
		}

		respond(reqCtx, withError(status, msg))
		log.Debug(msg)
	} else {
		respond(reqCtx, withEmpty())
	}
}

type bulkPublishMessageEntry struct {
	EntryId     string            `json:"entryId,omitempty"` //nolint:stylecheck
	Event       interface{}       `json:"event"`
	ContentType string            `json:"contentType"`
	Metadata    map[string]string `json:"metadata,omitempty"`
}

func (a *api) onBulkPublish(reqCtx *fasthttp.RequestCtx) {
	thepubsub, pubsubName, topic, sc, errRes := a.validateAndGetPubsubAndTopic(reqCtx)
	if errRes != nil {
		respond(reqCtx, withError(sc, *errRes))

		return
	}

	body := reqCtx.PostBody()
	metadata := getMetadataFromRequest(reqCtx)
	rawPayload, metaErr := contribMetadata.IsRawPayload(metadata)
	if metaErr != nil {
		msg := NewErrorResponse("ERR_PUBSUB_REQUEST_METADATA",
			fmt.Sprintf(messages.ErrMetadataGet, metaErr.Error()))
		respond(reqCtx, withError(fasthttp.StatusBadRequest, msg))
		log.Debug(msg)

		return
	}

	// Extract trace context from context.
	span := diagUtils.SpanFromContext(reqCtx)
	// Populate W3C tracestate to cloudevent envelope
	traceState := diag.TraceStateToW3CString(span.SpanContext())

	incomingEntries := make([]bulkPublishMessageEntry, 0)
	err := json.Unmarshal(body, &incomingEntries)
	if err != nil {
		msg := NewErrorResponse("ERR_PUBSUB_EVENTS_SER",
			fmt.Sprintf(messages.ErrPubsubUnmarshal, topic, pubsubName, err.Error()))
		respond(reqCtx, withError(fasthttp.StatusBadRequest, msg))
		log.Debug(msg)

		return
	}
	entries := make([]pubsub.BulkMessageEntry, len(incomingEntries))

	entryIdSet := map[string]struct{}{} //nolint:stylecheck

	for i, entry := range incomingEntries {
		var dBytes []byte

		dBytes, cErr := ConvertEventToBytes(entry.Event, entry.ContentType)
		if cErr != nil {
			msg := NewErrorResponse("ERR_PUBSUB_EVENTS_SER",
				fmt.Sprintf(messages.ErrPubsubMarshal, topic, pubsubName, cErr.Error()))
			respond(reqCtx, withError(fasthttp.StatusBadRequest, msg))
			log.Debug(msg)
			return
		}
		entries[i] = pubsub.BulkMessageEntry{
			Event:       dBytes,
			ContentType: entry.ContentType,
		}
		if entry.Metadata != nil {
			// Populate entry metadata with request level metadata. Entry level metadata keys
			// override request level metadata.
			entries[i].Metadata = utils.PopulateMetadataForBulkPublishEntry(metadata, entry.Metadata)
		}
		if _, ok := entryIdSet[entry.EntryId]; ok || entry.EntryId == "" {
			msg := NewErrorResponse("ERR_PUBSUB_EVENTS_SER",
				fmt.Sprintf(messages.ErrPubsubMarshal, topic, pubsubName, "error: entryId is duplicated or not present for entry"))
			respond(reqCtx, withError(fasthttp.StatusBadRequest, msg))
			log.Debug(msg)

			return
		}
		entryIdSet[entry.EntryId] = struct{}{}
		entries[i].EntryId = entry.EntryId
	}

	spanMap := map[int]trace.Span{}
	// closeChildSpans method is called on every respond() call in all return paths in the following block of code.
	closeChildSpans := func(ctx *fasthttp.RequestCtx) {
		for _, span := range spanMap {
			diag.UpdateSpanStatusFromHTTPStatus(span, ctx.Response.StatusCode())
			span.End()
		}
	}
	features := thepubsub.Features()
	if !rawPayload {
		for i := range entries {
			// For multiple events in a single bulk call traceParent is different for each event.
			childSpan := diag.StartProducerSpanChildFromParent(reqCtx, span)
			// Populate W3C traceparent to cloudevent envelope
			corID := diag.SpanContextToW3CString(childSpan.SpanContext())
			spanMap[i] = childSpan

			var envelope map[string]interface{}

			envelope, err = runtimePubsub.NewCloudEvent(&runtimePubsub.CloudEvent{
				ID:              a.id,
				Topic:           topic,
				DataContentType: entries[i].ContentType,
				Data:            entries[i].Event,
				TraceID:         corID,
				TraceState:      traceState,
				Pubsub:          pubsubName,
			})
			if err != nil {
				msg := NewErrorResponse("ERR_PUBSUB_CLOUD_EVENTS_SER",
					fmt.Sprintf(messages.ErrPubsubCloudEventCreation, err.Error()))
				respond(reqCtx, withError(fasthttp.StatusInternalServerError, msg), closeChildSpans)
				log.Debug(msg)

				return
			}

			pubsub.ApplyMetadata(envelope, features, entries[i].Metadata)

			entries[i].Event, err = json.Marshal(envelope)
			if err != nil {
				msg := NewErrorResponse("ERR_PUBSUB_CLOUD_EVENTS_SER",
					fmt.Sprintf(messages.ErrPubsubCloudEventsSer, topic, pubsubName, err.Error()))
				respond(reqCtx, withError(fasthttp.StatusInternalServerError, msg), closeChildSpans)
				log.Debug(msg)

				return
			}
		}
	}

	req := pubsub.BulkPublishRequest{
		PubsubName: pubsubName,
		Topic:      topic,
		Entries:    entries,
		Metadata:   metadata,
	}

	start := time.Now()
	res, err := a.pubsubAdapter.BulkPublish(&req)
	elapsed := diag.ElapsedSince(start)

	// BulkPublishResponse contains all failed entries from the request.
	// If there are no errors, then an empty response is returned.
	bulkRes := BulkPublishResponse{}
	eventsPublished := int64(len(req.Entries))
	if len(res.FailedEntries) != 0 {
		eventsPublished -= int64(len(res.FailedEntries))
	}

	diag.DefaultComponentMonitoring.BulkPubsubEgressEvent(context.Background(), pubsubName, topic, err == nil, eventsPublished, elapsed)

	if err != nil {
		bulkRes.FailedEntries = make([]BulkPublishResponseFailedEntry, 0, len(res.FailedEntries))
		for _, r := range res.FailedEntries {
			resEntry := BulkPublishResponseFailedEntry{EntryId: r.EntryId}
			if r.Error != nil {
				resEntry.Error = r.Error.Error()
			}
			bulkRes.FailedEntries = append(bulkRes.FailedEntries, resEntry)
		}
		status := fasthttp.StatusInternalServerError
		bulkRes.ErrorCode = "ERR_PUBSUB_PUBLISH_MESSAGE"

		if errors.As(err, &runtimePubsub.NotAllowedError{}) {
			msg := NewErrorResponse("ERR_PUBSUB_FORBIDDEN", err.Error())
			status = fasthttp.StatusForbidden
			respond(reqCtx, withError(status, msg), closeChildSpans)
			log.Debug(msg)

			return
		}

		if errors.As(err, &runtimePubsub.NotFoundError{}) {
			msg := NewErrorResponse("ERR_PUBSUB_NOT_FOUND", err.Error())
			status = fasthttp.StatusBadRequest
			respond(reqCtx, withError(status, msg), closeChildSpans)
			log.Debug(msg)

			return
		}

		// Return the error along with the list of failed entries.
		resData, _ := json.Marshal(bulkRes)
		respond(reqCtx, withJSON(status, resData), closeChildSpans)
		return
	}

	// If there are no errors, then an empty response is returned.
	respond(reqCtx, withEmpty(), closeChildSpans)
}

// validateAndGetPubsubAndTopic takes input as request context and returns the pubsub interface, pubsub name, topic name,
// or error status code and an ErrorResponse object.
func (a *api) validateAndGetPubsubAndTopic(reqCtx *fasthttp.RequestCtx) (pubsub.PubSub, string, string, int, *ErrorResponse) {
	if a.pubsubAdapter == nil {
		msg := NewErrorResponse("ERR_PUBSUB_NOT_CONFIGURED", messages.ErrPubsubNotConfigured)

		return nil, "", "", fasthttp.StatusBadRequest, &msg
	}

	pubsubName := reqCtx.UserValue(pubsubnameparam).(string)
	if pubsubName == "" {
		msg := NewErrorResponse("ERR_PUBSUB_EMPTY", messages.ErrPubsubEmpty)

		return nil, "", "", fasthttp.StatusNotFound, &msg
	}

	thepubsub := a.pubsubAdapter.GetPubSub(pubsubName)
	if thepubsub == nil {
		msg := NewErrorResponse("ERR_PUBSUB_NOT_FOUND", fmt.Sprintf(messages.ErrPubsubNotFound, pubsubName))

		return nil, "", "", fasthttp.StatusNotFound, &msg
	}

	topic := reqCtx.UserValue(topicParam).(string)
	if topic == "" {
		msg := NewErrorResponse("ERR_TOPIC_EMPTY", fmt.Sprintf(messages.ErrTopicEmpty, pubsubName))

		return nil, "", "", fasthttp.StatusNotFound, &msg
	}
	return thepubsub, pubsubName, topic, fasthttp.StatusOK, nil
}

// GetStatusCodeFromMetadata extracts the http status code from the metadata if it exists.
func GetStatusCodeFromMetadata(metadata map[string]string) int {
	code := metadata[http.HTTPStatusCode]
	if code != "" {
		statusCode, err := strconv.Atoi(code)
		if err == nil {
			return statusCode
		}
	}

	return fasthttp.StatusOK
}

func (a *api) onGetHealthz(reqCtx *fasthttp.RequestCtx) {
	if !a.readyStatus {
		msg := NewErrorResponse("ERR_HEALTH_NOT_READY", messages.ErrHealthNotReady)
		respond(reqCtx, withError(fasthttp.StatusInternalServerError, msg))
		log.Debug(msg)
	} else {
		respond(reqCtx, withEmpty())
	}
}

func (a *api) onGetOutboundHealthz(reqCtx *fasthttp.RequestCtx) {
	if !a.outboundReadyStatus {
		msg := NewErrorResponse("ERR_HEALTH_NOT_READY", messages.ErrHealthNotReady)
		respond(reqCtx, withError(fasthttp.StatusInternalServerError, msg))
		log.Debug(msg)
	} else {
		respond(reqCtx, withEmpty())
	}
}

func getMetadataFromRequest(reqCtx *fasthttp.RequestCtx) map[string]string {
	metadata := map[string]string{}
	prefixBytes := []byte(metadataPrefix)
	reqCtx.QueryArgs().VisitAll(func(key []byte, value []byte) {
		if bytes.HasPrefix(key, prefixBytes) {
			k := string(key[len(prefixBytes):])
			metadata[k] = string(value)
		}
	})

	return metadata
}

func (a *api) onPostStateTransaction(reqCtx *fasthttp.RequestCtx) {
	if a.stateStores == nil || len(a.stateStores) == 0 {
		msg := NewErrorResponse("ERR_STATE_STORE_NOT_CONFIGURED", messages.ErrStateStoresNotConfigured)
		respond(reqCtx, withError(fasthttp.StatusInternalServerError, msg))
		log.Debug(msg)
		return
	}

	storeName := reqCtx.UserValue(storeNameParam).(string)
	_, ok := a.stateStores[storeName]
	if !ok {
		msg := NewErrorResponse("ERR_STATE_STORE_NOT_FOUND", fmt.Sprintf(messages.ErrStateStoreNotFound, storeName))
		respond(reqCtx, withError(fasthttp.StatusBadRequest, msg))
		log.Debug(msg)
		return
	}

	transactionalStore, ok := a.transactionalStateStores[storeName]
	if !ok {
		msg := NewErrorResponse("ERR_STATE_STORE_NOT_SUPPORTED", fmt.Sprintf(messages.ErrStateStoreNotSupported, storeName))
		respond(reqCtx, withError(fasthttp.StatusInternalServerError, msg))
		log.Debug(msg)
		return
	}

	body := reqCtx.PostBody()
	var req state.TransactionalStateRequest
	if err := json.Unmarshal(body, &req); err != nil {
		msg := NewErrorResponse("ERR_MALFORMED_REQUEST", fmt.Sprintf(messages.ErrMalformedRequest, err.Error()))
		respond(reqCtx, withError(fasthttp.StatusBadRequest, msg))
		log.Debug(msg)
		return
	}
	if len(req.Operations) == 0 {
		respond(reqCtx, withEmpty())
		return
	}

	// merge metadata from URL query parameters
	metadata := getMetadataFromRequest(reqCtx)
	if req.Metadata == nil {
		req.Metadata = metadata
	} else {
		for k, v := range metadata {
			req.Metadata[k] = v
		}
	}

	operations := make([]state.TransactionalStateOperation, len(req.Operations))
	for i, o := range req.Operations {
		switch o.Operation {
		case state.Upsert:
			var upsertReq state.SetRequest
			err := mapstructure.Decode(o.Request, &upsertReq)
			if err != nil {
				msg := NewErrorResponse("ERR_MALFORMED_REQUEST",
					fmt.Sprintf(messages.ErrMalformedRequest, err.Error()))
				respond(reqCtx, withError(fasthttp.StatusBadRequest, msg))
				log.Debug(msg)
				return
			}
			upsertReq.Key, err = stateLoader.GetModifiedStateKey(upsertReq.Key, storeName, a.id)
			if err != nil {
				msg := NewErrorResponse("ERR_MALFORMED_REQUEST", err.Error())
				respond(reqCtx, withError(fasthttp.StatusBadRequest, msg))
				log.Debug(err)
				return
			}
			operations[i] = state.TransactionalStateOperation{
				Request:   upsertReq,
				Operation: state.Upsert,
			}
		case state.Delete:
			var delReq state.DeleteRequest
			err := mapstructure.Decode(o.Request, &delReq)
			if err != nil {
				msg := NewErrorResponse("ERR_MALFORMED_REQUEST",
					fmt.Sprintf(messages.ErrMalformedRequest, err.Error()))
				respond(reqCtx, withError(fasthttp.StatusBadRequest, msg))
				log.Debug(msg)
				return
			}
			delReq.Key, err = stateLoader.GetModifiedStateKey(delReq.Key, storeName, a.id)
			if err != nil {
				msg := NewErrorResponse("ERR_MALFORMED_REQUEST", err.Error())
				respond(reqCtx, withError(fasthttp.StatusBadRequest, msg))
				log.Debug(msg)
				return
			}
			operations[i] = state.TransactionalStateOperation{
				Request:   delReq,
				Operation: state.Delete,
			}
		default:
			msg := NewErrorResponse(
				"ERR_NOT_SUPPORTED_STATE_OPERATION",
				fmt.Sprintf(messages.ErrNotSupportedStateOperation, o.Operation))
			respond(reqCtx, withError(fasthttp.StatusBadRequest, msg))
			log.Debug(msg)
			return
		}
	}

	if encryption.EncryptedStateStore(storeName) {
		for i, op := range operations {
			if op.Operation == state.Upsert {
				req := op.Request.(*state.SetRequest)
				data := []byte(fmt.Sprintf("%v", req.Value))
				val, err := encryption.TryEncryptValue(storeName, data)
				if err != nil {
					msg := NewErrorResponse(
						"ERR_SAVE_STATE",
						fmt.Sprintf(messages.ErrStateSave, storeName, err.Error()))
					respond(reqCtx, withError(fasthttp.StatusBadRequest, msg))
					log.Debug(msg)
					return
				}

				req.Value = val
				operations[i].Request = req
			}
		}
	}

	start := time.Now()
	policyRunner := resiliency.NewRunner[any](reqCtx,
		a.resiliency.ComponentOutboundPolicy(storeName, resiliency.Statestore),
	)
	storeReq := &state.TransactionalStateRequest{
		Operations: operations,
		Metadata:   req.Metadata,
	}
	_, err := policyRunner(func(ctx context.Context) (any, error) {
		return nil, transactionalStore.Multi(reqCtx, storeReq)
	})
	elapsed := diag.ElapsedSince(start)

	diag.DefaultComponentMonitoring.StateInvoked(context.Background(), storeName, diag.StateTransaction, err == nil, elapsed)

	if err != nil {
		msg := NewErrorResponse("ERR_STATE_TRANSACTION", fmt.Sprintf(messages.ErrStateTransaction, err.Error()))
		respond(reqCtx, withError(fasthttp.StatusInternalServerError, msg))
		log.Debug(msg)
	} else {
		respond(reqCtx, withEmpty())
	}
}

func (a *api) onQueryState(reqCtx *fasthttp.RequestCtx) {
	store, storeName, err := a.getStateStoreWithRequestValidation(reqCtx)
	if err != nil {
		// error has been already logged
		return
	}

	querier, ok := store.(state.Querier)
	if !ok {
		msg := NewErrorResponse("ERR_METHOD_NOT_FOUND", fmt.Sprintf(messages.ErrNotFound, "Query"))
		respond(reqCtx, withError(fasthttp.StatusNotFound, msg))
		log.Debug(msg)
		return
	}

	if encryption.EncryptedStateStore(storeName) {
		msg := NewErrorResponse("ERR_STATE_QUERY", fmt.Sprintf(messages.ErrStateQuery, storeName, "cannot query encrypted store"))
		respond(reqCtx, withError(fasthttp.StatusBadRequest, msg))
		log.Debug(msg)
		return
	}

	var req state.QueryRequest
	if err = json.Unmarshal(reqCtx.PostBody(), &req.Query); err != nil {
		msg := NewErrorResponse("ERR_MALFORMED_REQUEST", fmt.Sprintf(messages.ErrMalformedRequest, err.Error()))
		respond(reqCtx, withError(fasthttp.StatusBadRequest, msg))
		log.Debug(msg)
		return
	}
	req.Metadata = getMetadataFromRequest(reqCtx)

	start := time.Now()
	policyRunner := resiliency.NewRunner[*state.QueryResponse](reqCtx,
		a.resiliency.ComponentOutboundPolicy(storeName, resiliency.Statestore),
	)
	resp, err := policyRunner(func(ctx context.Context) (*state.QueryResponse, error) {
		return querier.Query(ctx, &req)
	})
	elapsed := diag.ElapsedSince(start)

	diag.DefaultComponentMonitoring.StateInvoked(context.Background(), storeName, diag.StateQuery, err == nil, elapsed)

	if err != nil {
		msg := NewErrorResponse("ERR_STATE_QUERY", fmt.Sprintf(messages.ErrStateQuery, storeName, err.Error()))
		respond(reqCtx, withError(fasthttp.StatusInternalServerError, msg))
		log.Debug(msg)
		return
	}
	if resp == nil || len(resp.Results) == 0 {
		respond(reqCtx, withEmpty())
		return
	}

	qresp := QueryResponse{
		Results:  make([]QueryItem, len(resp.Results)),
		Token:    resp.Token,
		Metadata: resp.Metadata,
	}
	for i := range resp.Results {
		qresp.Results[i].Key = stateLoader.GetOriginalStateKey(resp.Results[i].Key)
		qresp.Results[i].ETag = resp.Results[i].ETag
		qresp.Results[i].Error = resp.Results[i].Error
		qresp.Results[i].Data = json.RawMessage(resp.Results[i].Data)
	}

	b, _ := json.Marshal(qresp)
	respond(reqCtx, withJSON(fasthttp.StatusOK, b))
}

func (a *api) isSecretAllowed(storeName, key string) bool {
	if config, ok := a.secretsConfiguration[storeName]; ok {
		return config.IsSecretAllowed(key)
	}
	// By default, if a configuration is not defined for a secret store, return true.
	return true
}

func (a *api) SetAppChannel(appChannel channel.AppChannel) {
	a.appChannel = appChannel
}

func (a *api) SetDirectMessaging(directMessaging messaging.DirectMessaging) {
	a.directMessaging = directMessaging
}

func (a *api) SetActorRuntime(actor actors.Actors) {
	a.actor = actor
}<|MERGE_RESOLUTION|>--- conflicted
+++ resolved
@@ -213,12 +213,8 @@
 		maxRequestBodySize:         opts.MaxRequestBodySize,
 		transactionalStateStores:   transactionalStateStores,
 		configurationSubscribe:     make(map[string]chan struct{}),
-<<<<<<< HEAD
-		daprRunTimeVersion:         version.Version(),
 		isStreamingEnabled:         opts.IsStreamingEnabled,
-=======
 		daprRunTimeVersion:         buildinfo.Version(),
->>>>>>> 82b6903b
 	}
 
 	metadataEndpoints := api.constructMetadataEndpoints()
