--- conflicted
+++ resolved
@@ -54,17 +54,6 @@
 
 // Channel is an HTTP implementation of an AppChannel.
 type Channel struct {
-<<<<<<< HEAD
-	client              *http.Client
-	baseAddress         string
-	ch                  chan struct{}
-	tracingSpec         config.TracingSpec
-	appHeaderToken      string
-	maxResponseBodySize int
-	appHealthCheckPath  string
-	appHealth           *apphealth.AppHealth
-	pipeline            httpMiddleware.Pipeline
-=======
 	client                *http.Client
 	baseAddress           string
 	ch                    chan struct{}
@@ -74,7 +63,6 @@
 	appHealthCheckPath    string
 	appHealth             *apphealth.AppHealth
 	pipeline              httpMiddleware.Pipeline
->>>>>>> 1047dfdb
 }
 
 // CreateLocalChannel creates an HTTP AppChannel
@@ -92,25 +80,6 @@
 
 	c := &Channel{
 		pipeline: pipeline,
-<<<<<<< HEAD
-		// We cannot use fasthttp here because of lack of streaming support
-		client: &http.Client{
-			Transport: &http.Transport{
-				ReadBufferSize:         readBufferSize * 1024,
-				MaxResponseHeaderBytes: int64(readBufferSize) * 1024,
-			},
-		},
-		baseAddress:         fmt.Sprintf("%s://%s:%d", scheme, channel.DefaultChannelAddress, port),
-		tracingSpec:         spec,
-		appHeaderToken:      auth.GetAppToken(),
-		maxResponseBodySize: maxRequestBodySize,
-	}
-
-	if sslEnabled {
-		(c.client.Transport.(*http.Transport)).TLSClientConfig = &tls.Config{
-			InsecureSkipVerify: true,
-		}
-=======
 		client: &http.Client{
 			Transport: &http.Transport{
 				ReadBufferSize:         readBufferSizeKB << 10,
@@ -125,7 +94,6 @@
 		tracingSpec:           spec,
 		appHeaderToken:        auth.GetAppToken(),
 		maxResponseBodySizeMB: maxRequestBodySizeMB,
->>>>>>> 1047dfdb
 	}
 
 	if maxConcurrency > 0 {
@@ -142,20 +110,12 @@
 
 // GetAppConfig gets application config from user application
 // GET http://localhost:<app_port>/dapr/config
-<<<<<<< HEAD
 func (h *Channel) GetAppConfig(ctx context.Context) (*config.ApplicationConfig, error) {
-=======
-func (h *Channel) GetAppConfig() (*config.ApplicationConfig, error) {
->>>>>>> 1047dfdb
 	req := invokev1.NewInvokeMethodRequest(appConfigEndpoint).
 		WithHTTPExtension(http.MethodGet, "").
 		WithRawData(nil, invokev1.JSONContentType)
 
-<<<<<<< HEAD
 	resp, err := h.InvokeMethod(ctx, req)
-=======
-	resp, err := h.InvokeMethod(context.TODO(), req)
->>>>>>> 1047dfdb
 	if err != nil {
 		return nil, err
 	}
@@ -179,8 +139,7 @@
 	case "v1":
 		fallthrough
 	default:
-		err = json.
-			NewDecoder(resp.RawData()).
+		err = json.NewDecoder(resp.RawData()).
 			Decode(&config)
 		if err != nil {
 			return nil, err
@@ -281,20 +240,6 @@
 	diag.DefaultHTTPMonitoring.ClientRequestStarted(ctx, channelReq.Method, req.Message().Method, int64(len(req.Message().Data.GetValue())))
 	startRequest := time.Now()
 
-<<<<<<< HEAD
-	// Send request to user application
-	resp, err := h.client.Do(channelReq)
-
-	// TODO: need to support pipelines per https://github.com/dapr/dapr/pull/5262
-
-	elapsedMs := float64(time.Since(startRequest) / time.Millisecond)
-
-	var contentLength int64
-	if resp != nil && resp.Header != nil {
-		contentLength, _ = strconv.ParseInt(resp.Header.Get("content-length"), 10, 64)
-	}
-
-=======
 	var resp *http.Response
 	if len(h.pipeline.Handlers) > 0 {
 		// Exec pipeline only if at least one handler is specified
@@ -328,8 +273,6 @@
 
 	var contentLength int64
 	if resp != nil {
-		defer resp.Body.Close()
-
 		if resp.Header != nil {
 			contentLength, _ = strconv.ParseInt(resp.Header.Get("content-length"), 10, 64)
 		}
@@ -341,16 +284,11 @@
 	}
 
 	rsp, err := h.parseChannelResponse(req, resp)
->>>>>>> 1047dfdb
 	if err != nil {
 		diag.DefaultHTTPMonitoring.ClientRequestCompleted(ctx, channelReq.Method, req.Message().GetMethod(), strconv.Itoa(http.StatusInternalServerError), contentLength, elapsedMs)
 		return nil, err
 	}
 
-<<<<<<< HEAD
-	rsp := h.parseChannelResponse(req, resp)
-=======
->>>>>>> 1047dfdb
 	diag.DefaultHTTPMonitoring.ClientRequestCompleted(ctx, channelReq.Method, req.Message().GetMethod(), strconv.Itoa(int(rsp.Status().Code)), contentLength, elapsedMs)
 
 	return rsp, nil
@@ -358,32 +296,15 @@
 
 func (h *Channel) constructRequest(ctx context.Context, req *invokev1.InvokeMethodRequest) (*http.Request, error) {
 	// Construct app channel URI: VERB http://localhost:3000/method?query1=value1
-<<<<<<< HEAD
-	var uri string
-	verb := req.Message().HttpExtension.Verb.String()
-	method := req.Message().Method
-	if strings.HasPrefix(method, "/") {
-		uri = h.baseAddress + method
-	} else {
-		uri = h.baseAddress + "/" + method
-	}
-	qs := req.EncodeHTTPQueryString()
-	if qs != "" {
-		uri += "?" + qs
-	}
-
-	channelReq, err := http.NewRequestWithContext(ctx, verb, uri, req.RawData())
-=======
 	msg := req.Message()
 	verb := msg.HttpExtension.Verb.String()
-	method := msg.Method
 
 	uri := strings.Builder{}
 	uri.WriteString(h.baseAddress)
-	if len(method) > 0 && method[0] != '/' {
+	if len(msg.Method) > 0 && msg.Method[0] != '/' {
 		uri.WriteRune('/')
 	}
-	uri.WriteString(method)
+	uri.WriteString(msg.Method)
 
 	qs := req.EncodeHTTPQueryString()
 	if qs != "" {
@@ -391,21 +312,14 @@
 		uri.WriteString(qs)
 	}
 
-	ct, body := req.RawData()
-
-	channelReq, err := http.NewRequestWithContext(ctx, verb, uri.String(), bytes.NewReader(body))
->>>>>>> 1047dfdb
+	channelReq, err := http.NewRequestWithContext(ctx, verb, uri.String(), req.RawData())
 	if err != nil {
 		return nil, err
 	}
 
 	// Recover headers
 	invokev1.InternalMetadataToHTTPHeader(ctx, req.Metadata(), channelReq.Header.Set)
-<<<<<<< HEAD
 	channelReq.Header.Set("content-type", req.ContentType())
-=======
-	channelReq.Header.Set("content-type", ct)
->>>>>>> 1047dfdb
 
 	// HTTP client needs to inject traceparent header for proper tracing stack.
 	span := diagUtils.SpanFromContext(ctx)
@@ -423,19 +337,6 @@
 	return channelReq, nil
 }
 
-<<<<<<< HEAD
-func (h *Channel) parseChannelResponse(req *invokev1.InvokeMethodRequest, channelResp *http.Response) *invokev1.InvokeMethodResponse {
-	var contentType string
-
-	contentType = channelResp.Header.Get("content-type")
-
-	// Limit response body if needed
-	var body io.ReadCloser
-	if h.maxResponseBodySize > 0 {
-		body = streamutils.LimitReadCloser(channelResp.Body, int64(h.maxResponseBodySize)*1024*1024)
-	} else {
-		body = channelResp.Body
-=======
 func (h *Channel) parseChannelResponse(req *invokev1.InvokeMethodRequest, channelResp *http.Response) (*invokev1.InvokeMethodResponse, error) {
 	contentType := channelResp.Header.Get("content-type")
 
@@ -447,24 +348,14 @@
 		body = channelResp.Body
 	}
 
-	bodyData, err := io.ReadAll(body)
-	if err != nil {
-		return nil, err
->>>>>>> 1047dfdb
-	}
-
 	// Convert status code
 	rsp := invokev1.
 		NewInvokeMethodResponse(int32(channelResp.StatusCode), "", nil).
 		WithHTTPHeaders(channelResp.Header).
-<<<<<<< HEAD
 		WithRawData(body, contentType)
-=======
-		WithRawData(bodyData, contentType)
 
 	return rsp, nil
 }
->>>>>>> 1047dfdb
 
 func copyHeader(dst http.Header, src http.Header) {
 	for k, vv := range src {
