/*
Copyright 2021 The Dapr Authors
Licensed under the Apache License, Version 2.0 (the "License");
you may not use this file except in compliance with the License.
You may obtain a copy of the License at
    http://www.apache.org/licenses/LICENSE-2.0
Unless required by applicable law or agreed to in writing, software
distributed under the License is distributed on an "AS IS" BASIS,
WITHOUT WARRANTIES OR CONDITIONS OF ANY KIND, either express or implied.
See the License for the specific language governing permissions and
limitations under the License.
*/

package http

import (
	"context"
	"encoding/json"
	"io"
	"net/http"
	"net/http/httptest"
	"strconv"
	"sync"
	"testing"

	"github.com/stretchr/testify/assert"
<<<<<<< HEAD
=======
	"github.com/stretchr/testify/require"
>>>>>>> 1047dfdb
	"go.uber.org/atomic"

	"github.com/dapr/dapr/pkg/config"
	invokev1 "github.com/dapr/dapr/pkg/messaging/v1"
	httpMiddleware "github.com/dapr/dapr/pkg/middleware/http"
	"github.com/dapr/dapr/utils"
)

// testConcurrencyHandler is used for testing max concurrency.
type testConcurrencyHandler struct {
	maxCalls     int32
	currentCalls *atomic.Int32
	testFailed   bool
}

func (t *testConcurrencyHandler) ServeHTTP(w http.ResponseWriter, r *http.Request) {
	cur := t.currentCalls.Inc()

	if cur > t.maxCalls {
		t.testFailed = true
	}

	t.currentCalls.Dec()
	io.WriteString(w, r.URL.RawQuery)
}

type testContentTypeHandler struct{}

func (t *testContentTypeHandler) ServeHTTP(w http.ResponseWriter, r *http.Request) {
	io.WriteString(w, r.Header.Get("Content-Type"))
}

type testHandlerHeaders struct{}

func (t *testHandlerHeaders) ServeHTTP(w http.ResponseWriter, r *http.Request) {
	headers := map[string]string{}
	for k, v := range r.Header {
		headers[k] = v[0]
	}
	rsp, _ := json.Marshal(headers)
	io.WriteString(w, string(rsp))
}

// testHTTPHandler is used for querystring test.
type testHTTPHandler struct {
	serverURL string

	t *testing.T
}

func (th *testHTTPHandler) ServeHTTP(w http.ResponseWriter, r *http.Request) {
	assert.Equal(th.t, th.serverURL, r.Host)
	io.WriteString(w, r.URL.RawQuery)
}

// testStatusCodeHandler is used to send responses with a given status code.
type testStatusCodeHandler struct {
	Code int
}

func (t *testStatusCodeHandler) ServeHTTP(w http.ResponseWriter, r *http.Request) {
	code, err := strconv.Atoi(r.Header.Get("x-response-status"))
	if err != nil || code == 0 {
		code = t.Code
		if code == 0 {
			code = 200
		}
	}
	w.WriteHeader(code)
	w.Write([]byte(strconv.Itoa(code)))
}

<<<<<<< HEAD
// TODO: Disabled because of lack of support for fasthttp
/*func TestInvokeMethodMiddlewaresPipeline(t *testing.T) {
	defaultStatusCode := http.StatusOK
	th := &testStatusCodeHandler{Code: defaultStatusCode}
=======
// testBodyEchoHandler sends back the body it receives
type testBodyEchoHandler struct{}

func (t *testBodyEchoHandler) ServeHTTP(w http.ResponseWriter, r *http.Request) {
	w.Header().Add("content-type", r.Header.Get("content-type"))
	w.WriteHeader(http.StatusOK)
	io.Copy(w, r.Body)
}

// testUppercaseHandler responds with "true" if the body contains all-uppercase ASCII characters, or "false" otherwise
type testUppercaseHandler struct{}

func (t *testUppercaseHandler) ServeHTTP(w http.ResponseWriter, r *http.Request) {
	w.Header().Add("content-type", "text/plain")

	b, err := io.ReadAll(r.Body)
	if err != nil {
		w.WriteHeader(http.StatusInternalServerError)
		return
	}

	w.WriteHeader(http.StatusOK)
	for i := 0; i < len(b); i++ {
		if b[i] < 'A' || b[i] > 'Z' {
			w.Write([]byte("false"))
			return
		}
	}

	w.Write([]byte("true"))
}

func TestInvokeMethodMiddlewaresPipeline(t *testing.T) {
	var th http.Handler = &testStatusCodeHandler{Code: http.StatusOK}
>>>>>>> 1047dfdb
	server := httptest.NewServer(th)
	ctx := context.Background()

	t.Run("pipeline should be called when handlers are not empty", func(t *testing.T) {
		called := 0
		middleware := func(next http.Handler) http.Handler {
			return http.HandlerFunc(func(w http.ResponseWriter, r *http.Request) {
				called++
				next.ServeHTTP(w, r)
			})
		}
		pipeline := httpMiddleware.Pipeline{
			Handlers: []httpMiddleware.Middleware{
				middleware,
			},
		}
		c := Channel{
			baseAddress: server.URL,
			client:      &http.Client{},
			pipeline:    pipeline,
		}
		fakeReq := invokev1.NewInvokeMethodRequest("method").
			WithHTTPExtension(http.MethodPost, "param1=val1&param2=val2")

		// act
		resp, err := c.InvokeMethod(ctx, fakeReq)

		// assert
		require.NoError(t, err)
		assert.Equal(t, 1, called)
		assert.Equal(t, int32(http.StatusOK), resp.Status().Code)
	})

	t.Run("request can be short-circuited by middleware pipeline", func(t *testing.T) {
		called := 0
		middleware := func(next http.Handler) http.Handler {
			return http.HandlerFunc(func(w http.ResponseWriter, r *http.Request) {
				called++
				w.WriteHeader(http.StatusBadGateway)
			})
		}
		pipeline := httpMiddleware.Pipeline{
			Handlers: []httpMiddleware.Middleware{
				middleware,
			},
		}
		c := Channel{
			baseAddress: server.URL,
			client:      &http.Client{},
			pipeline:    pipeline,
		}
		fakeReq := invokev1.NewInvokeMethodRequest("method").
			WithHTTPExtension(http.MethodPost, "param1=val1&param2=val2")

		// act
		resp, err := c.InvokeMethod(ctx, fakeReq)

		// assert
		require.NoError(t, err)
		assert.Equal(t, 1, called)
		assert.Equal(t, int32(http.StatusBadGateway), resp.Status().Code)
	})

	server.Close()
<<<<<<< HEAD
}*/
=======

	t.Run("test uppercase middleware", func(t *testing.T) {
		server = httptest.NewServer(&testBodyEchoHandler{})
		defer server.Close()
		pipeline := httpMiddleware.Pipeline{
			Handlers: []httpMiddleware.Middleware{
				utils.UppercaseRequestMiddleware,
			},
		}
		c := Channel{
			baseAddress: server.URL,
			client:      &http.Client{},
			pipeline:    pipeline,
		}
		fakeReq := invokev1.NewInvokeMethodRequest("method").
			WithHTTPExtension(http.MethodPost, "param1=val1&param2=val2").
			WithRawData([]byte("m'illumino d'immenso"), "text/plain")

		// act
		resp, err := c.InvokeMethod(ctx, fakeReq)
		ct, body := resp.RawData()

		// assert
		require.NoError(t, err)
		require.Equal(t, int32(http.StatusOK), resp.Status().Code)
		assert.Equal(t, "text/plain", ct)
		assert.Equal(t, "M'ILLUMINO D'IMMENSO", string(body))
	})

	t.Run("test uppercase middleware on request only", func(t *testing.T) {
		server = httptest.NewServer(&testUppercaseHandler{})
		defer server.Close()
		pipeline := httpMiddleware.Pipeline{
			Handlers: []httpMiddleware.Middleware{
				utils.UppercaseRequestMiddleware,
			},
		}
		c := Channel{
			baseAddress: server.URL,
			client:      &http.Client{},
			pipeline:    pipeline,
		}
		fakeReq := invokev1.NewInvokeMethodRequest("method").
			WithHTTPExtension(http.MethodPost, "param1=val1&param2=val2").
			WithRawData([]byte("helloworld"), "text/plain")

		// act
		resp, err := c.InvokeMethod(ctx, fakeReq)
		ct, body := resp.RawData()

		// assert
		require.NoError(t, err)
		require.Equal(t, int32(http.StatusOK), resp.Status().Code)
		assert.Equal(t, "text/plain", ct)
		assert.Equal(t, "true", string(body))
	})

	t.Run("test uppercase middleware on response only", func(t *testing.T) {
		server = httptest.NewServer(&testUppercaseHandler{})
		defer server.Close()
		pipeline := httpMiddleware.Pipeline{
			Handlers: []httpMiddleware.Middleware{
				utils.UppercaseResponseMiddleware,
			},
		}
		c := Channel{
			baseAddress: server.URL,
			client:      &http.Client{},
			pipeline:    pipeline,
		}
		fakeReq := invokev1.NewInvokeMethodRequest("method").
			WithHTTPExtension(http.MethodPost, "param1=val1&param2=val2").
			WithRawData([]byte("helloworld"), "text/plain")

		// act
		resp, err := c.InvokeMethod(ctx, fakeReq)
		ct, body := resp.RawData()

		// assert
		require.NoError(t, err)
		require.Equal(t, int32(http.StatusOK), resp.Status().Code)
		assert.Equal(t, "text/plain", ct)
		assert.Equal(t, "FALSE", string(body))
	})

	t.Run("test uppercase middleware on both request and response", func(t *testing.T) {
		server = httptest.NewServer(&testUppercaseHandler{})
		defer server.Close()
		pipeline := httpMiddleware.Pipeline{
			Handlers: []httpMiddleware.Middleware{
				utils.UppercaseRequestMiddleware,
				utils.UppercaseResponseMiddleware,
			},
		}
		c := Channel{
			baseAddress: server.URL,
			client:      &http.Client{},
			pipeline:    pipeline,
		}
		fakeReq := invokev1.NewInvokeMethodRequest("method").
			WithHTTPExtension(http.MethodPost, "param1=val1&param2=val2").
			WithRawData([]byte("helloworld"), "text/plain")

		// act
		resp, err := c.InvokeMethod(ctx, fakeReq)
		ct, body := resp.RawData()

		// assert
		require.NoError(t, err)
		require.Equal(t, int32(http.StatusOK), resp.Status().Code)
		assert.Equal(t, "text/plain", ct)
		assert.Equal(t, "TRUE", string(body))
	})
}
>>>>>>> 1047dfdb

func TestInvokeMethod(t *testing.T) {
	th := &testHTTPHandler{t: t, serverURL: ""}
	server := httptest.NewServer(th)
	ctx := context.Background()

	t.Run("query string", func(t *testing.T) {
		c := Channel{
			baseAddress: server.URL,
			client:      &http.Client{},
			tracingSpec: config.TracingSpec{
				SamplingRate: "0",
			},
		}
		th.serverURL = server.URL[len("http://"):]
<<<<<<< HEAD
		fakeReq := invokev1.
			NewInvokeMethodRequest("method").
			WithHTTPExtension(http.MethodPost, "param1=val1&param2=val2")
		defer fakeReq.Close()
=======
		fakeReq := invokev1.NewInvokeMethodRequest("method").
			WithHTTPExtension(http.MethodPost, "param1=val1&param2=val2")
>>>>>>> 1047dfdb

		// act
		response, err := c.InvokeMethod(ctx, fakeReq)
		assert.NoError(t, err)
		defer response.Close()

		// assert
		body, err := io.ReadAll(response.RawData())
		assert.NoError(t, err)
		assert.Equal(t, "param1=val1&param2=val2", string(body))
	})

	t.Run("tracing is enabled", func(t *testing.T) {
		c := Channel{
			baseAddress: server.URL,
			client:      &http.Client{},
			tracingSpec: config.TracingSpec{
				SamplingRate: "1",
			},
		}
		th.serverURL = server.URL[len("http://"):]
<<<<<<< HEAD
		fakeReq := invokev1.
			NewInvokeMethodRequest("method").
			WithHTTPExtension(http.MethodPost, "")
		defer fakeReq.Close()
=======
		fakeReq := invokev1.NewInvokeMethodRequest("method").
			WithHTTPExtension(http.MethodPost, "")
>>>>>>> 1047dfdb

		// act
		response, err := c.InvokeMethod(ctx, fakeReq)
		assert.NoError(t, err)
		defer response.Close()

		// assert
		body, err := io.ReadAll(response.RawData())
		assert.NoError(t, err)
		assert.Equal(t, "", string(body))
	})

	server.Close()
}

func TestInvokeMethodMaxConcurrency(t *testing.T) {
	ctx := context.Background()
	t.Run("single concurrency", func(t *testing.T) {
		handler := testConcurrencyHandler{
			maxCalls:     1,
			currentCalls: atomic.NewInt32(0),
		}
		server := httptest.NewServer(&handler)
		c := Channel{
			baseAddress: server.URL,
			client:      &http.Client{},
			ch:          make(chan struct{}, 1),
		}

		// act
		var wg sync.WaitGroup
		wg.Add(5)
		for i := 0; i < 5; i++ {
			go func() {
				req := invokev1.
					NewInvokeMethodRequest("method").
					WithHTTPExtension("GET", "").
					WithRawData(nil, "")
				defer req.Close()
				res, err := c.InvokeMethod(ctx, req)
				assert.NoError(t, err)
				defer res.Close()
				wg.Done()
			}()
		}
		wg.Wait()

		// assert
		assert.False(t, handler.testFailed)
		server.Close()
	})

	t.Run("10 concurrent calls", func(t *testing.T) {
		handler := testConcurrencyHandler{
			maxCalls:     10,
			currentCalls: atomic.NewInt32(0),
		}
		server := httptest.NewServer(&handler)
		c := Channel{
			baseAddress: server.URL,
			client:      &http.Client{},
			ch:          make(chan struct{}, 1),
		}

		// act
		var wg sync.WaitGroup
		wg.Add(20)
		for i := 0; i < 20; i++ {
			go func() {
				req := invokev1.
					NewInvokeMethodRequest("method").
					WithHTTPExtension("GET", "").
					WithRawData(nil, "")
				defer req.Close()
				res, err := c.InvokeMethod(ctx, req)
				assert.NoError(t, err)
				defer res.Close()
				wg.Done()
			}()
		}
		wg.Wait()

		// assert
		assert.False(t, handler.testFailed)
		server.Close()
	})

	t.Run("introduce failures", func(t *testing.T) {
		handler := testConcurrencyHandler{
			maxCalls:     5,
			currentCalls: atomic.NewInt32(0),
		}
		server := httptest.NewServer(&handler)
		c := Channel{
			// False address to make first calls fail
			baseAddress: "http://0.0.0.0:0",
			client:      &http.Client{},
			ch:          make(chan struct{}, 1),
		}

		// act
		for i := 0; i < 20; i++ {
			if i == 10 {
				c.baseAddress = server.URL
			}
			req := invokev1.
				NewInvokeMethodRequest("method").
				WithHTTPExtension("GET", "").
				WithRawData(nil, "")
			_, err := c.InvokeMethod(ctx, req)
			if i < 10 {
				assert.Error(t, err)
			} else {
				assert.NoError(t, err)
			}
		}

		// assert
		assert.False(t, handler.testFailed)
		server.Close()
	})
}

func TestInvokeWithHeaders(t *testing.T) {
	ctx := context.Background()
	testServer := httptest.NewServer(&testHandlerHeaders{})
	c := Channel{baseAddress: testServer.URL, client: &http.Client{}}

	req := invokev1.
		NewInvokeMethodRequest("method").
		WithMetadata(map[string][]string{
			"H1": {"v1"},
			"H2": {"v2"},
		}).
		WithHTTPExtension(http.MethodPost, "")
	defer req.Close()

	// act
	response, err := c.InvokeMethod(ctx, req)
	assert.NoError(t, err)
	defer response.Close()

	body := response.RawData()
	actual := map[string]string{}
	err = json.NewDecoder(body).Decode(&actual)
	assert.NoError(t, err)

	assert.Contains(t, "v1", actual["H1"])
	assert.Contains(t, "v2", actual["H2"])
	testServer.Close()
}

func TestContentType(t *testing.T) {
	ctx := context.Background()

	t.Run("no default content type", func(t *testing.T) {
		handler := &testContentTypeHandler{}
		testServer := httptest.NewServer(handler)
		c := Channel{
			baseAddress: testServer.URL,
			client:      &http.Client{},
		}
<<<<<<< HEAD
		req := invokev1.
			NewInvokeMethodRequest("method").
			WithRawData(nil, "").
			WithHTTPExtension(http.MethodGet, "")
		defer req.Close()
=======
		req := invokev1.NewInvokeMethodRequest("method").
			WithRawData(nil, "").
			WithHTTPExtension(http.MethodGet, "")
>>>>>>> 1047dfdb

		// act
		resp, err := c.InvokeMethod(ctx, req)
		assert.NoError(t, err)
		defer resp.Close()

		// assert
		contentType := resp.ContentType()
		body, err := io.ReadAll(resp.RawData())
		assert.NoError(t, err)
		assert.Equal(t, "", contentType)
		assert.Equal(t, []byte{}, body)
		testServer.Close()
	})

	t.Run("application/json", func(t *testing.T) {
		handler := &testContentTypeHandler{}
		testServer := httptest.NewServer(handler)
		c := Channel{baseAddress: testServer.URL, client: &http.Client{}}
<<<<<<< HEAD
		req := invokev1.
			NewInvokeMethodRequest("method").
			WithRawData(nil, "application/json").
			WithHTTPExtension(http.MethodGet, "")
		defer req.Close()
=======
		req := invokev1.NewInvokeMethodRequest("method").
			WithRawData(nil, "application/json").
			WithHTTPExtension(http.MethodPost, "")
>>>>>>> 1047dfdb

		// act
		resp, err := c.InvokeMethod(ctx, req)
		assert.NoError(t, err)
		defer resp.Close()

		// assert
		contentType := resp.ContentType()
		body, err := io.ReadAll(resp.RawData())
		assert.NoError(t, err)
		assert.Equal(t, "text/plain; charset=utf-8", contentType)
		assert.Equal(t, []byte("application/json"), body)
		testServer.Close()
	})

	t.Run("text/plain", func(t *testing.T) {
		handler := &testContentTypeHandler{}
		testServer := httptest.NewServer(handler)
		c := Channel{baseAddress: testServer.URL, client: &http.Client{}}
<<<<<<< HEAD
		req := invokev1.
			NewInvokeMethodRequest("method").
			WithRawData(nil, "text/plain").
			WithHTTPExtension(http.MethodGet, "")
		defer req.Close()
=======
		req := invokev1.NewInvokeMethodRequest("method").
			WithRawData(nil, "text/plain").
			WithHTTPExtension(http.MethodPost, "")
>>>>>>> 1047dfdb

		resp, err := c.InvokeMethod(ctx, req)
		assert.NoError(t, err)
		defer resp.Close()

		contentType := resp.ContentType()
		body, err := io.ReadAll(resp.RawData())
		assert.NoError(t, err)
		assert.Equal(t, "text/plain; charset=utf-8", contentType)
		assert.Equal(t, []byte("text/plain"), body)
		testServer.Close()
	})
}

func TestAppToken(t *testing.T) {
	t.Run("token present", func(t *testing.T) {
		ctx := context.Background()
		testServer := httptest.NewServer(&testHandlerHeaders{})
		c := Channel{baseAddress: testServer.URL, client: &http.Client{}, appHeaderToken: "token1"}

<<<<<<< HEAD
		req := invokev1.
			NewInvokeMethodRequest("method").
			WithHTTPExtension(http.MethodPost, "")
		defer req.Close()
=======
		req := invokev1.NewInvokeMethodRequest("method").
			WithHTTPExtension(http.MethodPost, "")
>>>>>>> 1047dfdb

		response, err := c.InvokeMethod(ctx, req)
		assert.NoError(t, err)
		defer response.Close()

		body := response.RawData()
		actual := map[string]string{}
		err = json.NewDecoder(body).Decode(&actual)
		assert.NoError(t, err)

		_, hasToken := actual["Dapr-Api-Token"]
		assert.True(t, hasToken)
		testServer.Close()
	})

	t.Run("token not present", func(t *testing.T) {
		ctx := context.Background()
		testServer := httptest.NewServer(&testHandlerHeaders{})
		c := Channel{baseAddress: testServer.URL, client: &http.Client{}}

<<<<<<< HEAD
		req := invokev1.
			NewInvokeMethodRequest("method").
			WithHTTPExtension(http.MethodPost, "")
		defer req.Close()
=======
		req := invokev1.NewInvokeMethodRequest("method").
			WithHTTPExtension(http.MethodPost, "")
>>>>>>> 1047dfdb

		response, err := c.InvokeMethod(ctx, req)
		assert.NoError(t, err)
		defer response.Close()

		body := response.RawData()
		actual := map[string]string{}
		err = json.NewDecoder(body).Decode(&actual)
		assert.NoError(t, err)

		_, hasToken := actual["Dapr-Api-Token"]
		assert.False(t, hasToken)
		testServer.Close()
	})
}

func TestCreateChannel(t *testing.T) {
	t.Run("ssl scheme", func(t *testing.T) {
		ch, err := CreateLocalChannel(3000, 0, httpMiddleware.Pipeline{}, config.TracingSpec{}, true, 4, 4)
		assert.NoError(t, err)

		b := ch.GetBaseAddress()
		assert.Equal(t, b, "https://127.0.0.1:3000")
	})

	t.Run("non-ssl scheme", func(t *testing.T) {
		ch, err := CreateLocalChannel(3000, 0, httpMiddleware.Pipeline{}, config.TracingSpec{}, false, 4, 4)
		assert.NoError(t, err)

		b := ch.GetBaseAddress()
		assert.Equal(t, b, "http://127.0.0.1:3000")
	})
}

func TestHealthProbe(t *testing.T) {
	ctx := context.Background()
	h := &testStatusCodeHandler{}
	testServer := httptest.NewServer(h)
	c := Channel{baseAddress: testServer.URL, client: &http.Client{}}

	var (
		success bool
		err     error
	)

	// OK response
	success, err = c.HealthProbe(ctx)
	assert.NoError(t, err)
	assert.True(t, success)

	// Non-2xx status code
	h.Code = 500
	success, err = c.HealthProbe(ctx)
	assert.NoError(t, err)
	assert.False(t, success)

	// Stopped server
	// Should still return no error, but a failed probe
	testServer.Close()
	success, err = c.HealthProbe(ctx)
	assert.NoError(t, err)
	assert.False(t, success)
}<|MERGE_RESOLUTION|>--- conflicted
+++ resolved
@@ -24,10 +24,7 @@
 	"testing"
 
 	"github.com/stretchr/testify/assert"
-<<<<<<< HEAD
-=======
 	"github.com/stretchr/testify/require"
->>>>>>> 1047dfdb
 	"go.uber.org/atomic"
 
 	"github.com/dapr/dapr/pkg/config"
@@ -100,12 +97,6 @@
 	w.Write([]byte(strconv.Itoa(code)))
 }
 
-<<<<<<< HEAD
-// TODO: Disabled because of lack of support for fasthttp
-/*func TestInvokeMethodMiddlewaresPipeline(t *testing.T) {
-	defaultStatusCode := http.StatusOK
-	th := &testStatusCodeHandler{Code: defaultStatusCode}
-=======
 // testBodyEchoHandler sends back the body it receives
 type testBodyEchoHandler struct{}
 
@@ -140,7 +131,6 @@
 
 func TestInvokeMethodMiddlewaresPipeline(t *testing.T) {
 	var th http.Handler = &testStatusCodeHandler{Code: http.StatusOK}
->>>>>>> 1047dfdb
 	server := httptest.NewServer(th)
 	ctx := context.Background()
 
@@ -164,6 +154,7 @@
 		}
 		fakeReq := invokev1.NewInvokeMethodRequest("method").
 			WithHTTPExtension(http.MethodPost, "param1=val1&param2=val2")
+		defer fakeReq.Close()
 
 		// act
 		resp, err := c.InvokeMethod(ctx, fakeReq)
@@ -194,6 +185,7 @@
 		}
 		fakeReq := invokev1.NewInvokeMethodRequest("method").
 			WithHTTPExtension(http.MethodPost, "param1=val1&param2=val2")
+		defer fakeReq.Close()
 
 		// act
 		resp, err := c.InvokeMethod(ctx, fakeReq)
@@ -205,9 +197,6 @@
 	})
 
 	server.Close()
-<<<<<<< HEAD
-}*/
-=======
 
 	t.Run("test uppercase middleware", func(t *testing.T) {
 		server = httptest.NewServer(&testBodyEchoHandler{})
@@ -224,16 +213,19 @@
 		}
 		fakeReq := invokev1.NewInvokeMethodRequest("method").
 			WithHTTPExtension(http.MethodPost, "param1=val1&param2=val2").
-			WithRawData([]byte("m'illumino d'immenso"), "text/plain")
+			WithRawDataString("m'illumino d'immenso", "text/plain")
+		defer fakeReq.Close()
 
 		// act
 		resp, err := c.InvokeMethod(ctx, fakeReq)
-		ct, body := resp.RawData()
-
-		// assert
-		require.NoError(t, err)
+		require.NoError(t, err)
+
+		body, err := io.ReadAll(resp.RawData())
+		require.NoError(t, err)
+
+		// assert
 		require.Equal(t, int32(http.StatusOK), resp.Status().Code)
-		assert.Equal(t, "text/plain", ct)
+		assert.Equal(t, "text/plain", resp.ContentType())
 		assert.Equal(t, "M'ILLUMINO D'IMMENSO", string(body))
 	})
 
@@ -252,16 +244,19 @@
 		}
 		fakeReq := invokev1.NewInvokeMethodRequest("method").
 			WithHTTPExtension(http.MethodPost, "param1=val1&param2=val2").
-			WithRawData([]byte("helloworld"), "text/plain")
+			WithRawDataString("helloworld", "text/plain")
+		defer fakeReq.Close()
 
 		// act
 		resp, err := c.InvokeMethod(ctx, fakeReq)
-		ct, body := resp.RawData()
-
-		// assert
-		require.NoError(t, err)
+		require.NoError(t, err)
+
+		body, err := io.ReadAll(resp.RawData())
+		require.NoError(t, err)
+
+		// assert
 		require.Equal(t, int32(http.StatusOK), resp.Status().Code)
-		assert.Equal(t, "text/plain", ct)
+		assert.Equal(t, "text/plain", resp.ContentType())
 		assert.Equal(t, "true", string(body))
 	})
 
@@ -280,16 +275,19 @@
 		}
 		fakeReq := invokev1.NewInvokeMethodRequest("method").
 			WithHTTPExtension(http.MethodPost, "param1=val1&param2=val2").
-			WithRawData([]byte("helloworld"), "text/plain")
+			WithRawDataString("helloworld", "text/plain")
+		defer fakeReq.Close()
 
 		// act
 		resp, err := c.InvokeMethod(ctx, fakeReq)
-		ct, body := resp.RawData()
-
-		// assert
-		require.NoError(t, err)
+		require.NoError(t, err)
+
+		body, err := io.ReadAll(resp.RawData())
+		require.NoError(t, err)
+
+		// assert
 		require.Equal(t, int32(http.StatusOK), resp.Status().Code)
-		assert.Equal(t, "text/plain", ct)
+		assert.Equal(t, "text/plain", resp.ContentType())
 		assert.Equal(t, "FALSE", string(body))
 	})
 
@@ -309,20 +307,22 @@
 		}
 		fakeReq := invokev1.NewInvokeMethodRequest("method").
 			WithHTTPExtension(http.MethodPost, "param1=val1&param2=val2").
-			WithRawData([]byte("helloworld"), "text/plain")
+			WithRawDataString("helloworld", "text/plain")
+		defer fakeReq.Close()
 
 		// act
 		resp, err := c.InvokeMethod(ctx, fakeReq)
-		ct, body := resp.RawData()
-
-		// assert
-		require.NoError(t, err)
+		require.NoError(t, err)
+
+		body, err := io.ReadAll(resp.RawData())
+		require.NoError(t, err)
+
+		// assert
 		require.Equal(t, int32(http.StatusOK), resp.Status().Code)
-		assert.Equal(t, "text/plain", ct)
+		assert.Equal(t, "text/plain", resp.ContentType())
 		assert.Equal(t, "TRUE", string(body))
 	})
 }
->>>>>>> 1047dfdb
 
 func TestInvokeMethod(t *testing.T) {
 	th := &testHTTPHandler{t: t, serverURL: ""}
@@ -338,15 +338,10 @@
 			},
 		}
 		th.serverURL = server.URL[len("http://"):]
-<<<<<<< HEAD
 		fakeReq := invokev1.
 			NewInvokeMethodRequest("method").
 			WithHTTPExtension(http.MethodPost, "param1=val1&param2=val2")
 		defer fakeReq.Close()
-=======
-		fakeReq := invokev1.NewInvokeMethodRequest("method").
-			WithHTTPExtension(http.MethodPost, "param1=val1&param2=val2")
->>>>>>> 1047dfdb
 
 		// act
 		response, err := c.InvokeMethod(ctx, fakeReq)
@@ -368,15 +363,10 @@
 			},
 		}
 		th.serverURL = server.URL[len("http://"):]
-<<<<<<< HEAD
 		fakeReq := invokev1.
 			NewInvokeMethodRequest("method").
 			WithHTTPExtension(http.MethodPost, "")
 		defer fakeReq.Close()
-=======
-		fakeReq := invokev1.NewInvokeMethodRequest("method").
-			WithHTTPExtension(http.MethodPost, "")
->>>>>>> 1047dfdb
 
 		// act
 		response, err := c.InvokeMethod(ctx, fakeReq)
@@ -539,17 +529,11 @@
 			baseAddress: testServer.URL,
 			client:      &http.Client{},
 		}
-<<<<<<< HEAD
 		req := invokev1.
 			NewInvokeMethodRequest("method").
 			WithRawData(nil, "").
 			WithHTTPExtension(http.MethodGet, "")
 		defer req.Close()
-=======
-		req := invokev1.NewInvokeMethodRequest("method").
-			WithRawData(nil, "").
-			WithHTTPExtension(http.MethodGet, "")
->>>>>>> 1047dfdb
 
 		// act
 		resp, err := c.InvokeMethod(ctx, req)
@@ -569,17 +553,11 @@
 		handler := &testContentTypeHandler{}
 		testServer := httptest.NewServer(handler)
 		c := Channel{baseAddress: testServer.URL, client: &http.Client{}}
-<<<<<<< HEAD
 		req := invokev1.
 			NewInvokeMethodRequest("method").
 			WithRawData(nil, "application/json").
 			WithHTTPExtension(http.MethodGet, "")
 		defer req.Close()
-=======
-		req := invokev1.NewInvokeMethodRequest("method").
-			WithRawData(nil, "application/json").
-			WithHTTPExtension(http.MethodPost, "")
->>>>>>> 1047dfdb
 
 		// act
 		resp, err := c.InvokeMethod(ctx, req)
@@ -599,17 +577,11 @@
 		handler := &testContentTypeHandler{}
 		testServer := httptest.NewServer(handler)
 		c := Channel{baseAddress: testServer.URL, client: &http.Client{}}
-<<<<<<< HEAD
 		req := invokev1.
 			NewInvokeMethodRequest("method").
 			WithRawData(nil, "text/plain").
 			WithHTTPExtension(http.MethodGet, "")
 		defer req.Close()
-=======
-		req := invokev1.NewInvokeMethodRequest("method").
-			WithRawData(nil, "text/plain").
-			WithHTTPExtension(http.MethodPost, "")
->>>>>>> 1047dfdb
 
 		resp, err := c.InvokeMethod(ctx, req)
 		assert.NoError(t, err)
@@ -630,15 +602,10 @@
 		testServer := httptest.NewServer(&testHandlerHeaders{})
 		c := Channel{baseAddress: testServer.URL, client: &http.Client{}, appHeaderToken: "token1"}
 
-<<<<<<< HEAD
 		req := invokev1.
 			NewInvokeMethodRequest("method").
 			WithHTTPExtension(http.MethodPost, "")
 		defer req.Close()
-=======
-		req := invokev1.NewInvokeMethodRequest("method").
-			WithHTTPExtension(http.MethodPost, "")
->>>>>>> 1047dfdb
 
 		response, err := c.InvokeMethod(ctx, req)
 		assert.NoError(t, err)
@@ -659,15 +626,10 @@
 		testServer := httptest.NewServer(&testHandlerHeaders{})
 		c := Channel{baseAddress: testServer.URL, client: &http.Client{}}
 
-<<<<<<< HEAD
 		req := invokev1.
 			NewInvokeMethodRequest("method").
 			WithHTTPExtension(http.MethodPost, "")
 		defer req.Close()
-=======
-		req := invokev1.NewInvokeMethodRequest("method").
-			WithHTTPExtension(http.MethodPost, "")
->>>>>>> 1047dfdb
 
 		response, err := c.InvokeMethod(ctx, req)
 		assert.NoError(t, err)
