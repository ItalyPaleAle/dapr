/*
Copyright 2021 The Dapr Authors
Licensed under the Apache License, Version 2.0 (the "License");
you may not use this file except in compliance with the License.
You may obtain a copy of the License at
    http://www.apache.org/licenses/LICENSE-2.0
Unless required by applicable law or agreed to in writing, software
distributed under the License is distributed on an "AS IS" BASIS,
WITHOUT WARRANTIES OR CONDITIONS OF ANY KIND, either express or implied.
See the License for the specific language governing permissions and
limitations under the License.
*/

package grpc

import (
	"context"
	"encoding/json"
	"errors"
	"log"
	"net"
	"net/http"
	"os"
	"testing"
	"time"

	"github.com/stretchr/testify/assert"
	"github.com/stretchr/testify/require"
	"google.golang.org/grpc"
	"google.golang.org/grpc/credentials/insecure"

	channelt "github.com/dapr/dapr/pkg/channel/testing"
	invokev1 "github.com/dapr/dapr/pkg/messaging/v1"
	runtimev1pb "github.com/dapr/dapr/pkg/proto/runtime/v1"
	auth "github.com/dapr/dapr/pkg/runtime/security"
)

// TODO: Add APIVersion testing

var mockServer *channelt.MockServer

func TestMain(m *testing.M) {
	// Setup
	lis, err := net.Listen("tcp", "127.0.0.1:9998")
	if err != nil {
		log.Fatalf("failed to create listener: %v", err)
	}

	grpcServer := grpc.NewServer()
	mockServer = &channelt.MockServer{}
	go func() {
		runtimev1pb.RegisterAppCallbackServer(grpcServer, mockServer)
		runtimev1pb.RegisterAppCallbackHealthCheckServer(grpcServer, mockServer)
		grpcServer.Serve(lis)
		if err != nil {
			log.Fatalf("failed to start gRPC server: %v", err)
		}
	}()

<<<<<<< HEAD
	// Run tests
	code := m.Run()

	// Teardown
	grpcServer.Stop()

	os.Exit(code)
}

func createConnection(t *testing.T) *grpc.ClientConn {
	conn, err := grpc.Dial("localhost:9998",
		grpc.WithInsecure(),
		grpc.WithBlock(),
		grpc.WithTimeout(2*time.Second),
	)
	require.NoError(t, err, "failed to connect to gRPC server")
	return conn
}

func closeConnection(t *testing.T, conn *grpc.ClientConn) {
	err := conn.Close()
	require.NoError(t, err, "failed to close client connection")
}
=======
	var opts []grpc.DialOption
	opts = append(opts, grpc.WithTransportCredentials(insecure.NewCredentials()))
	conn, err := grpc.Dial("localhost:9998", opts...)
	defer close(t, conn)
	assert.NoError(t, err)
>>>>>>> 032581df

func TestInvokeMethod(t *testing.T) {
	conn := createConnection(t)
	defer closeConnection(t, conn)
	c := Channel{baseAddress: "localhost:9998", client: conn, appMetadataToken: "token1", maxRequestBodySize: 4, readBufferSize: 4}
	ctx := context.Background()

	req := invokev1.NewInvokeMethodRequest("method")
	req.WithHTTPExtension(http.MethodPost, "param1=val1&param2=val2")
	response, err := c.InvokeMethod(ctx, req)
	assert.NoError(t, err)
	contentType, body := response.RawData()

	assert.Equal(t, "application/json", contentType)

	actual := map[string]string{}
	json.Unmarshal(body, &actual)

	assert.Equal(t, "POST", actual["httpverb"])
	assert.Equal(t, "method", actual["method"])
	assert.Equal(t, "token1", actual[auth.APITokenHeader])
	assert.Equal(t, "param1=val1&param2=val2", actual["querystring"])
}

func TestHealthProbe(t *testing.T) {
	conn := createConnection(t)
	c := Channel{baseAddress: "localhost:9998", client: conn, appMetadataToken: "token1", maxRequestBodySize: 4, readBufferSize: 4}
	ctx := context.Background()

	var (
		success bool
		err     error
	)

	// OK response
	success, err = c.HealthProbe(ctx)
	assert.NoError(t, err)
	assert.True(t, success)

	// Non-2xx status code
	mockServer.Error = errors.New("test failure")
	success, err = c.HealthProbe(ctx)
	assert.NoError(t, err)
	assert.False(t, success)

	// Closed connection
	// Should still return no error, but a failed probe
	closeConnection(t, conn)
	success, err = c.HealthProbe(ctx)
	assert.NoError(t, err)
	assert.False(t, success)
}<|MERGE_RESOLUTION|>--- conflicted
+++ resolved
@@ -57,7 +57,6 @@
 		}
 	}()
 
-<<<<<<< HEAD
 	// Run tests
 	code := m.Run()
 
@@ -68,11 +67,12 @@
 }
 
 func createConnection(t *testing.T) *grpc.ClientConn {
-	conn, err := grpc.Dial("localhost:9998",
-		grpc.WithInsecure(),
+	ctx, cancel := context.WithTimeout(context.Background(), 2*time.Second)
+	conn, err := grpc.DialContext(ctx, "localhost:9998",
+		grpc.WithTransportCredentials(insecure.NewCredentials()),
 		grpc.WithBlock(),
-		grpc.WithTimeout(2*time.Second),
 	)
+	cancel()
 	require.NoError(t, err, "failed to connect to gRPC server")
 	return conn
 }
@@ -81,13 +81,6 @@
 	err := conn.Close()
 	require.NoError(t, err, "failed to close client connection")
 }
-=======
-	var opts []grpc.DialOption
-	opts = append(opts, grpc.WithTransportCredentials(insecure.NewCredentials()))
-	conn, err := grpc.Dial("localhost:9998", opts...)
-	defer close(t, conn)
-	assert.NoError(t, err)
->>>>>>> 032581df
 
 func TestInvokeMethod(t *testing.T) {
 	conn := createConnection(t)
