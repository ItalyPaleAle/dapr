/*
Copyright 2021 The Dapr Authors
Licensed under the Apache License, Version 2.0 (the "License");
you may not use this file except in compliance with the License.
You may obtain a copy of the License at
    http://www.apache.org/licenses/LICENSE-2.0
Unless required by applicable law or agreed to in writing, software
distributed under the License is distributed on an "AS IS" BASIS,
WITHOUT WARRANTIES OR CONDITIONS OF ANY KIND, either express or implied.
See the License for the specific language governing permissions and
limitations under the License.
*/

package grpc

import (
	"context"
	"encoding/json"
	"errors"
	"fmt"
	"sort"
	"strconv"
	"sync/atomic"
	"time"

	otelTrace "go.opentelemetry.io/otel/trace"
	"google.golang.org/grpc"
	"google.golang.org/grpc/codes"
	"google.golang.org/grpc/status"
	"google.golang.org/protobuf/types/known/emptypb"

	"github.com/dapr/components-contrib/bindings"
	"github.com/dapr/components-contrib/configuration"
	"github.com/dapr/components-contrib/contenttype"
	contribMetadata "github.com/dapr/components-contrib/metadata"
	"github.com/dapr/components-contrib/pubsub"
	"github.com/dapr/components-contrib/state"
	"github.com/dapr/dapr/pkg/actors"
	"github.com/dapr/dapr/pkg/channel"
	stateLoader "github.com/dapr/dapr/pkg/components/state"
	"github.com/dapr/dapr/pkg/config"
	diag "github.com/dapr/dapr/pkg/diagnostics"
	diagUtils "github.com/dapr/dapr/pkg/diagnostics/utils"
	"github.com/dapr/dapr/pkg/encryption"
	"github.com/dapr/dapr/pkg/grpc/metadata"
	"github.com/dapr/dapr/pkg/grpc/universalapi"
	"github.com/dapr/dapr/pkg/messages"
	"github.com/dapr/dapr/pkg/messaging"
	invokev1 "github.com/dapr/dapr/pkg/messaging/v1"
	commonv1pb "github.com/dapr/dapr/pkg/proto/common/v1"
	internalv1pb "github.com/dapr/dapr/pkg/proto/internals/v1"
	runtimev1pb "github.com/dapr/dapr/pkg/proto/runtime/v1"
	"github.com/dapr/dapr/pkg/resiliency"
	"github.com/dapr/dapr/pkg/resiliency/breaker"
	"github.com/dapr/dapr/pkg/runtime/compstore"
	runtimePubsub "github.com/dapr/dapr/pkg/runtime/pubsub"
	"github.com/dapr/dapr/utils"
)

const daprHTTPStatusHeader = "dapr-http-status"

// API is the gRPC interface for the Dapr gRPC API. It implements both the internal and external proto definitions.
type API interface {
	// DaprInternal Service methods
	internalv1pb.ServiceInvocationServer

	// Dapr Service methods
	runtimev1pb.DaprServer

	// Methods internal to the object
	SetAppChannel(appChannel channel.AppChannel)
	SetDirectMessaging(directMessaging messaging.DirectMessaging)
	SetActorRuntime(actor actors.Actors)
}

type api struct {
	*universalapi.UniversalAPI
	directMessaging       messaging.DirectMessaging
	appChannel            channel.AppChannel
	resiliency            resiliency.Provider
	pubsubAdapter         runtimePubsub.Adapter
	sendToOutputBindingFn func(name string, req *bindings.InvokeRequest) (*bindings.InvokeResponse, error)
	tracingSpec           config.TracingSpec
	accessControlList     *config.AccessControlList
	appProtocolIsHTTP     bool
}

// APIOpts contains options for NewAPI.
type APIOpts struct {
	AppID                       string
	AppChannel                  channel.AppChannel
	Resiliency                  resiliency.Provider
	CompStore                   *compstore.ComponentStore
	PubsubAdapter               runtimePubsub.Adapter
	DirectMessaging             messaging.DirectMessaging
	Actors                      actors.Actors
	SendToOutputBindingFn       func(name string, req *bindings.InvokeRequest) (*bindings.InvokeResponse, error)
	TracingSpec                 config.TracingSpec
	AccessControlList           *config.AccessControlList
	AppProtocolIsHTTP           bool
	Shutdown                    func()
	GetComponentsCapabilitiesFn func() map[string][]string
}

// NewAPI returns a new gRPC API.
func NewAPI(opts APIOpts) API {
	return &api{
		UniversalAPI: &universalapi.UniversalAPI{
			AppID:                      opts.AppID,
			Logger:                     apiServerLogger,
			Resiliency:                 opts.Resiliency,
			Actors:                     opts.Actors,
			CompStore:                  opts.CompStore,
			ShutdownFn:                 opts.Shutdown,
			GetComponentsCapabilitesFn: opts.GetComponentsCapabilitiesFn,
		},
		directMessaging:       opts.DirectMessaging,
		resiliency:            opts.Resiliency,
		appChannel:            opts.AppChannel,
		pubsubAdapter:         opts.PubsubAdapter,
		sendToOutputBindingFn: opts.SendToOutputBindingFn,
		tracingSpec:           opts.TracingSpec,
		accessControlList:     opts.AccessControlList,
		appProtocolIsHTTP:     opts.AppProtocolIsHTTP,
	}
}

// validateAndGetPubsbuAndTopic validates the request parameters and returns the pubsub interface, pubsub name, topic name, rawPayload metadata if set
// or an error.
func (a *api) validateAndGetPubsubAndTopic(pubsubName, topic string, reqMeta map[string]string) (pubsub.PubSub, string, string, bool, error) {
	if a.pubsubAdapter == nil {
		return nil, "", "", false, status.Error(codes.FailedPrecondition, messages.ErrPubsubNotConfigured)
	}

	if pubsubName == "" {
		return nil, "", "", false, status.Error(codes.InvalidArgument, messages.ErrPubsubEmpty)
	}

	thepubsub := a.pubsubAdapter.GetPubSub(pubsubName)
	if thepubsub == nil {
		return nil, "", "", false, status.Errorf(codes.InvalidArgument, messages.ErrPubsubNotFound, pubsubName)
	}

	if topic == "" {
		return nil, "", "", false, status.Errorf(codes.InvalidArgument, messages.ErrTopicEmpty, pubsubName)
	}

	rawPayload, metaErr := contribMetadata.IsRawPayload(reqMeta)
	if metaErr != nil {
		return nil, "", "", false, messages.ErrPubSubMetadataDeserialize.WithFormat(metaErr)
	}

	return thepubsub, pubsubName, topic, rawPayload, nil
}

func (a *api) PublishEvent(ctx context.Context, in *runtimev1pb.PublishEventRequest) (*emptypb.Empty, error) {
	thepubsub, pubsubName, topic, rawPayload, validationErr := a.validateAndGetPubsubAndTopic(in.PubsubName, in.Topic, in.Metadata)
	if validationErr != nil {
		apiServerLogger.Debug(validationErr)
		return &emptypb.Empty{}, validationErr
	}

	span := diagUtils.SpanFromContext(ctx)
	// Populate W3C traceparent to cloudevent envelope
	corID := diag.SpanContextToW3CString(span.SpanContext())
	// Populate W3C tracestate to cloudevent envelope
	traceState := diag.TraceStateToW3CString(span.SpanContext())

	body := []byte{}
	if in.Data != nil {
		body = in.Data
	}

	data := body

	if !rawPayload {
		envelope, err := runtimePubsub.NewCloudEvent(&runtimePubsub.CloudEvent{
			Source:          a.UniversalAPI.AppID,
			Topic:           in.Topic,
			DataContentType: in.DataContentType,
			Data:            body,
			TraceID:         corID,
			TraceState:      traceState,
			Pubsub:          in.PubsubName,
		}, in.Metadata)
		if err != nil {
			err = status.Errorf(codes.InvalidArgument, messages.ErrPubsubCloudEventCreation, err.Error())
			apiServerLogger.Debug(err)
			return &emptypb.Empty{}, err
		}

		features := thepubsub.Features()
		pubsub.ApplyMetadata(envelope, features, in.Metadata)

		data, err = json.Marshal(envelope)
		if err != nil {
			err = status.Errorf(codes.InvalidArgument, messages.ErrPubsubCloudEventsSer, topic, pubsubName, err.Error())
			apiServerLogger.Debug(err)
			return &emptypb.Empty{}, err
		}
	}

	req := pubsub.PublishRequest{
		PubsubName: pubsubName,
		Topic:      topic,
		Data:       data,
		Metadata:   in.Metadata,
	}

	start := time.Now()
	err := a.pubsubAdapter.Publish(&req)
	elapsed := diag.ElapsedSince(start)

	diag.DefaultComponentMonitoring.PubsubEgressEvent(context.Background(), pubsubName, topic, err == nil, elapsed)

	if err != nil {
		nerr := status.Errorf(codes.Internal, messages.ErrPubsubPublishMessage, topic, pubsubName, err.Error())
		if errors.As(err, &runtimePubsub.NotAllowedError{}) {
			nerr = status.Errorf(codes.PermissionDenied, err.Error())
		}

		if errors.As(err, &runtimePubsub.NotFoundError{}) {
			nerr = status.Errorf(codes.NotFound, err.Error())
		}
		apiServerLogger.Debug(nerr)
		return &emptypb.Empty{}, nerr
	}

	return &emptypb.Empty{}, nil
}

type invokeServiceResp struct {
	message  *commonv1pb.InvokeResponse
	headers  metadata.MD
	trailers metadata.MD
}

// These flags are used to make sure that we are printing the deprecation warning log messages in "InvokeService" just once.
// By using "CompareAndSwap(false, true)" we replace the value "false" with "true" only if it's not already "true".
// "CompareAndSwap" returns true if the swap happened (i.e. if the value was not already "true"), so we can use that as a flag to make sure we only run the code once.
// Why not using "sync.Once"? In our tests (https://github.com/dapr/dapr/pull/5740), that seems to be causing a regression in the perf tests. This is probably because when using "sync.Once" and the callback needs to be executed for the first time, all concurrent requests are blocked too. Additionally, the use of closures in this case _could_ have an impact on the GC as well.
var (
	invokeServiceDeprecationNoticeShown     = atomic.Bool{}
	invokeServiceHTTPDeprecationNoticeShown = atomic.Bool{}
)

// Deprecated: Use proxy mode service invocation instead.
func (a *api) InvokeService(ctx context.Context, in *runtimev1pb.InvokeServiceRequest) (*commonv1pb.InvokeResponse, error) {
	if a.directMessaging == nil {
		return nil, status.Errorf(codes.Internal, messages.ErrDirectInvokeNotReady)
	}

	if invokeServiceDeprecationNoticeShown.CompareAndSwap(false, true) {
		apiServerLogger.Warn("[DEPRECATION NOTICE] InvokeService is deprecated and will be removed in the future, please use proxy mode instead.")
	}
	policyDef := a.resiliency.EndpointPolicy(in.Id, in.Id+":"+in.Message.Method)

	req := invokev1.FromInvokeRequestMessage(in.GetMessage())
	if policyDef != nil {
		req.WithReplay(policyDef.HasRetries())
	}
	defer req.Close()

	if incomingMD, ok := metadata.FromIncomingContext(ctx); ok {
		req.WithMetadata(incomingMD)
	}

	policyRunner := resiliency.NewRunner[*invokeServiceResp](ctx, policyDef)
	resp, err := policyRunner(func(ctx context.Context) (*invokeServiceResp, error) {
		rResp := &invokeServiceResp{}
		imr, rErr := a.directMessaging.Invoke(ctx, in.Id, req)
		if imr != nil {
			// Read the entire message in memory then close imr
			pd, pdErr := imr.ProtoWithData()
			imr.Close()
			if pd != nil {
				rResp.message = pd.Message
			}

			// If we have an error, set it only if rErr is not already set
			if pdErr != nil && rErr == nil {
				rErr = pdErr
			}
		}
		if rErr != nil {
			return rResp, status.Errorf(codes.Internal, messages.ErrDirectInvoke, in.Id, rErr)
		}

		rResp.headers = invokev1.InternalMetadataToGrpcMetadata(ctx, imr.Headers(), true)

		if imr.IsHTTPResponse() {
			if invokeServiceHTTPDeprecationNoticeShown.CompareAndSwap(false, true) {
				apiServerLogger.Warn("[DEPRECATION NOTICE] Invocation path of gRPC -> HTTP is deprecated and will be removed in the future.")
			}
			var errorMessage string
			if rResp.message != nil && rResp.message.Data != nil {
				errorMessage = string(rResp.message.Data.Value)
			}
			code := int(imr.Status().Code)
			// If the status is OK, will be nil
			rErr = invokev1.ErrorFromHTTPResponseCode(code, errorMessage)
			// Populate http status code to header
			rResp.headers.Set(daprHTTPStatusHeader, strconv.Itoa(code))
		} else {
			// If the status is OK, will be nil
			rErr = invokev1.ErrorFromInternalStatus(imr.Status())
			// Only include trailers if appchannel uses gRPC
			rResp.trailers = invokev1.InternalMetadataToGrpcMetadata(ctx, imr.Trailers(), false)
		}

		return rResp, rErr
	})

	var message *commonv1pb.InvokeResponse
	if resp != nil {
		if resp.headers != nil {
			grpc.SetHeader(ctx, resp.headers)
		}
		if resp.trailers != nil {
			grpc.SetTrailer(ctx, resp.trailers)
		}
		message = resp.message
	}

	// In this case, there was an error with the actual request or a resiliency policy stopped the request.
	if err != nil {
		// Check if it's returned by status.Errorf
		_, ok := err.(interface{ GRPCStatus() *status.Status })
		if ok || errors.Is(err, context.DeadlineExceeded) || breaker.IsErrorPermanent(err) {
			return nil, err
		}
	}

	return message, err
}

func (a *api) BulkPublishEventAlpha1(ctx context.Context, in *runtimev1pb.BulkPublishRequest) (*runtimev1pb.BulkPublishResponse, error) {
	thepubsub, pubsubName, topic, rawPayload, validationErr := a.validateAndGetPubsubAndTopic(in.PubsubName, in.Topic, in.Metadata)
	if validationErr != nil {
		apiServerLogger.Debug(validationErr)
		return &runtimev1pb.BulkPublishResponse{}, validationErr
	}

	span := diagUtils.SpanFromContext(ctx)
	// Populate W3C tracestate to cloudevent envelope
	traceState := diag.TraceStateToW3CString(span.SpanContext())

	spanMap := map[int]otelTrace.Span{}
	// closeChildSpans method is called on every respond() call in all return paths in the following block of code.
	closeChildSpans := func(ctx context.Context, err error) {
		for _, span := range spanMap {
			diag.UpdateSpanStatusFromGRPCError(span, err)
			span.End()
		}
	}

	features := thepubsub.Features()
	entryIdSet := make(map[string]struct{}, len(in.Entries)) //nolint:stylecheck

	entries := make([]pubsub.BulkMessageEntry, len(in.Entries))
	for i, entry := range in.Entries {
		// Validate entry_id
		if _, ok := entryIdSet[entry.EntryId]; ok || entry.EntryId == "" {
			err := status.Errorf(codes.InvalidArgument, messages.ErrPubsubMarshal, in.Topic, in.PubsubName, "entryId is duplicated or not present for entry")
			apiServerLogger.Debug(err)
			return &runtimev1pb.BulkPublishResponse{}, err
		}
		entryIdSet[entry.EntryId] = struct{}{}
		entries[i].EntryId = entry.EntryId
		entries[i].ContentType = entry.ContentType
		entries[i].Event = entry.Event
		// Populate entry metadata with request level metadata. Entry level metadata keys
		// override request level metadata.
		if entry.Metadata != nil {
			entries[i].Metadata = utils.PopulateMetadataForBulkPublishEntry(in.Metadata, entry.Metadata)
		}

		if !rawPayload {
			// For multiple events in a single bulk call traceParent is different for each event.
			_, childSpan := diag.StartGRPCProducerSpanChildFromParent(ctx, span, "/dapr.proto.runtime.v1.Dapr/BulkPublishEventAlpha1/")
			// Populate W3C traceparent to cloudevent envelope
			corID := diag.SpanContextToW3CString(childSpan.SpanContext())
			spanMap[i] = childSpan

			envelope, err := runtimePubsub.NewCloudEvent(&runtimePubsub.CloudEvent{
				Source:          a.UniversalAPI.AppID,
				Topic:           topic,
				DataContentType: entries[i].ContentType,
				Data:            entries[i].Event,
				TraceID:         corID,
				TraceState:      traceState,
				Pubsub:          pubsubName,
			}, entries[i].Metadata)
			if err != nil {
				err = status.Errorf(codes.InvalidArgument, messages.ErrPubsubCloudEventCreation, err.Error())
				apiServerLogger.Debug(err)
				closeChildSpans(ctx, err)
				return &runtimev1pb.BulkPublishResponse{}, err
			}

			pubsub.ApplyMetadata(envelope, features, entries[i].Metadata)

			entries[i].Event, err = json.Marshal(envelope)
			if err != nil {
				err = status.Errorf(codes.InvalidArgument, messages.ErrPubsubCloudEventsSer, topic, pubsubName, err.Error())
				apiServerLogger.Debug(err)
				closeChildSpans(ctx, err)
				return &runtimev1pb.BulkPublishResponse{}, err
			}
		}
	}

	req := pubsub.BulkPublishRequest{
		PubsubName: pubsubName,
		Topic:      topic,
		Entries:    entries,
		Metadata:   in.Metadata,
	}

	start := time.Now()
	// err is only nil if all entries are successfully published.
	// For partial success, err is not nil and res contains the failed entries.
	res, err := a.pubsubAdapter.BulkPublish(&req)

	elapsed := diag.ElapsedSince(start)
	eventsPublished := int64(len(req.Entries))

	if len(res.FailedEntries) != 0 {
		eventsPublished -= int64(len(res.FailedEntries))
	}
	diag.DefaultComponentMonitoring.BulkPubsubEgressEvent(context.Background(), pubsubName, topic, err == nil, eventsPublished, elapsed)

	// BulkPublishResponse contains all failed entries from the request.
	// If there are no failed entries, then the failedEntries array will be empty.
	bulkRes := runtimev1pb.BulkPublishResponse{}

	if err != nil {
		// Only respond with error if it is  permission denied or not found.
		// On error, the response will be empty.
		nerr := status.Errorf(codes.Internal, messages.ErrPubsubPublishMessage, topic, pubsubName, err.Error())
		if errors.As(err, &runtimePubsub.NotAllowedError{}) {
			nerr = status.Errorf(codes.PermissionDenied, err.Error())
		}

		if errors.As(err, &runtimePubsub.NotFoundError{}) {
			nerr = status.Errorf(codes.NotFound, err.Error())
		}
		apiServerLogger.Debug(nerr)
		closeChildSpans(ctx, nerr)
		return &bulkRes, nerr
	}

	bulkRes.FailedEntries = make([]*runtimev1pb.BulkPublishResponseFailedEntry, 0, len(res.FailedEntries))
	for _, r := range res.FailedEntries {
		resEntry := runtimev1pb.BulkPublishResponseFailedEntry{EntryId: r.EntryId}
		if r.Error != nil {
			resEntry.Error = r.Error.Error()
		}
		bulkRes.FailedEntries = append(bulkRes.FailedEntries, &resEntry)
	}
	closeChildSpans(ctx, nil)
	// even on partial failures, err is nil. As when error is set, the response is expected to not be processed.
	return &bulkRes, nil
}

func (a *api) InvokeBinding(ctx context.Context, in *runtimev1pb.InvokeBindingRequest) (*runtimev1pb.InvokeBindingResponse, error) {
	req := &bindings.InvokeRequest{
		Metadata:  make(map[string]string, len(in.Metadata)),
		Operation: bindings.OperationKind(in.Operation),
		Data:      in.Data,
	}
	for key, val := range in.Metadata {
		req.Metadata[key] = val
	}

	// Allow for distributed tracing by passing context metadata.
	if incomingMD, ok := metadata.FromIncomingContext(ctx); ok {
		for key, val := range incomingMD {
			sanitizedKey := invokev1.ReservedGRPCMetadataToDaprPrefixHeader(key)
			req.Metadata[sanitizedKey] = val[0]
		}
	}

	r := &runtimev1pb.InvokeBindingResponse{}
	start := time.Now()
	resp, err := a.sendToOutputBindingFn(in.Name, req)
	elapsed := diag.ElapsedSince(start)

	diag.DefaultComponentMonitoring.OutputBindingEvent(context.Background(), in.Name, in.Operation, err == nil, elapsed)

	if err != nil {
		err = status.Errorf(codes.Internal, messages.ErrInvokeOutputBinding, in.Name, err.Error())
		apiServerLogger.Debug(err)
		return r, err
	}

	if resp != nil {
		r.Data = resp.Data
		r.Metadata = resp.Metadata
	}
	return r, nil
}

func (a *api) GetBulkState(ctx context.Context, in *runtimev1pb.GetBulkStateRequest) (*runtimev1pb.GetBulkStateResponse, error) {
	bulkResp := &runtimev1pb.GetBulkStateResponse{}
	store, err := a.UniversalAPI.GetStateStore(in.StoreName)
	if err != nil {
		// Error has already been logged
		return bulkResp, err
	}

	if len(in.Keys) == 0 {
		return bulkResp, nil
	}

	var key string
	reqs := make([]state.GetRequest, len(in.Keys))
	for i, k := range in.Keys {
		key, err = stateLoader.GetModifiedStateKey(k, in.StoreName, a.UniversalAPI.AppID)
		if err != nil {
			return &runtimev1pb.GetBulkStateResponse{}, err
		}
		r := state.GetRequest{
			Key:      key,
			Metadata: in.Metadata,
		}
		reqs[i] = r
	}

	start := time.Now()
	policyDef := a.UniversalAPI.Resiliency.ComponentOutboundPolicy(in.StoreName, resiliency.Statestore)
	bgrPolicyRunner := resiliency.NewRunner[[]state.BulkGetResponse](ctx, policyDef)
	responses, err := bgrPolicyRunner(func(ctx context.Context) ([]state.BulkGetResponse, error) {
		return store.BulkGet(ctx, reqs, state.BulkGetOpts{
			Parallelism: int(in.Parallelism),
		})
	})

	elapsed := diag.ElapsedSince(start)
	diag.DefaultComponentMonitoring.StateInvoked(ctx, in.StoreName, diag.BulkGet, err == nil, elapsed)

	if err != nil {
		return bulkResp, err
	}

	bulkResp.Items = make([]*runtimev1pb.BulkStateItem, len(responses))
	for i := 0; i < len(responses); i++ {
		item := &runtimev1pb.BulkStateItem{
			Key:      stateLoader.GetOriginalStateKey(responses[i].Key),
			Data:     responses[i].Data,
			Etag:     stringValueOrEmpty(responses[i].ETag),
			Metadata: responses[i].Metadata,
			Error:    responses[i].Error,
		}
		bulkResp.Items[i] = item
	}

	if encryption.EncryptedStateStore(in.StoreName) {
		for i := range bulkResp.Items {
			if bulkResp.Items[i].Error != "" || len(bulkResp.Items[i].Data) == 0 {
				bulkResp.Items[i].Data = nil
				continue
			}

			val, err := encryption.TryDecryptValue(in.StoreName, bulkResp.Items[i].Data)
			if err != nil {
				apiServerLogger.Debugf("Bulk get error: %v", err)
				bulkResp.Items[i].Data = nil
				bulkResp.Items[i].Error = err.Error()
				continue
			}

			bulkResp.Items[i].Data = val
		}
	}

	return bulkResp, nil
}

func (a *api) GetState(ctx context.Context, in *runtimev1pb.GetStateRequest) (*runtimev1pb.GetStateResponse, error) {
	store, err := a.UniversalAPI.GetStateStore(in.StoreName)
	if err != nil {
		// Error has already been logged
		return &runtimev1pb.GetStateResponse{}, err
	}
	key, err := stateLoader.GetModifiedStateKey(in.Key, in.StoreName, a.UniversalAPI.AppID)
	if err != nil {
		return &runtimev1pb.GetStateResponse{}, err
	}
	req := &state.GetRequest{
		Key:      key,
		Metadata: in.Metadata,
		Options: state.GetStateOption{
			Consistency: stateConsistencyToString(in.Consistency),
		},
	}

	start := time.Now()
	policyRunner := resiliency.NewRunner[*state.GetResponse](ctx,
		a.UniversalAPI.Resiliency.ComponentOutboundPolicy(in.StoreName, resiliency.Statestore),
	)
	getResponse, err := policyRunner(func(ctx context.Context) (*state.GetResponse, error) {
		return store.Get(ctx, req)
	})
	elapsed := diag.ElapsedSince(start)

	diag.DefaultComponentMonitoring.StateInvoked(ctx, in.StoreName, diag.Get, err == nil, elapsed)

	if err != nil {
		err = status.Errorf(codes.Internal, messages.ErrStateGet, in.Key, in.StoreName, err.Error())
		a.UniversalAPI.Logger.Debug(err)
		return &runtimev1pb.GetStateResponse{}, err
	}

	if getResponse == nil {
		getResponse = &state.GetResponse{}
	}
	if encryption.EncryptedStateStore(in.StoreName) {
		val, err := encryption.TryDecryptValue(in.StoreName, getResponse.Data)
		if err != nil {
			err = status.Errorf(codes.Internal, messages.ErrStateGet, in.Key, in.StoreName, err.Error())
			a.UniversalAPI.Logger.Debug(err)
			return &runtimev1pb.GetStateResponse{}, err
		}

		getResponse.Data = val
	}

	response := &runtimev1pb.GetStateResponse{}
	if getResponse != nil {
		response.Etag = stringValueOrEmpty(getResponse.ETag)
		response.Data = getResponse.Data
		response.Metadata = getResponse.Metadata
	}
	return response, nil
}

func (a *api) SaveState(ctx context.Context, in *runtimev1pb.SaveStateRequest) (*emptypb.Empty, error) {
	empty := &emptypb.Empty{}

	store, err := a.UniversalAPI.GetStateStore(in.StoreName)
	if err != nil {
		// Error has already been logged
		return empty, err
	}

	l := len(in.States)
	if l == 0 {
		return empty, nil
	}

	reqs := make([]state.SetRequest, l)
	for i, s := range in.States {
		var key string
		key, err = stateLoader.GetModifiedStateKey(s.Key, in.StoreName, a.UniversalAPI.AppID)
		if err != nil {
			return empty, err
		}
		req := state.SetRequest{
			Key:      key,
			Metadata: s.Metadata,
		}

		if req.Metadata[contribMetadata.ContentType] == contenttype.JSONContentType {
			err = json.Unmarshal(s.Value, &req.Value)
			if err != nil {
				return empty, err
			}
		} else {
			req.Value = s.Value
		}

		if s.Etag != nil {
			req.ETag = &s.Etag.Value
		}
		if s.Options != nil {
			req.Options = state.SetStateOption{
				Consistency: stateConsistencyToString(s.Options.Consistency),
				Concurrency: stateConcurrencyToString(s.Options.Concurrency),
			}
		}
		if encryption.EncryptedStateStore(in.StoreName) {
			val, encErr := encryption.TryEncryptValue(in.StoreName, s.Value)
			if encErr != nil {
				a.UniversalAPI.Logger.Debug(encErr)
				return empty, encErr
			}

			req.Value = val
		}

		reqs[i] = req
	}

	start := time.Now()
	err = stateLoader.PerformBulkStoreOperation(ctx, reqs,
		a.UniversalAPI.Resiliency.ComponentOutboundPolicy(in.StoreName, resiliency.Statestore),
		state.BulkStoreOpts{},
		store.Set,
		store.BulkSet,
	)
	elapsed := diag.ElapsedSince(start)

	diag.DefaultComponentMonitoring.StateInvoked(ctx, in.StoreName, diag.Set, err == nil, elapsed)

	if err != nil {
		err = a.stateErrorResponse(err, messages.ErrStateSave, in.StoreName, err.Error())
		a.UniversalAPI.Logger.Debug(err)
		return empty, err
	}
	return empty, nil
}

// stateErrorResponse takes a state store error, format and args and returns a status code encoded gRPC error.
func (a *api) stateErrorResponse(err error, format string, args ...interface{}) error {
	var etagErr *state.ETagError
	if errors.As(err, &etagErr) {
		switch etagErr.Kind() {
		case state.ETagMismatch:
			return status.Errorf(codes.Aborted, format, args...)
		case state.ETagInvalid:
			return status.Errorf(codes.InvalidArgument, format, args...)
		}
	}

	return status.Errorf(codes.Internal, format, args...)
}

func (a *api) DeleteState(ctx context.Context, in *runtimev1pb.DeleteStateRequest) (*emptypb.Empty, error) {
	empty := &emptypb.Empty{}

	store, err := a.UniversalAPI.GetStateStore(in.StoreName)
	if err != nil {
		// Error has already been logged
		return empty, err
	}

	key, err := stateLoader.GetModifiedStateKey(in.Key, in.StoreName, a.UniversalAPI.AppID)
	if err != nil {
		return empty, err
	}
	req := state.DeleteRequest{
		Key:      key,
		Metadata: in.Metadata,
	}
	if in.Etag != nil {
		req.ETag = &in.Etag.Value
	}
	if in.Options != nil {
		req.Options = state.DeleteStateOption{
			Concurrency: stateConcurrencyToString(in.Options.Concurrency),
			Consistency: stateConsistencyToString(in.Options.Consistency),
		}
	}

	start := time.Now()
	policyRunner := resiliency.NewRunner[any](ctx,
		a.UniversalAPI.Resiliency.ComponentOutboundPolicy(in.StoreName, resiliency.Statestore),
	)
	_, err = policyRunner(func(ctx context.Context) (any, error) {
		return nil, store.Delete(ctx, &req)
	})
	elapsed := diag.ElapsedSince(start)

	diag.DefaultComponentMonitoring.StateInvoked(ctx, in.StoreName, diag.Delete, err == nil, elapsed)

	if err != nil {
		err = a.stateErrorResponse(err, messages.ErrStateDelete, in.Key, err.Error())
		a.UniversalAPI.Logger.Debug(err)
		return empty, err
	}
	return empty, nil
}

func (a *api) DeleteBulkState(ctx context.Context, in *runtimev1pb.DeleteBulkStateRequest) (*emptypb.Empty, error) {
	empty := &emptypb.Empty{}

	store, err := a.UniversalAPI.GetStateStore(in.StoreName)
	if err != nil {
		// Error has already been logged
		return empty, err
	}

<<<<<<< HEAD
	reqs := make([]state.DeleteRequest, len(in.States))
	for i, item := range in.States {
=======
	reqs := make([]state.DeleteRequest, 0, len(in.States))
	for _, item := range in.States {
>>>>>>> f23c727c
		key, err1 := stateLoader.GetModifiedStateKey(item.Key, in.StoreName, a.UniversalAPI.AppID)
		if err1 != nil {
			return empty, err1
		}
		req := state.DeleteRequest{
			Key:      key,
			Metadata: item.Metadata,
		}
		if item.Etag != nil {
			req.ETag = &item.Etag.Value
		}
		if item.Options != nil {
			req.Options = state.DeleteStateOption{
				Concurrency: stateConcurrencyToString(item.Options.Concurrency),
				Consistency: stateConsistencyToString(item.Options.Consistency),
			}
		}
		reqs[i] = req
	}

	start := time.Now()
	err = stateLoader.PerformBulkStoreOperation(ctx, reqs,
		a.UniversalAPI.Resiliency.ComponentOutboundPolicy(in.StoreName, resiliency.Statestore),
		state.BulkStoreOpts{},
		store.Delete,
		store.BulkDelete,
	)
	elapsed := diag.ElapsedSince(start)

	diag.DefaultComponentMonitoring.StateInvoked(ctx, in.StoreName, diag.BulkDelete, err == nil, elapsed)

	if err != nil {
		err = a.stateErrorResponse(err, messages.ErrStateDeleteBulk, in.StoreName, err.Error())
		a.UniversalAPI.Logger.Debug(err)
		return empty, err
	}

	return empty, nil
}

func extractEtag(req *commonv1pb.StateItem) (bool, string) {
	if req.Etag != nil {
		return true, req.Etag.Value
	}
	return false, ""
}

func (a *api) ExecuteStateTransaction(ctx context.Context, in *runtimev1pb.ExecuteStateTransactionRequest) (*emptypb.Empty, error) {
	store, storeErr := a.UniversalAPI.GetStateStore(in.StoreName)
	if storeErr != nil {
		// Error has already been logged
		return &emptypb.Empty{}, storeErr
	}

	transactionalStore, ok := store.(state.TransactionalStore)
	if !ok {
		err := status.Errorf(codes.Unimplemented, messages.ErrStateStoreNotSupported, in.StoreName)
		apiServerLogger.Debug(err)
		return &emptypb.Empty{}, err
	}

	operations := make([]state.TransactionalStateOperation, len(in.Operations))
	for i, inputReq := range in.Operations {
		req := inputReq.Request

		hasEtag, etag := extractEtag(req)
		key, err := stateLoader.GetModifiedStateKey(req.Key, in.StoreName, a.UniversalAPI.AppID)
		if err != nil {
			return &emptypb.Empty{}, err
		}
		switch state.OperationType(inputReq.OperationType) {
		case state.OperationUpsert:
			setReq := state.SetRequest{
				Key: key,
				// Limitation:
				// components that cannot handle byte array need to deserialize/serialize in
				// component specific way in components-contrib repo.
				Value:    req.Value,
				Metadata: req.Metadata,
			}

			if hasEtag {
				setReq.ETag = &etag
			}
			if req.Options != nil {
				setReq.Options = state.SetStateOption{
					Concurrency: stateConcurrencyToString(req.Options.Concurrency),
					Consistency: stateConsistencyToString(req.Options.Consistency),
				}
			}

			operations[i] = setReq

		case state.OperationDelete:
			delReq := state.DeleteRequest{
				Key:      key,
				Metadata: req.Metadata,
			}

			if hasEtag {
				delReq.ETag = &etag
			}
			if req.Options != nil {
				delReq.Options = state.DeleteStateOption{
					Concurrency: stateConcurrencyToString(req.Options.Concurrency),
					Consistency: stateConsistencyToString(req.Options.Consistency),
				}
			}

			operations[i] = delReq

		default:
			err := status.Errorf(codes.Unimplemented, messages.ErrNotSupportedStateOperation, inputReq.OperationType)
			apiServerLogger.Debug(err)
			return &emptypb.Empty{}, err
		}
	}

	if encryption.EncryptedStateStore(in.StoreName) {
		for i, op := range operations {
			switch req := op.(type) {
			case state.SetRequest:
				data := []byte(fmt.Sprintf("%v", req.Value))
				val, err := encryption.TryEncryptValue(in.StoreName, data)
				if err != nil {
					err = status.Errorf(codes.Internal, messages.ErrStateTransaction, err.Error())
					apiServerLogger.Debug(err)
					return &emptypb.Empty{}, err
				}

				req.Value = val
				operations[i] = req
			}
		}
	}

	start := time.Now()
	policyRunner := resiliency.NewRunner[struct{}](ctx,
		a.resiliency.ComponentOutboundPolicy(in.StoreName, resiliency.Statestore),
	)
	storeReq := &state.TransactionalStateRequest{
		Operations: operations,
		Metadata:   in.Metadata,
	}
	_, err := policyRunner(func(ctx context.Context) (struct{}, error) {
		return struct{}{}, transactionalStore.Multi(ctx, storeReq)
	})
	elapsed := diag.ElapsedSince(start)

	diag.DefaultComponentMonitoring.StateInvoked(ctx, in.StoreName, diag.StateTransaction, err == nil, elapsed)

	if err != nil {
		err = status.Errorf(codes.Internal, messages.ErrStateTransaction, err.Error())
		apiServerLogger.Debug(err)
		return &emptypb.Empty{}, err
	}
	return &emptypb.Empty{}, nil
}

func (a *api) RegisterActorTimer(ctx context.Context, in *runtimev1pb.RegisterActorTimerRequest) (*emptypb.Empty, error) {
	if a.UniversalAPI.Actors == nil {
		err := status.Errorf(codes.Internal, messages.ErrActorRuntimeNotFound)
		apiServerLogger.Debug(err)
		return &emptypb.Empty{}, err
	}

	req := &actors.CreateTimerRequest{
		Name:      in.Name,
		ActorID:   in.ActorId,
		ActorType: in.ActorType,
		DueTime:   in.DueTime,
		Period:    in.Period,
		TTL:       in.Ttl,
		Callback:  in.Callback,
	}

	if in.Data != nil {
		j, err := json.Marshal(in.Data)
		if err != nil {
			return &emptypb.Empty{}, err
		}
		req.Data = j
	}
	err := a.UniversalAPI.Actors.CreateTimer(ctx, req)
	return &emptypb.Empty{}, err
}

func (a *api) UnregisterActorTimer(ctx context.Context, in *runtimev1pb.UnregisterActorTimerRequest) (*emptypb.Empty, error) {
	if a.UniversalAPI.Actors == nil {
		err := status.Errorf(codes.Internal, messages.ErrActorRuntimeNotFound)
		apiServerLogger.Debug(err)
		return &emptypb.Empty{}, err
	}

	req := &actors.DeleteTimerRequest{
		Name:      in.Name,
		ActorID:   in.ActorId,
		ActorType: in.ActorType,
	}

	err := a.UniversalAPI.Actors.DeleteTimer(ctx, req)
	return &emptypb.Empty{}, err
}

func (a *api) RegisterActorReminder(ctx context.Context, in *runtimev1pb.RegisterActorReminderRequest) (*emptypb.Empty, error) {
	if a.UniversalAPI.Actors == nil {
		err := status.Errorf(codes.Internal, messages.ErrActorRuntimeNotFound)
		apiServerLogger.Debug(err)
		return &emptypb.Empty{}, err
	}

	req := &actors.CreateReminderRequest{
		Name:      in.Name,
		ActorID:   in.ActorId,
		ActorType: in.ActorType,
		DueTime:   in.DueTime,
		Period:    in.Period,
		TTL:       in.Ttl,
	}

	if in.Data != nil {
		j, err := json.Marshal(in.Data)
		if err != nil {
			return &emptypb.Empty{}, err
		}
		req.Data = j
	}
	err := a.UniversalAPI.Actors.CreateReminder(ctx, req)
	return &emptypb.Empty{}, err
}

func (a *api) UnregisterActorReminder(ctx context.Context, in *runtimev1pb.UnregisterActorReminderRequest) (*emptypb.Empty, error) {
	if a.UniversalAPI.Actors == nil {
		err := status.Errorf(codes.Internal, messages.ErrActorRuntimeNotFound)
		apiServerLogger.Debug(err)
		return &emptypb.Empty{}, err
	}

	req := &actors.DeleteReminderRequest{
		Name:      in.Name,
		ActorID:   in.ActorId,
		ActorType: in.ActorType,
	}

	err := a.UniversalAPI.Actors.DeleteReminder(ctx, req)
	return &emptypb.Empty{}, err
}

func (a *api) RenameActorReminder(ctx context.Context, in *runtimev1pb.RenameActorReminderRequest) (*emptypb.Empty, error) {
	if a.UniversalAPI.Actors == nil {
		err := status.Errorf(codes.Internal, messages.ErrActorRuntimeNotFound)
		apiServerLogger.Debug(err)
		return &emptypb.Empty{}, err
	}

	req := &actors.RenameReminderRequest{
		OldName:   in.OldName,
		ActorID:   in.ActorId,
		ActorType: in.ActorType,
		NewName:   in.NewName,
	}

	err := a.UniversalAPI.Actors.RenameReminder(ctx, req)
	return &emptypb.Empty{}, err
}

func (a *api) GetActorState(ctx context.Context, in *runtimev1pb.GetActorStateRequest) (*runtimev1pb.GetActorStateResponse, error) {
	if a.UniversalAPI.Actors == nil {
		err := status.Errorf(codes.Internal, messages.ErrActorRuntimeNotFound)
		apiServerLogger.Debug(err)
		return nil, err
	}

	actorType := in.ActorType
	actorID := in.ActorId
	key := in.Key

	hosted := a.UniversalAPI.Actors.IsActorHosted(ctx, &actors.ActorHostedRequest{
		ActorType: actorType,
		ActorID:   actorID,
	})

	if !hosted {
		err := status.Errorf(codes.Internal, messages.ErrActorInstanceMissing)
		apiServerLogger.Debug(err)
		return nil, err
	}

	req := actors.GetStateRequest{
		ActorType: actorType,
		ActorID:   actorID,
		Key:       key,
	}

	resp, err := a.UniversalAPI.Actors.GetState(ctx, &req)
	if err != nil {
		err = status.Errorf(codes.Internal, fmt.Sprintf(messages.ErrActorStateGet, err))
		apiServerLogger.Debug(err)
		return nil, err
	}

	return &runtimev1pb.GetActorStateResponse{
		Data: resp.Data,
	}, nil
}

func (a *api) ExecuteActorStateTransaction(ctx context.Context, in *runtimev1pb.ExecuteActorStateTransactionRequest) (*emptypb.Empty, error) {
	if a.UniversalAPI.Actors == nil {
		err := status.Errorf(codes.Internal, messages.ErrActorRuntimeNotFound)
		apiServerLogger.Debug(err)
		return &emptypb.Empty{}, err
	}

	actorType := in.ActorType
	actorID := in.ActorId
	actorOps := []actors.TransactionalOperation{}

	for _, op := range in.Operations {
		var actorOp actors.TransactionalOperation
		switch op.OperationType {
		case string(state.OperationUpsert):
			setReq := map[string]any{
				"key":   op.Key,
				"value": op.Value.Value,
				// Actor state do not user other attributes from state request.
			}
			if meta := op.GetMetadata(); len(meta) > 0 {
				setReq["metadata"] = meta
			}

			actorOp = actors.TransactionalOperation{
				Operation: actors.Upsert,
				Request:   setReq,
			}
		case string(state.OperationDelete):
			delReq := map[string]interface{}{
				"key": op.Key,
				// Actor state do not user other attributes from state request.
			}

			actorOp = actors.TransactionalOperation{
				Operation: actors.Delete,
				Request:   delReq,
			}

		default:
			err := status.Errorf(codes.Unimplemented, messages.ErrNotSupportedStateOperation, op.OperationType)
			apiServerLogger.Debug(err)
			return &emptypb.Empty{}, err
		}

		actorOps = append(actorOps, actorOp)
	}

	hosted := a.UniversalAPI.Actors.IsActorHosted(ctx, &actors.ActorHostedRequest{
		ActorType: actorType,
		ActorID:   actorID,
	})

	if !hosted {
		err := status.Errorf(codes.Internal, messages.ErrActorInstanceMissing)
		apiServerLogger.Debug(err)
		return &emptypb.Empty{}, err
	}

	req := actors.TransactionalRequest{
		ActorID:    actorID,
		ActorType:  actorType,
		Operations: actorOps,
	}

	err := a.UniversalAPI.Actors.TransactionalStateOperation(ctx, &req)
	if err != nil {
		err = status.Errorf(codes.Internal, fmt.Sprintf(messages.ErrActorStateTransactionSave, err))
		apiServerLogger.Debug(err)
		return &emptypb.Empty{}, err
	}

	return &emptypb.Empty{}, nil
}

func (a *api) InvokeActor(ctx context.Context, in *runtimev1pb.InvokeActorRequest) (*runtimev1pb.InvokeActorResponse, error) {
	response := &runtimev1pb.InvokeActorResponse{}

	if a.UniversalAPI.Actors == nil {
		err := status.Errorf(codes.Internal, messages.ErrActorRuntimeNotFound)
		apiServerLogger.Debug(err)
		return response, err
	}

	policyDef := a.resiliency.ActorPreLockPolicy(in.ActorType, in.ActorId)

	reqMetadata := make(map[string][]string, len(in.Metadata))
	for k, v := range in.Metadata {
		reqMetadata[k] = []string{v}
	}
	req := invokev1.NewInvokeMethodRequest(in.Method).
		WithActor(in.ActorType, in.ActorId).
		WithRawDataBytes(in.Data).
		WithMetadata(reqMetadata)
	if policyDef != nil {
		req.WithReplay(policyDef.HasRetries())
	}
	defer req.Close()

	// Unlike other actor calls, resiliency is handled here for invocation.
	// This is due to actor invocation involving a lookup for the host.
	// Having the retry here allows us to capture that and be resilient to host failure.
	// Additionally, we don't perform timeouts at this level. This is because an actor
	// should technically wait forever on the locking mechanism. If we timeout while
	// waiting for the lock, we can also create a queue of calls that will try and continue
	// after the timeout.
	policyRunner := resiliency.NewRunnerWithOptions(ctx, policyDef,
		resiliency.RunnerOpts[*invokev1.InvokeMethodResponse]{
			Disposer: resiliency.DisposerCloser[*invokev1.InvokeMethodResponse],
		},
	)
	resp, err := policyRunner(func(ctx context.Context) (*invokev1.InvokeMethodResponse, error) {
		return a.UniversalAPI.Actors.Call(ctx, req)
	})
	if err != nil && !errors.Is(err, actors.ErrDaprResponseHeader) {
		err = status.Errorf(codes.Internal, messages.ErrActorInvoke, err)
		apiServerLogger.Debug(err)
		return response, err
	}

	if resp == nil {
		resp = invokev1.NewInvokeMethodResponse(500, "Blank request", nil)
	}
	defer resp.Close()

	response.Data, err = resp.RawDataFull()
	if err != nil {
		return nil, fmt.Errorf("failed to read response data: %w", err)
	}
	return response, nil
}

func (a *api) SetAppChannel(appChannel channel.AppChannel) {
	a.appChannel = appChannel
}

func (a *api) SetDirectMessaging(directMessaging messaging.DirectMessaging) {
	a.directMessaging = directMessaging
}

func (a *api) SetActorRuntime(actor actors.Actors) {
	a.UniversalAPI.Actors = actor
}

func stringValueOrEmpty(value *string) string {
	if value == nil {
		return ""
	}

	return *value
}

func (a *api) getConfigurationStore(name string) (configuration.Store, error) {
	if a.CompStore.ConfigurationsLen() == 0 {
		return nil, status.Error(codes.FailedPrecondition, messages.ErrConfigurationStoresNotConfigured)
	}

	conf, ok := a.CompStore.GetConfiguration(name)
	if !ok {
		return nil, status.Errorf(codes.InvalidArgument, messages.ErrConfigurationStoreNotFound, name)
	}
	return conf, nil
}

func (a *api) GetConfiguration(ctx context.Context, in *runtimev1pb.GetConfigurationRequest) (*runtimev1pb.GetConfigurationResponse, error) {
	response := &runtimev1pb.GetConfigurationResponse{}

	store, err := a.getConfigurationStore(in.StoreName)
	if err != nil {
		apiServerLogger.Debug(err)
		return response, err
	}

	req := configuration.GetRequest{
		Keys:     in.Keys,
		Metadata: in.Metadata,
	}

	start := time.Now()
	policyRunner := resiliency.NewRunner[*configuration.GetResponse](ctx,
		a.resiliency.ComponentOutboundPolicy(in.StoreName, resiliency.Configuration),
	)
	getResponse, err := policyRunner(func(ctx context.Context) (*configuration.GetResponse, error) {
		return store.Get(ctx, &req)
	})
	elapsed := diag.ElapsedSince(start)

	diag.DefaultComponentMonitoring.ConfigurationInvoked(ctx, in.StoreName, diag.Get, err == nil, elapsed)

	if err != nil {
		err = status.Errorf(codes.Internal, messages.ErrConfigurationGet, req.Keys, in.StoreName, err.Error())
		apiServerLogger.Debug(err)
		return response, err
	}

	if getResponse != nil {
		cachedItems := make(map[string]*commonv1pb.ConfigurationItem, len(getResponse.Items))
		for k, v := range getResponse.Items {
			cachedItems[k] = &commonv1pb.ConfigurationItem{
				Metadata: v.Metadata,
				Value:    v.Value,
				Version:  v.Version,
			}
		}
		response.Items = cachedItems
	}

	return response, nil
}

// TODO: Remove this method when the alpha API is removed.
func (a *api) GetConfigurationAlpha1(ctx context.Context, in *runtimev1pb.GetConfigurationRequest) (*runtimev1pb.GetConfigurationResponse, error) {
	return a.GetConfiguration(ctx, in)
}

type configurationEventHandler struct {
	api          *api
	storeName    string
	serverStream runtimev1pb.Dapr_SubscribeConfigurationAlpha1Server //nolint:nosnakecase
}

func (h *configurationEventHandler) updateEventHandler(ctx context.Context, e *configuration.UpdateEvent) error {
	items := make(map[string]*commonv1pb.ConfigurationItem, len(e.Items))
	for k, v := range e.Items {
		items[k] = &commonv1pb.ConfigurationItem{
			Value:    v.Value,
			Version:  v.Version,
			Metadata: v.Metadata,
		}
	}

	if err := h.serverStream.Send(&runtimev1pb.SubscribeConfigurationResponse{
		Items: items,
		Id:    e.ID,
	}); err != nil {
		apiServerLogger.Debug(err)
		return err
	}
	return nil
}

func (a *api) SubscribeConfiguration(request *runtimev1pb.SubscribeConfigurationRequest, configurationServer runtimev1pb.Dapr_SubscribeConfigurationServer) error { //nolint:nosnakecase
	store, err := a.getConfigurationStore(request.StoreName)
	if err != nil {
		apiServerLogger.Debug(err)
		return err
	}
	sort.Slice(request.Keys, func(i, j int) bool {
		return request.Keys[i] < request.Keys[j]
	})

	subscribeKeys := make([]string, 0)

	// TODO(@halspang) provide a switch to use just resiliency or this.

	if len(request.Keys) > 0 {
		subscribeKeys = append(subscribeKeys, request.Keys...)
	}

	req := &configuration.SubscribeRequest{
		Keys:     subscribeKeys,
		Metadata: request.GetMetadata(),
	}

	handler := &configurationEventHandler{
		api:          a,
		storeName:    request.StoreName,
		serverStream: configurationServer,
	}

	// TODO(@laurence) deal with failed subscription and retires
	start := time.Now()
	policyRunner := resiliency.NewRunner[string](configurationServer.Context(),
		a.resiliency.ComponentOutboundPolicy(request.StoreName, resiliency.Configuration),
	)
	subscribeID, err := policyRunner(func(ctx context.Context) (string, error) {
		return store.Subscribe(ctx, req, handler.updateEventHandler)
	})
	elapsed := diag.ElapsedSince(start)

	diag.DefaultComponentMonitoring.ConfigurationInvoked(context.Background(), request.StoreName, diag.ConfigurationSubscribe, err == nil, elapsed)

	if err != nil {
		err = status.Errorf(codes.InvalidArgument, messages.ErrConfigurationSubscribe, req.Keys, request.StoreName, err.Error())
		apiServerLogger.Debug(err)
		return err
	}
	if err := handler.serverStream.Send(&runtimev1pb.SubscribeConfigurationResponse{
		Id: subscribeID,
	}); err != nil {
		apiServerLogger.Debug(err)
		return err
	}

	stop := make(chan struct{})
	a.CompStore.AddConfigurationSubscribe(subscribeID, stop)
	<-stop

	return nil
}

// TODO: Remove this method when the alpha API is removed.
func (a *api) SubscribeConfigurationAlpha1(request *runtimev1pb.SubscribeConfigurationRequest, configurationServer runtimev1pb.Dapr_SubscribeConfigurationAlpha1Server) error { //nolint:nosnakecase
	return a.SubscribeConfiguration(request, configurationServer.(runtimev1pb.Dapr_SubscribeConfigurationServer))
}

func (a *api) UnsubscribeConfiguration(ctx context.Context, request *runtimev1pb.UnsubscribeConfigurationRequest) (*runtimev1pb.UnsubscribeConfigurationResponse, error) {
	store, err := a.getConfigurationStore(request.GetStoreName())
	if err != nil {
		apiServerLogger.Debug(err)
		return &runtimev1pb.UnsubscribeConfigurationResponse{
			Ok:      false,
			Message: err.Error(),
		}, err
	}

	subscribeID := request.GetId()

	_, ok := a.CompStore.GetConfigurationSubscribe(subscribeID)
	if !ok {
		return &runtimev1pb.UnsubscribeConfigurationResponse{
			Ok:      false,
			Message: fmt.Sprintf(messages.ErrConfigurationUnsubscribe, subscribeID, "subscription does not exist"),
		}, nil
	}
	a.CompStore.DeleteConfigurationSubscribe(subscribeID)

	policyRunner := resiliency.NewRunner[any](ctx,
		a.resiliency.ComponentOutboundPolicy(request.StoreName, resiliency.Configuration),
	)

	start := time.Now()
	storeReq := &configuration.UnsubscribeRequest{
		ID: subscribeID,
	}
	_, err = policyRunner(func(ctx context.Context) (any, error) {
		return nil, store.Unsubscribe(ctx, storeReq)
	})
	elapsed := diag.ElapsedSince(start)

	diag.DefaultComponentMonitoring.ConfigurationInvoked(context.Background(), request.StoreName, diag.ConfigurationUnsubscribe, err == nil, elapsed)

	if err != nil {
		return &runtimev1pb.UnsubscribeConfigurationResponse{
			Ok:      false,
			Message: err.Error(),
		}, err
	}
	return &runtimev1pb.UnsubscribeConfigurationResponse{
		Ok: true,
	}, nil
}

// TODO: Remove this method when the alpha API is removed.
func (a *api) UnsubscribeConfigurationAlpha1(ctx context.Context, request *runtimev1pb.UnsubscribeConfigurationRequest) (*runtimev1pb.UnsubscribeConfigurationResponse, error) {
	return a.UnsubscribeConfiguration(ctx, request)
}

func (a *api) Close() error {
	a.CompStore.DeleteAllConfigurationSubscribe()
	return nil
}<|MERGE_RESOLUTION|>--- conflicted
+++ resolved
@@ -781,13 +781,8 @@
 		return empty, err
 	}
 
-<<<<<<< HEAD
 	reqs := make([]state.DeleteRequest, len(in.States))
 	for i, item := range in.States {
-=======
-	reqs := make([]state.DeleteRequest, 0, len(in.States))
-	for _, item := range in.States {
->>>>>>> f23c727c
 		key, err1 := stateLoader.GetModifiedStateKey(item.Key, in.StoreName, a.UniversalAPI.AppID)
 		if err1 != nil {
 			return empty, err1
