/*
Copyright 2021 The Dapr Authors
Licensed under the Apache License, Version 2.0 (the "License");
you may not use this file except in compliance with the License.
You may obtain a copy of the License at
    http://www.apache.org/licenses/LICENSE-2.0
Unless required by applicable law or agreed to in writing, software
distributed under the License is distributed on an "AS IS" BASIS,
WITHOUT WARRANTIES OR CONDITIONS OF ANY KIND, either express or implied.
See the License for the specific language governing permissions and
limitations under the License.
*/

package grpc

import (
	"context"
	"encoding/json"
	"errors"
	"fmt"
	"sort"
	"strconv"
	"sync"
	"time"

	"github.com/dapr/components-contrib/lock"
	lockLoader "github.com/dapr/dapr/pkg/components/lock"
	"github.com/dapr/dapr/pkg/version"

	"github.com/dapr/components-contrib/configuration"

	"google.golang.org/grpc"
	"google.golang.org/grpc/codes"
	"google.golang.org/grpc/metadata"
	"google.golang.org/grpc/status"
	"google.golang.org/protobuf/types/known/emptypb"

	"github.com/dapr/components-contrib/bindings"
	"github.com/dapr/components-contrib/contenttype"
	contribMetadata "github.com/dapr/components-contrib/metadata"
	"github.com/dapr/components-contrib/pubsub"
	"github.com/dapr/components-contrib/secretstores"
	"github.com/dapr/components-contrib/state"
	"github.com/dapr/dapr/pkg/acl"
	"github.com/dapr/dapr/pkg/actors"
	componentsV1alpha "github.com/dapr/dapr/pkg/apis/components/v1alpha1"
	"github.com/dapr/dapr/pkg/channel"
	stateLoader "github.com/dapr/dapr/pkg/components/state"
	"github.com/dapr/dapr/pkg/concurrency"
	"github.com/dapr/dapr/pkg/config"
	diag "github.com/dapr/dapr/pkg/diagnostics"
	diagUtils "github.com/dapr/dapr/pkg/diagnostics/utils"
	"github.com/dapr/dapr/pkg/encryption"
	"github.com/dapr/dapr/pkg/messages"
	"github.com/dapr/dapr/pkg/messaging"
	invokev1 "github.com/dapr/dapr/pkg/messaging/v1"
	commonv1pb "github.com/dapr/dapr/pkg/proto/common/v1"
	internalv1pb "github.com/dapr/dapr/pkg/proto/internals/v1"
	runtimev1pb "github.com/dapr/dapr/pkg/proto/runtime/v1"
	"github.com/dapr/dapr/pkg/resiliency"
	"github.com/dapr/dapr/pkg/resiliency/breaker"
	runtimePubsub "github.com/dapr/dapr/pkg/runtime/pubsub"
)

const (
	daprHTTPStatusHeader  = "dapr-http-status"
	daprRuntimeVersionKey = "daprRuntimeVersion"
)

// API is the gRPC interface for the Dapr gRPC API. It implements both the internal and external proto definitions.
//
//nolint:nosnakecase
type API interface {
	// DaprInternal Service methods
	CallActor(ctx context.Context, in *internalv1pb.InternalInvokeRequest) (*internalv1pb.InternalInvokeResponse, error)
	CallLocal(ctx context.Context, in *internalv1pb.InternalInvokeRequest) (*internalv1pb.InternalInvokeResponse, error)

	// Dapr Service methods
	PublishEvent(ctx context.Context, in *runtimev1pb.PublishEventRequest) (*emptypb.Empty, error)
	InvokeService(ctx context.Context, in *runtimev1pb.InvokeServiceRequest) (*commonv1pb.InvokeResponse, error)
	InvokeBinding(ctx context.Context, in *runtimev1pb.InvokeBindingRequest) (*runtimev1pb.InvokeBindingResponse, error)
	GetState(ctx context.Context, in *runtimev1pb.GetStateRequest) (*runtimev1pb.GetStateResponse, error)
	GetBulkState(ctx context.Context, in *runtimev1pb.GetBulkStateRequest) (*runtimev1pb.GetBulkStateResponse, error)
	GetSecret(ctx context.Context, in *runtimev1pb.GetSecretRequest) (*runtimev1pb.GetSecretResponse, error)
	GetBulkSecret(ctx context.Context, in *runtimev1pb.GetBulkSecretRequest) (*runtimev1pb.GetBulkSecretResponse, error)
	SubscribeTopic(ctx context.Context, in *commonv1pb.TopicSubscription) (*runtimev1pb.SubscribeTopicResponse, error)
	ListActiveTopicSubscriptions(ctx context.Context, in *emptypb.Empty) (*runtimev1pb.ListActiveTopicSubscriptionsResponse, error)
	UnsubscribeTopic(ctx context.Context, in *runtimev1pb.ActiveTopicSubscription) (*runtimev1pb.UnsubscribeTopicResponse, error)
	GetConfigurationAlpha1(ctx context.Context, in *runtimev1pb.GetConfigurationRequest) (*runtimev1pb.GetConfigurationResponse, error)
	SubscribeConfigurationAlpha1(request *runtimev1pb.SubscribeConfigurationRequest, configurationServer runtimev1pb.Dapr_SubscribeConfigurationAlpha1Server) error
	UnsubscribeConfigurationAlpha1(ctx context.Context, request *runtimev1pb.UnsubscribeConfigurationRequest) (*runtimev1pb.UnsubscribeConfigurationResponse, error)
	SaveState(ctx context.Context, in *runtimev1pb.SaveStateRequest) (*emptypb.Empty, error)
	QueryStateAlpha1(ctx context.Context, in *runtimev1pb.QueryStateRequest) (*runtimev1pb.QueryStateResponse, error)
	DeleteState(ctx context.Context, in *runtimev1pb.DeleteStateRequest) (*emptypb.Empty, error)
	DeleteBulkState(ctx context.Context, in *runtimev1pb.DeleteBulkStateRequest) (*emptypb.Empty, error)
	ExecuteStateTransaction(ctx context.Context, in *runtimev1pb.ExecuteStateTransactionRequest) (*emptypb.Empty, error)
	SetAppChannel(appChannel channel.AppChannel)
	SetDirectMessaging(directMessaging messaging.DirectMessaging)
	SetActorRuntime(actor actors.Actors)
	RegisterActorTimer(ctx context.Context, in *runtimev1pb.RegisterActorTimerRequest) (*emptypb.Empty, error)
	UnregisterActorTimer(ctx context.Context, in *runtimev1pb.UnregisterActorTimerRequest) (*emptypb.Empty, error)
	RegisterActorReminder(ctx context.Context, in *runtimev1pb.RegisterActorReminderRequest) (*emptypb.Empty, error)
	UnregisterActorReminder(ctx context.Context, in *runtimev1pb.UnregisterActorReminderRequest) (*emptypb.Empty, error)
	RenameActorReminder(ctx context.Context, in *runtimev1pb.RenameActorReminderRequest) (*emptypb.Empty, error)
	GetActorState(ctx context.Context, in *runtimev1pb.GetActorStateRequest) (*runtimev1pb.GetActorStateResponse, error)
	ExecuteActorStateTransaction(ctx context.Context, in *runtimev1pb.ExecuteActorStateTransactionRequest) (*emptypb.Empty, error)
	InvokeActor(ctx context.Context, in *runtimev1pb.InvokeActorRequest) (*runtimev1pb.InvokeActorResponse, error)
	TryLockAlpha1(ctx context.Context, in *runtimev1pb.TryLockRequest) (*runtimev1pb.TryLockResponse, error)
	UnlockAlpha1(ctx context.Context, in *runtimev1pb.UnlockRequest) (*runtimev1pb.UnlockResponse, error)
	// Gets metadata of the sidecar
	GetMetadata(ctx context.Context, in *emptypb.Empty) (*runtimev1pb.GetMetadataResponse, error)
	// Sets value in extended metadata of the sidecar
	SetMetadata(ctx context.Context, in *runtimev1pb.SetMetadataRequest) (*emptypb.Empty, error)
	// Shutdown the sidecar
	Shutdown(ctx context.Context, in *emptypb.Empty) (*emptypb.Empty, error)
}

type api struct {
	actor                      actors.Actors
	directMessaging            messaging.DirectMessaging
	appChannel                 channel.AppChannel
	resiliency                 resiliency.Provider
	stateStores                map[string]state.Store
	transactionalStateStores   map[string]state.TransactionalStore
	secretStores               map[string]secretstores.SecretStore
	secretsConfiguration       map[string]config.SecretsScope
	configurationStores        map[string]configuration.Store
	configurationSubscribe     map[string]chan struct{} // store map[storeName||key1,key2] -> stopChan
	configurationSubscribeLock sync.Mutex
	lockStores                 map[string]lock.Store
	pubsubAdapter              runtimePubsub.Adapter
	id                         string
	sendToOutputBindingFn      func(name string, req *bindings.InvokeRequest) (*bindings.InvokeResponse, error)
	tracingSpec                config.TracingSpec
	accessControlList          *config.AccessControlList
	appProtocol                string
	extendedMetadata           sync.Map
	components                 []componentsV1alpha.Component
	shutdown                   func()
	getComponentsCapabilitesFn func() map[string][]string
	daprRunTimeVersion         string
}

func (a *api) TryLockAlpha1(ctx context.Context, req *runtimev1pb.TryLockRequest) (*runtimev1pb.TryLockResponse, error) {
	// 1. validate
	if a.lockStores == nil || len(a.lockStores) == 0 {
		err := status.Error(codes.FailedPrecondition, messages.ErrLockStoresNotConfigured)
		apiServerLogger.Debug(err)
		return &runtimev1pb.TryLockResponse{}, err
	}
	if req.ResourceId == "" {
		err := status.Errorf(codes.InvalidArgument, messages.ErrResourceIDEmpty, req.StoreName)
		return &runtimev1pb.TryLockResponse{}, err
	}
	if req.LockOwner == "" {
		err := status.Errorf(codes.InvalidArgument, messages.ErrLockOwnerEmpty, req.StoreName)
		return &runtimev1pb.TryLockResponse{}, err
	}
	if req.ExpiryInSeconds <= 0 {
		err := status.Errorf(codes.InvalidArgument, messages.ErrExpiryInSecondsNotPositive, req.StoreName)
		return &runtimev1pb.TryLockResponse{}, err
	}
	// 2. find lock component
	store, ok := a.lockStores[req.StoreName]
	if !ok {
		return &runtimev1pb.TryLockResponse{}, status.Errorf(codes.InvalidArgument, messages.ErrLockStoreNotFound, req.StoreName)
	}
	// 3. convert request
	compReq := TryLockRequestToComponentRequest(req)
	// modify key
	var err error
	compReq.ResourceID, err = lockLoader.GetModifiedLockKey(compReq.ResourceID, req.StoreName, a.id)
	if err != nil {
		apiServerLogger.Debug(err)
		return &runtimev1pb.TryLockResponse{}, err
	}
	// 4. delegate to the component
	compResp, err := store.TryLock(compReq)
	if err != nil {
		apiServerLogger.Debug(err)
		return &runtimev1pb.TryLockResponse{}, err
	}
	// 5. convert response
	resp := TryLockResponseToGrpcResponse(compResp)
	return resp, nil
}

func (a *api) UnlockAlpha1(ctx context.Context, req *runtimev1pb.UnlockRequest) (*runtimev1pb.UnlockResponse, error) {
	// 1. validate
	if a.lockStores == nil || len(a.lockStores) == 0 {
		err := status.Error(codes.FailedPrecondition, messages.ErrLockStoresNotConfigured)
		apiServerLogger.Debug(err)
		return newInternalErrorUnlockResponse(), err
	}
	if req.ResourceId == "" {
		err := status.Errorf(codes.InvalidArgument, messages.ErrResourceIDEmpty, req.StoreName)
		return newInternalErrorUnlockResponse(), err
	}
	if req.LockOwner == "" {
		err := status.Errorf(codes.InvalidArgument, messages.ErrLockOwnerEmpty, req.StoreName)
		return newInternalErrorUnlockResponse(), err
	}
	// 2. find store component
	store, ok := a.lockStores[req.StoreName]
	if !ok {
		return newInternalErrorUnlockResponse(), status.Errorf(codes.InvalidArgument, messages.ErrLockStoreNotFound, req.StoreName)
	}
	// 3. convert request
	compReq := UnlockGrpcToComponentRequest(req)
	// modify key
	var err error
	compReq.ResourceID, err = lockLoader.GetModifiedLockKey(compReq.ResourceID, req.StoreName, a.id)
	if err != nil {
		apiServerLogger.Debug(err)
		return newInternalErrorUnlockResponse(), err
	}
	// 4. delegate to the component
	compResp, err := store.Unlock(compReq)
	if err != nil {
		apiServerLogger.Debug(err)
		return newInternalErrorUnlockResponse(), err
	}
	// 5. convert response
	resp := UnlockResponseToGrpcResponse(compResp)
	return resp, nil
}

func newInternalErrorUnlockResponse() *runtimev1pb.UnlockResponse {
	return &runtimev1pb.UnlockResponse{
		Status: runtimev1pb.UnlockResponse_INTERNAL_ERROR, //nolint:nosnakecase
	}
}

func TryLockRequestToComponentRequest(req *runtimev1pb.TryLockRequest) *lock.TryLockRequest {
	result := &lock.TryLockRequest{}
	if req == nil {
		return result
	}
	result.ResourceID = req.ResourceId
	result.LockOwner = req.LockOwner
	result.ExpiryInSeconds = req.ExpiryInSeconds
	return result
}

func TryLockResponseToGrpcResponse(compResponse *lock.TryLockResponse) *runtimev1pb.TryLockResponse {
	result := &runtimev1pb.TryLockResponse{}
	if compResponse == nil {
		return result
	}
	result.Success = compResponse.Success
	return result
}

func UnlockGrpcToComponentRequest(req *runtimev1pb.UnlockRequest) *lock.UnlockRequest {
	result := &lock.UnlockRequest{}
	if req == nil {
		return result
	}
	result.ResourceID = req.ResourceId
	result.LockOwner = req.LockOwner
	return result
}

func UnlockResponseToGrpcResponse(compResp *lock.UnlockResponse) *runtimev1pb.UnlockResponse {
	result := &runtimev1pb.UnlockResponse{}
	if compResp == nil {
		return result
	}
	result.Status = runtimev1pb.UnlockResponse_Status(compResp.Status) //nolint:nosnakecase
	return result
}

// NewAPI returns a new gRPC API.
func NewAPI(
	appID string, appChannel channel.AppChannel,
	resiliency resiliency.Provider,
	stateStores map[string]state.Store,
	secretStores map[string]secretstores.SecretStore,
	secretsConfiguration map[string]config.SecretsScope,
	configurationStores map[string]configuration.Store,
	lockStores map[string]lock.Store,
	pubsubAdapter runtimePubsub.Adapter,
	directMessaging messaging.DirectMessaging,
	actor actors.Actors,
	sendToOutputBindingFn func(name string, req *bindings.InvokeRequest) (*bindings.InvokeResponse, error),
	tracingSpec config.TracingSpec,
	accessControlList *config.AccessControlList,
	appProtocol string,
	getComponentsFn func() []componentsV1alpha.Component,
	shutdown func(),
	getComponentsCapabilitiesFn func() map[string][]string,
) API {
	transactionalStateStores := map[string]state.TransactionalStore{}
	for key, store := range stateStores {
		if state.FeatureTransactional.IsPresent(store.Features()) {
			transactionalStateStores[key] = store.(state.TransactionalStore)
		}
	}
	return &api{
		directMessaging:            directMessaging,
		actor:                      actor,
		id:                         appID,
		resiliency:                 resiliency,
		appChannel:                 appChannel,
		pubsubAdapter:              pubsubAdapter,
		stateStores:                stateStores,
		transactionalStateStores:   transactionalStateStores,
		secretStores:               secretStores,
		configurationStores:        configurationStores,
		configurationSubscribe:     make(map[string]chan struct{}),
		lockStores:                 lockStores,
		secretsConfiguration:       secretsConfiguration,
		sendToOutputBindingFn:      sendToOutputBindingFn,
		tracingSpec:                tracingSpec,
		accessControlList:          accessControlList,
		appProtocol:                appProtocol,
		shutdown:                   shutdown,
		getComponentsCapabilitesFn: getComponentsCapabilitiesFn,
		daprRunTimeVersion:         version.Version(),
	}
}

// CallLocal is used for internal dapr to dapr calls. It is invoked by another Dapr instance with a request to the local app.
func (a *api) CallLocal(ctx context.Context, in *internalv1pb.InternalInvokeRequest) (*internalv1pb.InternalInvokeResponse, error) {
	if a.appChannel == nil {
		return nil, status.Error(codes.Internal, messages.ErrChannelNotFound)
	}

	req, err := invokev1.InternalInvokeRequest(in)
	if err != nil {
		return nil, status.Errorf(codes.InvalidArgument, messages.ErrInternalInvokeRequest, err.Error())
	}

	if a.accessControlList != nil {
		// An access control policy has been specified for the app. Apply the policies.
		operation := req.Message().Method
		var httpVerb commonv1pb.HTTPExtension_Verb //nolint:nosnakecase
		// Get the http verb in case the application protocol is http
		if a.appProtocol == config.HTTPProtocol && req.Metadata() != nil && len(req.Metadata()) > 0 {
			httpExt := req.Message().GetHttpExtension()
			if httpExt != nil {
				httpVerb = httpExt.GetVerb()
			}
		}
		callAllowed, errMsg := acl.ApplyAccessControlPolicies(ctx, operation, httpVerb, a.appProtocol, a.accessControlList)

		if !callAllowed {
			return nil, status.Errorf(codes.PermissionDenied, errMsg)
		}
	}

	resp, err := a.appChannel.InvokeMethod(ctx, req)
	if err != nil {
		err = status.Errorf(codes.Internal, messages.ErrChannelInvoke, err)
		return nil, err
	}
	return resp.Proto(), err
}

// CallActor invokes a virtual actor.
func (a *api) CallActor(ctx context.Context, in *internalv1pb.InternalInvokeRequest) (*internalv1pb.InternalInvokeResponse, error) {
	req, err := invokev1.InternalInvokeRequest(in)
	if err != nil {
		return nil, status.Errorf(codes.InvalidArgument, messages.ErrInternalInvokeRequest, err.Error())
	}

	// We don't do resiliency here as it is handled in the API layer. See InvokeActor().
	resp, err := a.actor.Call(ctx, req)
	if err != nil {
		// We have to remove the error to keep the body, so callers must re-inspect for the header in the actual response.
		if errors.Is(err, actors.ErrDaprResponseHeader) {
			return resp.Proto(), nil
		}

		err = status.Errorf(codes.Internal, messages.ErrActorInvoke, err)
		return nil, err
	}
	return resp.Proto(), nil
}

func (a *api) PublishEvent(ctx context.Context, in *runtimev1pb.PublishEventRequest) (*emptypb.Empty, error) {
	if a.pubsubAdapter == nil {
		err := status.Error(codes.FailedPrecondition, messages.ErrPubsubNotConfigured)
		apiServerLogger.Debug(err)
		return &emptypb.Empty{}, err
	}

	if in.PubsubName == "" {
		err := status.Error(codes.InvalidArgument, messages.ErrPubsubEmpty)
		apiServerLogger.Debug(err)
		return &emptypb.Empty{}, err
	}

	thepubsub := a.pubsubAdapter.GetPubSub(in.PubsubName)
	if thepubsub == nil {
		err := status.Errorf(codes.InvalidArgument, messages.ErrPubsubNotFound, in.PubsubName)
		apiServerLogger.Debug(err)
		return &emptypb.Empty{}, err
	}

	if in.Topic == "" {
		err := status.Errorf(codes.InvalidArgument, messages.ErrTopicEmpty, in.PubsubName)
		apiServerLogger.Debug(err)
		return &emptypb.Empty{}, err
	}

	rawPayload, metaErr := contribMetadata.IsRawPayload(in.Metadata)
	if metaErr != nil {
		err := status.Errorf(codes.InvalidArgument, messages.ErrMetadataGet, metaErr.Error())
		apiServerLogger.Debug(err)
		return &emptypb.Empty{}, err
	}

	span := diagUtils.SpanFromContext(ctx)
	// Populate W3C traceparent to cloudevent envelope
	corID := diag.SpanContextToW3CString(span.SpanContext())
	// Populate W3C tracestate to cloudevent envelope
	traceState := diag.TraceStateToW3CString(span.SpanContext())

	body := []byte{}
	if in.Data != nil {
		body = in.Data
	}

	data := body

	if !rawPayload {
		envelope, err := runtimePubsub.NewCloudEvent(&runtimePubsub.CloudEvent{
			ID:              a.id,
			Topic:           in.Topic,
			DataContentType: in.DataContentType,
			Data:            body,
			TraceID:         corID,
			TraceState:      traceState,
			Pubsub:          in.PubsubName,
		})
		if err != nil {
			err = status.Errorf(codes.InvalidArgument, messages.ErrPubsubCloudEventCreation, err.Error())
			apiServerLogger.Debug(err)
			return &emptypb.Empty{}, err
		}

		features := thepubsub.Features()
		pubsub.ApplyMetadata(envelope, features, in.Metadata)

		data, err = json.Marshal(envelope)
		if err != nil {
			err = status.Errorf(codes.InvalidArgument, messages.ErrPubsubCloudEventsSer, in.Topic, in.PubsubName, err.Error())
			apiServerLogger.Debug(err)
			return &emptypb.Empty{}, err
		}
	}

	req := pubsub.PublishRequest{
		PubsubName: in.PubsubName,
		Topic:      in.Topic,
		Data:       data,
		Metadata:   in.Metadata,
	}

	start := time.Now()
	err := a.pubsubAdapter.Publish(&req)
	elapsed := diag.ElapsedSince(start)

	diag.DefaultComponentMonitoring.PubsubEgressEvent(context.Background(), in.PubsubName, in.Topic, err == nil, elapsed)

	if err != nil {
<<<<<<< HEAD
		nerr := status.Errorf(codes.Internal, messages.ErrPubsubPublishMessage, in.Topic, in.PubsubName, err.Error())
		if errors.As(err, &runtime_pubsub.NotAllowedError{}) {
=======
		nerr := status.Errorf(codes.Internal, messages.ErrPubsubPublishMessage, topic, pubsubName, err.Error())
		if errors.As(err, &runtimePubsub.NotAllowedError{}) {
>>>>>>> 032581df
			nerr = status.Errorf(codes.PermissionDenied, err.Error())
		}

		if errors.As(err, &runtimePubsub.NotFoundError{}) {
			nerr = status.Errorf(codes.NotFound, err.Error())
		}
		apiServerLogger.Debug(nerr)
		return &emptypb.Empty{}, nerr
	}

	return &emptypb.Empty{}, nil
}

func (a *api) InvokeService(ctx context.Context, in *runtimev1pb.InvokeServiceRequest) (*commonv1pb.InvokeResponse, error) {
	req := invokev1.FromInvokeRequestMessage(in.GetMessage())

	if incomingMD, ok := metadata.FromIncomingContext(ctx); ok {
		req.WithMetadata(incomingMD)
	}

	if a.directMessaging == nil {
		return nil, status.Errorf(codes.Internal, messages.ErrDirectInvokeNotReady)
	}

	policy := a.resiliency.EndpointPolicy(ctx, in.Id, fmt.Sprintf("%s:%s", in.Id, req.Message().Method))
	var resp *invokev1.InvokeMethodResponse
	var requestErr bool
	respError := policy(func(ctx context.Context) (rErr error) {
		requestErr = false
		resp, rErr = a.directMessaging.Invoke(ctx, in.Id, req)

		if rErr != nil {
			requestErr = true
			rErr = status.Errorf(codes.Internal, messages.ErrDirectInvoke, in.Id, rErr)
			return rErr
		}

		headerMD := invokev1.InternalMetadataToGrpcMetadata(ctx, resp.Headers(), true)

		// If the status is OK, respError will be nil.
		var respError error
		if resp.IsHTTPResponse() {
			errorMessage := []byte("")
			if resp != nil {
				_, errorMessage = resp.RawData()
			}
			respError = invokev1.ErrorFromHTTPResponseCode(int(resp.Status().Code), string(errorMessage))
			// Populate http status code to header
			headerMD.Set(daprHTTPStatusHeader, strconv.Itoa(int(resp.Status().Code)))
		} else {
			respError = invokev1.ErrorFromInternalStatus(resp.Status())
			// ignore trailer if appchannel uses HTTP
			grpc.SetTrailer(ctx, invokev1.InternalMetadataToGrpcMetadata(ctx, resp.Trailers(), false))
		}

		grpc.SetHeader(ctx, headerMD)

		return respError
	})

	// In this case, there was an error with the actual request or a resiliency policy stopped the request.
	if requestErr || (errors.Is(respError, context.DeadlineExceeded) || breaker.IsErrorPermanent(respError)) {
		return nil, respError
	}
	return resp.Message(), respError
}

func (a *api) InvokeBinding(ctx context.Context, in *runtimev1pb.InvokeBindingRequest) (*runtimev1pb.InvokeBindingResponse, error) {
	req := &bindings.InvokeRequest{
		Metadata:  in.Metadata,
		Operation: bindings.OperationKind(in.Operation),
	}
	if in.Data != nil {
		req.Data = in.Data
	}

	r := &runtimev1pb.InvokeBindingResponse{}
	start := time.Now()
	resp, err := a.sendToOutputBindingFn(in.Name, req)
	elapsed := diag.ElapsedSince(start)

	diag.DefaultComponentMonitoring.OutputBindingEvent(context.Background(), in.Name, in.Operation, err == nil, elapsed)

	if err != nil {
		err = status.Errorf(codes.Internal, messages.ErrInvokeOutputBinding, in.Name, err.Error())
		apiServerLogger.Debug(err)
		return r, err
	}

	if resp != nil {
		r.Data = resp.Data
		r.Metadata = resp.Metadata
	}
	return r, nil
}

func (a *api) GetBulkState(ctx context.Context, in *runtimev1pb.GetBulkStateRequest) (*runtimev1pb.GetBulkStateResponse, error) {
	store, err := a.getStateStore(in.StoreName)
	if err != nil {
		apiServerLogger.Debug(err)
		return &runtimev1pb.GetBulkStateResponse{}, err
	}

	bulkResp := &runtimev1pb.GetBulkStateResponse{}
	if len(in.Keys) == 0 {
		return bulkResp, nil
	}

	// try bulk get first
	reqs := make([]state.GetRequest, len(in.Keys))
	for i, k := range in.Keys {
		key, err1 := stateLoader.GetModifiedStateKey(k, in.StoreName, a.id)
		if err1 != nil {
			return &runtimev1pb.GetBulkStateResponse{}, err1
		}
		r := state.GetRequest{
			Key:      key,
			Metadata: in.Metadata,
		}
		reqs[i] = r
	}

	start := time.Now()
	var bulkGet bool
	var responses []state.BulkGetResponse
	policy := a.resiliency.ComponentOutboundPolicy(ctx, in.StoreName)
	err = policy(func(ctx context.Context) (rErr error) {
		bulkGet, responses, rErr = store.BulkGet(reqs)
		return rErr
	})
	elapsed := diag.ElapsedSince(start)

	diag.DefaultComponentMonitoring.StateInvoked(ctx, in.StoreName, diag.BulkGet, err == nil, elapsed)

	// if store supports bulk get
	if bulkGet {
		if err != nil {
			return bulkResp, err
		}
		for i := 0; i < len(responses); i++ {
			item := &runtimev1pb.BulkStateItem{
				Key:      stateLoader.GetOriginalStateKey(responses[i].Key),
				Data:     responses[i].Data,
				Etag:     stringValueOrEmpty(responses[i].ETag),
				Metadata: responses[i].Metadata,
				Error:    responses[i].Error,
			}
			bulkResp.Items = append(bulkResp.Items, item)
		}
		return bulkResp, nil
	}

	// if store doesn't support bulk get, fallback to call get() method one by one
	limiter := concurrency.NewLimiter(int(in.Parallelism))
	n := len(reqs)
	resultCh := make(chan *runtimev1pb.BulkStateItem, n)
	for i := 0; i < n; i++ {
		fn := func(param interface{}) {
			req := param.(*state.GetRequest)
			var r *state.GetResponse
			err = policy(func(ctx context.Context) (rErr error) {
				r, rErr = store.Get(req)
				return rErr
			})

			item := &runtimev1pb.BulkStateItem{
				Key: stateLoader.GetOriginalStateKey(req.Key),
			}
			if err != nil {
				item.Error = err.Error()
			} else if r != nil {
				item.Data = r.Data
				item.Etag = stringValueOrEmpty(r.ETag)
				item.Metadata = r.Metadata
			}
			resultCh <- item
		}
		limiter.Execute(fn, &reqs[i])
	}
	limiter.Wait()
	// collect result
	resultLen := len(resultCh)
	for i := 0; i < resultLen; i++ {
		item := <-resultCh

		if encryption.EncryptedStateStore(in.StoreName) {
			val, err := encryption.TryDecryptValue(in.StoreName, item.Data)
			if err != nil {
				item.Error = err.Error()
				apiServerLogger.Debug(err)

				continue
			}

			item.Data = val
		}

		bulkResp.Items = append(bulkResp.Items, item)
	}
	return bulkResp, nil
}

func (a *api) getStateStore(name string) (state.Store, error) {
	if a.stateStores == nil || len(a.stateStores) == 0 {
		return nil, status.Error(codes.FailedPrecondition, messages.ErrStateStoresNotConfigured)
	}

	if a.stateStores[name] == nil {
		return nil, status.Errorf(codes.InvalidArgument, messages.ErrStateStoreNotFound, name)
	}
	return a.stateStores[name], nil
}

func (a *api) GetState(ctx context.Context, in *runtimev1pb.GetStateRequest) (*runtimev1pb.GetStateResponse, error) {
	store, err := a.getStateStore(in.StoreName)
	if err != nil {
		apiServerLogger.Debug(err)
		return &runtimev1pb.GetStateResponse{}, err
	}
	key, err := stateLoader.GetModifiedStateKey(in.Key, in.StoreName, a.id)
	if err != nil {
		return &runtimev1pb.GetStateResponse{}, err
	}
	req := state.GetRequest{
		Key:      key,
		Metadata: in.Metadata,
		Options: state.GetStateOption{
			Consistency: stateConsistencyToString(in.Consistency),
		},
	}

	start := time.Now()
	policy := a.resiliency.ComponentOutboundPolicy(ctx, in.StoreName)
	var getResponse *state.GetResponse
	err = policy(func(ctx context.Context) (rErr error) {
		getResponse, rErr = store.Get(&req)
		return rErr
	})
	elapsed := diag.ElapsedSince(start)

	diag.DefaultComponentMonitoring.StateInvoked(ctx, in.StoreName, diag.Get, err == nil, elapsed)

	if err != nil {
		err = status.Errorf(codes.Internal, messages.ErrStateGet, in.Key, in.StoreName, err.Error())
		apiServerLogger.Debug(err)
		return &runtimev1pb.GetStateResponse{}, err
	}

	if encryption.EncryptedStateStore(in.StoreName) {
		val, err := encryption.TryDecryptValue(in.StoreName, getResponse.Data)
		if err != nil {
			err = status.Errorf(codes.Internal, messages.ErrStateGet, in.Key, in.StoreName, err.Error())
			apiServerLogger.Debug(err)
			return &runtimev1pb.GetStateResponse{}, err
		}

		getResponse.Data = val
	}

	response := &runtimev1pb.GetStateResponse{}
	if getResponse != nil {
		response.Etag = stringValueOrEmpty(getResponse.ETag)
		response.Data = getResponse.Data
		response.Metadata = getResponse.Metadata
	}
	return response, nil
}

func (a *api) SaveState(ctx context.Context, in *runtimev1pb.SaveStateRequest) (*emptypb.Empty, error) {
	store, err := a.getStateStore(in.StoreName)
	if err != nil {
		apiServerLogger.Debug(err)
		return &emptypb.Empty{}, err
	}

	reqs := []state.SetRequest{}
	for _, s := range in.States {
		key, err1 := stateLoader.GetModifiedStateKey(s.Key, in.StoreName, a.id)
		if err1 != nil {
			return &emptypb.Empty{}, err1
		}
		req := state.SetRequest{
			Key:      key,
			Metadata: s.Metadata,
		}

		if contentType, ok := req.Metadata[contribMetadata.ContentType]; ok && contentType == contenttype.JSONContentType {
			if err1 = json.Unmarshal(s.Value, &req.Value); err1 != nil {
				return &emptypb.Empty{}, err1
			}
		} else {
			req.Value = s.Value
		}

		if s.Etag != nil {
			req.ETag = &s.Etag.Value
		}
		if s.Options != nil {
			req.Options = state.SetStateOption{
				Consistency: stateConsistencyToString(s.Options.Consistency),
				Concurrency: stateConcurrencyToString(s.Options.Concurrency),
			}
		}
		if encryption.EncryptedStateStore(in.StoreName) {
			val, encErr := encryption.TryEncryptValue(in.StoreName, s.Value)
			if encErr != nil {
				apiServerLogger.Debug(encErr)
				return &emptypb.Empty{}, encErr
			}

			req.Value = val
		}

		reqs = append(reqs, req)
	}

	start := time.Now()
	policy := a.resiliency.ComponentOutboundPolicy(ctx, in.StoreName)
	err = policy(func(ctx context.Context) error {
		return store.BulkSet(reqs)
	})
	elapsed := diag.ElapsedSince(start)

	diag.DefaultComponentMonitoring.StateInvoked(ctx, in.StoreName, diag.Set, err == nil, elapsed)

	if err != nil {
		err = a.stateErrorResponse(err, messages.ErrStateSave, in.StoreName, err.Error())
		apiServerLogger.Debug(err)
		return &emptypb.Empty{}, err
	}
	return &emptypb.Empty{}, nil
}

func (a *api) QueryStateAlpha1(ctx context.Context, in *runtimev1pb.QueryStateRequest) (*runtimev1pb.QueryStateResponse, error) {
	ret := &runtimev1pb.QueryStateResponse{}

	store, err := a.getStateStore(in.StoreName)
	if err != nil {
		apiServerLogger.Debug(err)
		return ret, err
	}

	querier, ok := store.(state.Querier)
	if !ok {
		err = status.Errorf(codes.Unimplemented, messages.ErrNotFound, "Query")
		apiServerLogger.Debug(err)
		return ret, err
	}

	if encryption.EncryptedStateStore(in.StoreName) {
		err = status.Errorf(codes.Aborted, messages.ErrStateQuery, in.GetStoreName(), "cannot query encrypted store")
		apiServerLogger.Debug(err)
		return ret, err
	}

	var req state.QueryRequest
	if err = json.Unmarshal([]byte(in.GetQuery()), &req.Query); err != nil {
		err = status.Errorf(codes.InvalidArgument, messages.ErrMalformedRequest, err.Error())
		apiServerLogger.Debug(err)
		return ret, err
	}
	req.Metadata = in.GetMetadata()

	start := time.Now()
	policy := a.resiliency.ComponentOutboundPolicy(ctx, in.StoreName)
	var resp *state.QueryResponse
	err = policy(func(ctx context.Context) (rErr error) {
		resp, rErr = querier.Query(&req)
		return rErr
	})
	elapsed := diag.ElapsedSince(start)

	diag.DefaultComponentMonitoring.StateInvoked(ctx, in.StoreName, diag.StateQuery, err == nil, elapsed)

	if err != nil {
		err = status.Errorf(codes.Internal, messages.ErrStateQuery, in.GetStoreName(), err.Error())
		apiServerLogger.Debug(err)
		return ret, err
	}
	if resp == nil || len(resp.Results) == 0 {
		return ret, nil
	}

	ret.Results = make([]*runtimev1pb.QueryStateItem, len(resp.Results))
	ret.Token = resp.Token
	ret.Metadata = resp.Metadata

	for i := range resp.Results {
		ret.Results[i] = &runtimev1pb.QueryStateItem{
			Key:  stateLoader.GetOriginalStateKey(resp.Results[i].Key),
			Data: resp.Results[i].Data,
		}
	}

	return ret, nil
}

// stateErrorResponse takes a state store error, format and args and returns a status code encoded gRPC error.
func (a *api) stateErrorResponse(err error, format string, args ...interface{}) error {
	e, ok := err.(*state.ETagError)
	if !ok {
		return status.Errorf(codes.Internal, format, args...)
	}
	switch e.Kind() {
	case state.ETagMismatch:
		return status.Errorf(codes.Aborted, format, args...)
	case state.ETagInvalid:
		return status.Errorf(codes.InvalidArgument, format, args...)
	}

	return status.Errorf(codes.Internal, format, args...)
}

func (a *api) DeleteState(ctx context.Context, in *runtimev1pb.DeleteStateRequest) (*emptypb.Empty, error) {
	store, err := a.getStateStore(in.StoreName)
	if err != nil {
		apiServerLogger.Debug(err)
		return &emptypb.Empty{}, err
	}

	key, err := stateLoader.GetModifiedStateKey(in.Key, in.StoreName, a.id)
	if err != nil {
		return &emptypb.Empty{}, err
	}
	req := state.DeleteRequest{
		Key:      key,
		Metadata: in.Metadata,
	}
	if in.Etag != nil {
		req.ETag = &in.Etag.Value
	}
	if in.Options != nil {
		req.Options = state.DeleteStateOption{
			Concurrency: stateConcurrencyToString(in.Options.Concurrency),
			Consistency: stateConsistencyToString(in.Options.Consistency),
		}
	}

	start := time.Now()
	policy := a.resiliency.ComponentOutboundPolicy(ctx, in.StoreName)
	err = policy(func(ctx context.Context) error {
		return store.Delete(&req)
	})
	elapsed := diag.ElapsedSince(start)

	diag.DefaultComponentMonitoring.StateInvoked(ctx, in.StoreName, diag.Delete, err == nil, elapsed)

	if err != nil {
		err = a.stateErrorResponse(err, messages.ErrStateDelete, in.Key, err.Error())
		apiServerLogger.Debug(err)
		return &emptypb.Empty{}, err
	}
	return &emptypb.Empty{}, nil
}

func (a *api) DeleteBulkState(ctx context.Context, in *runtimev1pb.DeleteBulkStateRequest) (*emptypb.Empty, error) {
	store, err := a.getStateStore(in.StoreName)
	if err != nil {
		apiServerLogger.Debug(err)
		return &emptypb.Empty{}, err
	}

	reqs := make([]state.DeleteRequest, 0, len(in.States))
	for _, item := range in.States {
		key, err1 := stateLoader.GetModifiedStateKey(item.Key, in.StoreName, a.id)
		if err1 != nil {
			return &emptypb.Empty{}, err1
		}
		req := state.DeleteRequest{
			Key:      key,
			Metadata: item.Metadata,
		}
		if item.Etag != nil {
			req.ETag = &item.Etag.Value
		}
		if item.Options != nil {
			req.Options = state.DeleteStateOption{
				Concurrency: stateConcurrencyToString(item.Options.Concurrency),
				Consistency: stateConsistencyToString(item.Options.Consistency),
			}
		}
		reqs = append(reqs, req)
	}

	start := time.Now()
	policy := a.resiliency.ComponentOutboundPolicy(ctx, in.StoreName)
	err = policy(func(ctx context.Context) error {
		return store.BulkDelete(reqs)
	})
	elapsed := diag.ElapsedSince(start)

	diag.DefaultComponentMonitoring.StateInvoked(ctx, in.StoreName, diag.BulkDelete, err == nil, elapsed)

	if err != nil {
		apiServerLogger.Debug(err)
		return &emptypb.Empty{}, err
	}
	return &emptypb.Empty{}, nil
}

func (a *api) GetSecret(ctx context.Context, in *runtimev1pb.GetSecretRequest) (*runtimev1pb.GetSecretResponse, error) {
	if a.secretStores == nil || len(a.secretStores) == 0 {
		err := status.Error(codes.FailedPrecondition, messages.ErrSecretStoreNotConfigured)
		apiServerLogger.Debug(err)
		return &runtimev1pb.GetSecretResponse{}, err
	}

	secretStoreName := in.StoreName

	if a.secretStores[secretStoreName] == nil {
		err := status.Errorf(codes.InvalidArgument, messages.ErrSecretStoreNotFound, secretStoreName)
		apiServerLogger.Debug(err)
		return &runtimev1pb.GetSecretResponse{}, err
	}

	if !a.isSecretAllowed(in.StoreName, in.Key) {
		err := status.Errorf(codes.PermissionDenied, messages.ErrPermissionDenied, in.Key, in.StoreName)
		apiServerLogger.Debug(err)
		return &runtimev1pb.GetSecretResponse{}, err
	}

	req := secretstores.GetSecretRequest{
		Name:     in.Key,
		Metadata: in.Metadata,
	}

	start := time.Now()
	policy := a.resiliency.ComponentOutboundPolicy(ctx, secretStoreName)
	var getResponse secretstores.GetSecretResponse
	err := policy(func(ctx context.Context) (rErr error) {
		getResponse, rErr = a.secretStores[secretStoreName].GetSecret(req)
		return rErr
	})
	elapsed := diag.ElapsedSince(start)

	diag.DefaultComponentMonitoring.SecretInvoked(ctx, in.StoreName, diag.Get, err == nil, elapsed)

	if err != nil {
		err = status.Errorf(codes.Internal, messages.ErrSecretGet, req.Name, secretStoreName, err.Error())
		apiServerLogger.Debug(err)
		return &runtimev1pb.GetSecretResponse{}, err
	}

	response := &runtimev1pb.GetSecretResponse{}
	if getResponse.Data != nil {
		response.Data = getResponse.Data
	}
	return response, nil
}

func (a *api) GetBulkSecret(ctx context.Context, in *runtimev1pb.GetBulkSecretRequest) (*runtimev1pb.GetBulkSecretResponse, error) {
	if a.secretStores == nil || len(a.secretStores) == 0 {
		err := status.Error(codes.FailedPrecondition, messages.ErrSecretStoreNotConfigured)
		apiServerLogger.Debug(err)
		return &runtimev1pb.GetBulkSecretResponse{}, err
	}

	secretStoreName := in.StoreName

	if a.secretStores[secretStoreName] == nil {
		err := status.Errorf(codes.InvalidArgument, messages.ErrSecretStoreNotFound, secretStoreName)
		apiServerLogger.Debug(err)
		return &runtimev1pb.GetBulkSecretResponse{}, err
	}

	req := secretstores.BulkGetSecretRequest{
		Metadata: in.Metadata,
	}

	start := time.Now()
	policy := a.resiliency.ComponentOutboundPolicy(ctx, secretStoreName)
	var getResponse secretstores.BulkGetSecretResponse
	err := policy(func(ctx context.Context) (rErr error) {
		getResponse, rErr = a.secretStores[secretStoreName].BulkGetSecret(req)
		return rErr
	})
	elapsed := diag.ElapsedSince(start)

	diag.DefaultComponentMonitoring.SecretInvoked(ctx, in.StoreName, diag.BulkGet, err == nil, elapsed)

	if err != nil {
		err = status.Errorf(codes.Internal, messages.ErrBulkSecretGet, secretStoreName, err.Error())
		apiServerLogger.Debug(err)
		return &runtimev1pb.GetBulkSecretResponse{}, err
	}

	filteredSecrets := map[string]map[string]string{}
	for key, v := range getResponse.Data {
		if a.isSecretAllowed(secretStoreName, key) {
			filteredSecrets[key] = v
		} else {
			apiServerLogger.Debugf(messages.ErrPermissionDenied, key, in.StoreName)
		}
	}

	response := &runtimev1pb.GetBulkSecretResponse{}
	if getResponse.Data != nil {
		response.Data = map[string]*runtimev1pb.SecretResponse{}
		for key, v := range filteredSecrets {
			response.Data[key] = &runtimev1pb.SecretResponse{Secrets: v}
		}
	}
	return response, nil
}

func (a *api) SubscribeTopic(ctx context.Context, in *commonv1pb.TopicSubscription) (res *runtimev1pb.SubscribeTopicResponse, err error) {
	res = &runtimev1pb.SubscribeTopicResponse{}

	if a.pubsubAdapter == nil {
		err = status.Error(codes.FailedPrecondition, messages.ErrPubsubNotConfigured)
		apiServerLogger.Debug(err)
		return res, err
	}

	if in == nil {
		// Do nothing
		return res, nil
	}

	if in.PubsubName == "" {
		err = status.Error(codes.InvalidArgument, messages.ErrPubsubEmpty)
		apiServerLogger.Debug(err)
		return res, err
	}

	if in.Topic == "" {
		err = status.Errorf(codes.InvalidArgument, messages.ErrTopicEmpty, in.PubsubName)
		apiServerLogger.Debug(err)
		return res, err
	}

	subscription, err := runtime_pubsub.NewSubscriptionFromProto(in, "")
	if err != nil {
		err = status.Errorf(codes.InvalidArgument, messages.ErrPubsubRoutesInvalid, in.Topic, in.PubsubName)
		apiServerLogger.Debug(err)
		return res, err
	}

	res.Subscriptions, err = a.pubsubAdapter.Subscribe(subscription)
	if err != nil {
		err = status.Errorf(codes.InvalidArgument, messages.ErrPubsubSubscribeFailed, in.Topic, in.PubsubName, err)
		apiServerLogger.Debug(err)
		return res, err
	}

	return res, nil
}

func (a *api) ListActiveTopicSubscriptions(ctx context.Context, in *emptypb.Empty) (res *runtimev1pb.ListActiveTopicSubscriptionsResponse, err error) {
	res = &runtimev1pb.ListActiveTopicSubscriptionsResponse{}

	if a.pubsubAdapter == nil {
		err = status.Error(codes.FailedPrecondition, messages.ErrPubsubNotConfigured)
		apiServerLogger.Debug(err)
		return res, err
	}

	list, err := a.pubsubAdapter.ListSubscriptions()
	if err != nil {
		// Errors here happen during initialization only
		err = status.Error(codes.FailedPrecondition, messages.ErrPubsubNotConfigured)
		apiServerLogger.Debug(err)
		return res, err
	}

	res.Subscriptions = list

	return res, nil
}

func (a *api) UnsubscribeTopic(ctx context.Context, in *runtimev1pb.ActiveTopicSubscription) (res *runtimev1pb.UnsubscribeTopicResponse, err error) {
	res = &runtimev1pb.UnsubscribeTopicResponse{}

	if a.pubsubAdapter == nil {
		err = status.Error(codes.FailedPrecondition, messages.ErrPubsubNotConfigured)
		apiServerLogger.Debug(err)
		return res, err
	}

	if in == nil {
		// Do nothing
		return res, nil
	}

	if in.PubsubName == "" {
		err = status.Error(codes.InvalidArgument, messages.ErrPubsubEmpty)
		apiServerLogger.Debug(err)
		return res, err
	}

	if in.Topic == "" {
		err = status.Errorf(codes.InvalidArgument, messages.ErrTopicEmpty, in.PubsubName)
		apiServerLogger.Debug(err)
		return res, err
	}

	res.Subscriptions, err = a.pubsubAdapter.Unsubscribe(in.PubsubName, in.Topic)
	if err != nil {
		err = status.Errorf(codes.InvalidArgument, messages.ErrPubsubUnsubscribeFailed, in.Topic, in.PubsubName, err)
		apiServerLogger.Debug(err)
		return res, err
	}

	return res, nil
}

func extractEtag(req *commonv1pb.StateItem) (bool, string) {
	if req.Etag != nil {
		return true, req.Etag.Value
	}
	return false, ""
}

func (a *api) ExecuteStateTransaction(ctx context.Context, in *runtimev1pb.ExecuteStateTransactionRequest) (*emptypb.Empty, error) {
	if a.stateStores == nil || len(a.stateStores) == 0 {
		err := status.Error(codes.FailedPrecondition, messages.ErrStateStoresNotConfigured)
		apiServerLogger.Debug(err)
		return &emptypb.Empty{}, err
	}

	storeName := in.StoreName

	if a.stateStores[storeName] == nil {
		err := status.Errorf(codes.InvalidArgument, messages.ErrStateStoreNotFound, storeName)
		apiServerLogger.Debug(err)
		return &emptypb.Empty{}, err
	}

	transactionalStore, ok := a.transactionalStateStores[storeName]
	if !ok {
		err := status.Errorf(codes.Unimplemented, messages.ErrStateStoreNotSupported, storeName)
		apiServerLogger.Debug(err)
		return &emptypb.Empty{}, err
	}

	operations := []state.TransactionalStateOperation{}
	for _, inputReq := range in.Operations {
		var operation state.TransactionalStateOperation
		req := inputReq.Request

		hasEtag, etag := extractEtag(req)
		key, err := stateLoader.GetModifiedStateKey(req.Key, in.StoreName, a.id)
		if err != nil {
			return &emptypb.Empty{}, err
		}
		switch state.OperationType(inputReq.OperationType) {
		case state.Upsert:
			setReq := state.SetRequest{
				Key: key,
				// Limitation:
				// components that cannot handle byte array need to deserialize/serialize in
				// component specific way in components-contrib repo.
				Value:    req.Value,
				Metadata: req.Metadata,
			}

			if hasEtag {
				setReq.ETag = &etag
			}
			if req.Options != nil {
				setReq.Options = state.SetStateOption{
					Concurrency: stateConcurrencyToString(req.Options.Concurrency),
					Consistency: stateConsistencyToString(req.Options.Consistency),
				}
			}

			operation = state.TransactionalStateOperation{
				Operation: state.Upsert,
				Request:   setReq,
			}

		case state.Delete:
			delReq := state.DeleteRequest{
				Key:      key,
				Metadata: req.Metadata,
			}

			if hasEtag {
				delReq.ETag = &etag
			}
			if req.Options != nil {
				delReq.Options = state.DeleteStateOption{
					Concurrency: stateConcurrencyToString(req.Options.Concurrency),
					Consistency: stateConsistencyToString(req.Options.Consistency),
				}
			}

			operation = state.TransactionalStateOperation{
				Operation: state.Delete,
				Request:   delReq,
			}

		default:
			err := status.Errorf(codes.Unimplemented, messages.ErrNotSupportedStateOperation, inputReq.OperationType)
			apiServerLogger.Debug(err)
			return &emptypb.Empty{}, err
		}

		operations = append(operations, operation)
	}

	if encryption.EncryptedStateStore(storeName) {
		for i, op := range operations {
			if op.Operation == state.Upsert {
				req := op.Request.(*state.SetRequest)
				data := []byte(fmt.Sprintf("%v", req.Value))
				val, err := encryption.TryEncryptValue(storeName, data)
				if err != nil {
					err = status.Errorf(codes.Internal, messages.ErrStateTransaction, err.Error())
					apiServerLogger.Debug(err)
					return &emptypb.Empty{}, err
				}

				req.Value = val
				operations[i].Request = req
			}
		}
	}

	start := time.Now()
	policy := a.resiliency.ComponentOutboundPolicy(ctx, in.StoreName)
	err := policy(func(ctx context.Context) error {
		return transactionalStore.Multi(&state.TransactionalStateRequest{
			Operations: operations,
			Metadata:   in.Metadata,
		})
	})
	elapsed := diag.ElapsedSince(start)

	diag.DefaultComponentMonitoring.StateInvoked(ctx, in.StoreName, diag.StateTransaction, err == nil, elapsed)

	if err != nil {
		err = status.Errorf(codes.Internal, messages.ErrStateTransaction, err.Error())
		apiServerLogger.Debug(err)
		return &emptypb.Empty{}, err
	}
	return &emptypb.Empty{}, nil
}

func (a *api) RegisterActorTimer(ctx context.Context, in *runtimev1pb.RegisterActorTimerRequest) (*emptypb.Empty, error) {
	if a.actor == nil {
		err := status.Errorf(codes.Internal, messages.ErrActorRuntimeNotFound)
		apiServerLogger.Debug(err)
		return &emptypb.Empty{}, err
	}

	req := &actors.CreateTimerRequest{
		Name:      in.Name,
		ActorID:   in.ActorId,
		ActorType: in.ActorType,
		DueTime:   in.DueTime,
		Period:    in.Period,
		TTL:       in.Ttl,
		Callback:  in.Callback,
	}

	if in.Data != nil {
		req.Data = in.Data
	}
	err := a.actor.CreateTimer(ctx, req)
	return &emptypb.Empty{}, err
}

func (a *api) UnregisterActorTimer(ctx context.Context, in *runtimev1pb.UnregisterActorTimerRequest) (*emptypb.Empty, error) {
	if a.actor == nil {
		err := status.Errorf(codes.Internal, messages.ErrActorRuntimeNotFound)
		apiServerLogger.Debug(err)
		return &emptypb.Empty{}, err
	}

	req := &actors.DeleteTimerRequest{
		Name:      in.Name,
		ActorID:   in.ActorId,
		ActorType: in.ActorType,
	}

	err := a.actor.DeleteTimer(ctx, req)
	return &emptypb.Empty{}, err
}

func (a *api) RegisterActorReminder(ctx context.Context, in *runtimev1pb.RegisterActorReminderRequest) (*emptypb.Empty, error) {
	if a.actor == nil {
		err := status.Errorf(codes.Internal, messages.ErrActorRuntimeNotFound)
		apiServerLogger.Debug(err)
		return &emptypb.Empty{}, err
	}

	req := &actors.CreateReminderRequest{
		Name:      in.Name,
		ActorID:   in.ActorId,
		ActorType: in.ActorType,
		DueTime:   in.DueTime,
		Period:    in.Period,
		TTL:       in.Ttl,
	}

	if in.Data != nil {
		req.Data = in.Data
	}
	err := a.actor.CreateReminder(ctx, req)
	return &emptypb.Empty{}, err
}

func (a *api) UnregisterActorReminder(ctx context.Context, in *runtimev1pb.UnregisterActorReminderRequest) (*emptypb.Empty, error) {
	if a.actor == nil {
		err := status.Errorf(codes.Internal, messages.ErrActorRuntimeNotFound)
		apiServerLogger.Debug(err)
		return &emptypb.Empty{}, err
	}

	req := &actors.DeleteReminderRequest{
		Name:      in.Name,
		ActorID:   in.ActorId,
		ActorType: in.ActorType,
	}

	err := a.actor.DeleteReminder(ctx, req)
	return &emptypb.Empty{}, err
}

func (a *api) RenameActorReminder(ctx context.Context, in *runtimev1pb.RenameActorReminderRequest) (*emptypb.Empty, error) {
	if a.actor == nil {
		err := status.Errorf(codes.Internal, messages.ErrActorRuntimeNotFound)
		apiServerLogger.Debug(err)
		return &emptypb.Empty{}, err
	}

	req := &actors.RenameReminderRequest{
		OldName:   in.OldName,
		ActorID:   in.ActorId,
		ActorType: in.ActorType,
		NewName:   in.NewName,
	}

	err := a.actor.RenameReminder(ctx, req)
	return &emptypb.Empty{}, err
}

func (a *api) GetActorState(ctx context.Context, in *runtimev1pb.GetActorStateRequest) (*runtimev1pb.GetActorStateResponse, error) {
	if a.actor == nil {
		err := status.Errorf(codes.Internal, messages.ErrActorRuntimeNotFound)
		apiServerLogger.Debug(err)
		return nil, err
	}

	actorType := in.ActorType
	actorID := in.ActorId
	key := in.Key

	hosted := a.actor.IsActorHosted(ctx, &actors.ActorHostedRequest{
		ActorType: actorType,
		ActorID:   actorID,
	})

	if !hosted {
		err := status.Errorf(codes.Internal, messages.ErrActorInstanceMissing)
		apiServerLogger.Debug(err)
		return nil, err
	}

	req := actors.GetStateRequest{
		ActorType: actorType,
		ActorID:   actorID,
		Key:       key,
	}

	resp, err := a.actor.GetState(ctx, &req)
	if err != nil {
		err = status.Errorf(codes.Internal, fmt.Sprintf(messages.ErrActorStateGet, err))
		apiServerLogger.Debug(err)
		return nil, err
	}

	return &runtimev1pb.GetActorStateResponse{
		Data: resp.Data,
	}, nil
}

func (a *api) ExecuteActorStateTransaction(ctx context.Context, in *runtimev1pb.ExecuteActorStateTransactionRequest) (*emptypb.Empty, error) {
	if a.actor == nil {
		err := status.Errorf(codes.Internal, messages.ErrActorRuntimeNotFound)
		apiServerLogger.Debug(err)
		return &emptypb.Empty{}, err
	}

	actorType := in.ActorType
	actorID := in.ActorId
	actorOps := []actors.TransactionalOperation{}

	for _, op := range in.Operations {
		var actorOp actors.TransactionalOperation
		switch state.OperationType(op.OperationType) {
		case state.Upsert:
			setReq := map[string]interface{}{
				"key":   op.Key,
				"value": op.Value.Value,
				// Actor state do not user other attributes from state request.
			}

			actorOp = actors.TransactionalOperation{
				Operation: actors.Upsert,
				Request:   setReq,
			}
		case state.Delete:
			delReq := map[string]interface{}{
				"key": op.Key,
				// Actor state do not user other attributes from state request.
			}

			actorOp = actors.TransactionalOperation{
				Operation: actors.Delete,
				Request:   delReq,
			}

		default:
			err := status.Errorf(codes.Unimplemented, messages.ErrNotSupportedStateOperation, op.OperationType)
			apiServerLogger.Debug(err)
			return &emptypb.Empty{}, err
		}

		actorOps = append(actorOps, actorOp)
	}

	hosted := a.actor.IsActorHosted(ctx, &actors.ActorHostedRequest{
		ActorType: actorType,
		ActorID:   actorID,
	})

	if !hosted {
		err := status.Errorf(codes.Internal, messages.ErrActorInstanceMissing)
		apiServerLogger.Debug(err)
		return &emptypb.Empty{}, err
	}

	req := actors.TransactionalRequest{
		ActorID:    actorID,
		ActorType:  actorType,
		Operations: actorOps,
	}

	err := a.actor.TransactionalStateOperation(ctx, &req)
	if err != nil {
		err = status.Errorf(codes.Internal, fmt.Sprintf(messages.ErrActorStateTransactionSave, err))
		apiServerLogger.Debug(err)
		return &emptypb.Empty{}, err
	}

	return &emptypb.Empty{}, nil
}

func (a *api) InvokeActor(ctx context.Context, in *runtimev1pb.InvokeActorRequest) (*runtimev1pb.InvokeActorResponse, error) {
	if a.actor == nil {
		err := status.Errorf(codes.Internal, messages.ErrActorRuntimeNotFound)
		apiServerLogger.Debug(err)
		return &runtimev1pb.InvokeActorResponse{}, err
	}

	req := invokev1.NewInvokeMethodRequest(in.Method)
	req.WithActor(in.ActorType, in.ActorId)
	req.WithRawData(in.Data, "")

	// Unlike other actor calls, resiliency is handled here for invocation.
	// This is due to actor invocation involving a lookup for the host.
	// Having the retry here allows us to capture that and be resilient to host failure.
	// Additionally, we don't perform timeouts at this level. This is because an actor
	// should technically wait forever on the locking mechanism. If we timeout while
	// waiting for the lock, we can also create a queue of calls that will try and continue
	// after the timeout.
	resp := invokev1.NewInvokeMethodResponse(500, "Blank request", nil)
	policy := a.resiliency.ActorPreLockPolicy(ctx, in.ActorType, in.ActorId)
	err := policy(func(ctx context.Context) (rErr error) {
		resp, rErr = a.actor.Call(ctx, req)
		return rErr
	})
	if err != nil && !errors.Is(err, actors.ErrDaprResponseHeader) {
		err = status.Errorf(codes.Internal, messages.ErrActorInvoke, err)
		apiServerLogger.Debug(err)
		return &runtimev1pb.InvokeActorResponse{}, err
	}

	_, body := resp.RawData()
	return &runtimev1pb.InvokeActorResponse{
		Data: body,
	}, nil
}

func (a *api) isSecretAllowed(storeName, key string) bool {
	if config, ok := a.secretsConfiguration[storeName]; ok {
		return config.IsSecretAllowed(key)
	}
	// By default, if a configuration is not defined for a secret store, return true.
	return true
}

func (a *api) SetAppChannel(appChannel channel.AppChannel) {
	a.appChannel = appChannel
}

func (a *api) SetDirectMessaging(directMessaging messaging.DirectMessaging) {
	a.directMessaging = directMessaging
}

func (a *api) SetActorRuntime(actor actors.Actors) {
	a.actor = actor
}

func (a *api) GetMetadata(ctx context.Context, in *emptypb.Empty) (*runtimev1pb.GetMetadataResponse, error) {
	extendedMetadata := make(map[string]string)

	// Copy synchronously so it can be serialized to JSON.
	a.extendedMetadata.Range(func(key, value interface{}) bool {
		extendedMetadata[key.(string)] = value.(string)
		return true
	})
	extendedMetadata[daprRuntimeVersionKey] = a.daprRunTimeVersion
	registeredComponents := make([]*runtimev1pb.RegisteredComponents, 0, len(a.components))
	componentsCapabilities := a.getComponentsCapabilitesFn()
	activeActorsCount := []*runtimev1pb.ActiveActorsCount{}
	if a.actor != nil {
		for _, actorTypeCount := range a.actor.GetActiveActorsCount(ctx) {
			activeActorsCount = append(activeActorsCount, &runtimev1pb.ActiveActorsCount{
				Type:  actorTypeCount.Type,
				Count: int32(actorTypeCount.Count),
			})
		}
	}

	for _, comp := range a.components {
		registeredComp := &runtimev1pb.RegisteredComponents{
			Name:         comp.Name,
			Version:      comp.Spec.Version,
			Type:         comp.Spec.Type,
			Capabilities: getOrDefaultCapabilities(componentsCapabilities, comp.Name),
		}
		registeredComponents = append(registeredComponents, registeredComp)
	}
	response := &runtimev1pb.GetMetadataResponse{
		Id:                   a.id,
		ExtendedMetadata:     extendedMetadata,
		RegisteredComponents: registeredComponents,
		ActiveActorsCount:    activeActorsCount,
	}
	return response, nil
}

func getOrDefaultCapabilities(dict map[string][]string, key string) []string {
	if val, ok := dict[key]; ok {
		return val
	}
	return make([]string, 0)
}

// SetMetadata Sets value in extended metadata of the sidecar.
func (a *api) SetMetadata(ctx context.Context, in *runtimev1pb.SetMetadataRequest) (*emptypb.Empty, error) {
	a.extendedMetadata.Store(in.Key, in.Value)
	return &emptypb.Empty{}, nil
}

// Shutdown the sidecar.
func (a *api) Shutdown(ctx context.Context, in *emptypb.Empty) (*emptypb.Empty, error) {
	go func() {
		<-ctx.Done()
		a.shutdown()
	}()
	return &emptypb.Empty{}, nil
}

func stringValueOrEmpty(value *string) string {
	if value == nil {
		return ""
	}

	return *value
}

func (a *api) getConfigurationStore(name string) (configuration.Store, error) {
	if a.configurationStores == nil || len(a.configurationStores) == 0 {
		return nil, status.Error(codes.FailedPrecondition, messages.ErrConfigurationStoresNotConfigured)
	}

	if a.configurationStores[name] == nil {
		return nil, status.Errorf(codes.InvalidArgument, messages.ErrConfigurationStoreNotFound, name)
	}
	return a.configurationStores[name], nil
}

func (a *api) GetConfigurationAlpha1(ctx context.Context, in *runtimev1pb.GetConfigurationRequest) (*runtimev1pb.GetConfigurationResponse, error) {
	store, err := a.getConfigurationStore(in.StoreName)
	if err != nil {
		apiServerLogger.Debug(err)
		return &runtimev1pb.GetConfigurationResponse{}, err
	}

	req := configuration.GetRequest{
		Keys:     in.Keys,
		Metadata: in.Metadata,
	}

	start := time.Now()
	policy := a.resiliency.ComponentOutboundPolicy(ctx, in.StoreName)
	var getResponse *configuration.GetResponse
	err = policy(func(ctx context.Context) (rErr error) {
		getResponse, rErr = store.Get(ctx, &req)
		return rErr
	})
	elapsed := diag.ElapsedSince(start)

	diag.DefaultComponentMonitoring.ConfigurationInvoked(ctx, in.StoreName, diag.Get, err == nil, elapsed)

	if err != nil {
		err = status.Errorf(codes.Internal, messages.ErrConfigurationGet, req.Keys, in.StoreName, err.Error())
		apiServerLogger.Debug(err)
		return &runtimev1pb.GetConfigurationResponse{}, err
	}

	cachedItems := make([]*commonv1pb.ConfigurationItem, 0)
	for _, v := range getResponse.Items {
		cachedItems = append(cachedItems, &commonv1pb.ConfigurationItem{
			Key:      v.Key,
			Metadata: v.Metadata,
			Value:    v.Value,
			Version:  v.Version,
		})
	}

	response := &runtimev1pb.GetConfigurationResponse{
		Items: cachedItems,
	}

	return response, nil
}

type configurationEventHandler struct {
	api          *api
	storeName    string
	serverStream runtimev1pb.Dapr_SubscribeConfigurationAlpha1Server //nolint:nosnakecase
}

func (h *configurationEventHandler) updateEventHandler(ctx context.Context, e *configuration.UpdateEvent) error {
	items := make([]*commonv1pb.ConfigurationItem, 0)
	for _, v := range e.Items {
		items = append(items, &commonv1pb.ConfigurationItem{
			Key:      v.Key,
			Value:    v.Value,
			Version:  v.Version,
			Metadata: v.Metadata,
		})
	}

	if err := h.serverStream.Send(&runtimev1pb.SubscribeConfigurationResponse{
		Items: items,
		Id:    e.ID,
	}); err != nil {
		apiServerLogger.Debug(err)
	}
	return nil
}

func (a *api) SubscribeConfigurationAlpha1(request *runtimev1pb.SubscribeConfigurationRequest, configurationServer runtimev1pb.Dapr_SubscribeConfigurationAlpha1Server) error { //nolint:nosnakecase
	store, err := a.getConfigurationStore(request.StoreName)
	if err != nil {
		apiServerLogger.Debug(err)
		return err
	}
	sort.Slice(request.Keys, func(i, j int) bool {
		return request.Keys[i] < request.Keys[j]
	})

	subscribeKeys := make([]string, 0)

	// TODO(@halspang) provide a switch to use just resiliency or this.
	newCtx, cancel := context.WithCancel(context.Background())
	defer cancel()

	// empty list means subscribing to all configuration keys
	if len(request.Keys) == 0 {
		getConfigurationReq := &runtimev1pb.GetConfigurationRequest{
			StoreName: request.StoreName,
			Keys:      []string{},
			Metadata:  request.GetMetadata(),
		}
		resp, err2 := a.GetConfigurationAlpha1(newCtx, getConfigurationReq)
		if err2 != nil {
			err2 = status.Errorf(codes.Internal, fmt.Sprintf(messages.ErrConfigurationGet, request.Keys, request.StoreName, err2))
			apiServerLogger.Debug(err2)
			return err2
		}

		items := resp.GetItems()
		for _, item := range items {
			subscribeKeys = append(subscribeKeys, item.Key)
		}
	} else {
		subscribeKeys = append(subscribeKeys, request.Keys...)
	}

	req := &configuration.SubscribeRequest{
		Keys:     subscribeKeys,
		Metadata: request.GetMetadata(),
	}

	handler := &configurationEventHandler{
		api:          a,
		storeName:    request.StoreName,
		serverStream: configurationServer,
	}

	// TODO(@laurence) deal with failed subscription and retires
	start := time.Now()
	policy := a.resiliency.ComponentOutboundPolicy(newCtx, request.StoreName)
	var id string
	err = policy(func(ctx context.Context) (rErr error) {
		id, rErr = store.Subscribe(ctx, req, handler.updateEventHandler)
		return rErr
	})
	elapsed := diag.ElapsedSince(start)

	diag.DefaultComponentMonitoring.ConfigurationInvoked(context.Background(), request.StoreName, diag.ConfigurationSubscribe, err == nil, elapsed)

	if err != nil {
		err = status.Errorf(codes.InvalidArgument, messages.ErrConfigurationSubscribe, req.Keys, request.StoreName, err.Error())
		apiServerLogger.Debug(err)
		return err
	}
	stop := make(chan struct{})
	a.configurationSubscribeLock.Lock()
	a.configurationSubscribe[id] = stop
	a.configurationSubscribeLock.Unlock()
	<-stop
	return nil
}

func (a *api) UnsubscribeConfigurationAlpha1(ctx context.Context, request *runtimev1pb.UnsubscribeConfigurationRequest) (*runtimev1pb.UnsubscribeConfigurationResponse, error) {
	store, err := a.getConfigurationStore(request.GetStoreName())
	if err != nil {
		apiServerLogger.Debug(err)
		return &runtimev1pb.UnsubscribeConfigurationResponse{
			Ok:      false,
			Message: err.Error(),
		}, err
	}

	a.configurationSubscribeLock.Lock()
	defer a.configurationSubscribeLock.Unlock()

	subscribeID := request.GetId()

	stop, ok := a.configurationSubscribe[subscribeID]
	if !ok {
		return &runtimev1pb.UnsubscribeConfigurationResponse{
			Ok: true,
		}, nil
	}
	delete(a.configurationSubscribe, subscribeID)
	close(stop)

	policy := a.resiliency.ComponentOutboundPolicy(ctx, request.StoreName)

	start := time.Now()
	err = policy(func(ctx context.Context) error {
		return store.Unsubscribe(ctx, &configuration.UnsubscribeRequest{
			ID: subscribeID,
		})
	})
	elapsed := diag.ElapsedSince(start)

	diag.DefaultComponentMonitoring.ConfigurationInvoked(context.Background(), request.StoreName, diag.ConfigurationUnsubscribe, err == nil, elapsed)

	if err != nil {
		return &runtimev1pb.UnsubscribeConfigurationResponse{
			Ok:      false,
			Message: err.Error(),
		}, err
	}
	return &runtimev1pb.UnsubscribeConfigurationResponse{
		Ok: true,
	}, nil
}<|MERGE_RESOLUTION|>--- conflicted
+++ resolved
@@ -465,13 +465,8 @@
 	diag.DefaultComponentMonitoring.PubsubEgressEvent(context.Background(), in.PubsubName, in.Topic, err == nil, elapsed)
 
 	if err != nil {
-<<<<<<< HEAD
 		nerr := status.Errorf(codes.Internal, messages.ErrPubsubPublishMessage, in.Topic, in.PubsubName, err.Error())
-		if errors.As(err, &runtime_pubsub.NotAllowedError{}) {
-=======
-		nerr := status.Errorf(codes.Internal, messages.ErrPubsubPublishMessage, topic, pubsubName, err.Error())
 		if errors.As(err, &runtimePubsub.NotAllowedError{}) {
->>>>>>> 032581df
 			nerr = status.Errorf(codes.PermissionDenied, err.Error())
 		}
 
@@ -1103,7 +1098,7 @@
 		return res, err
 	}
 
-	subscription, err := runtime_pubsub.NewSubscriptionFromProto(in, "")
+	subscription, err := runtimePubsub.NewSubscriptionFromProto(in, "")
 	if err != nil {
 		err = status.Errorf(codes.InvalidArgument, messages.ErrPubsubRoutesInvalid, in.Topic, in.PubsubName)
 		apiServerLogger.Debug(err)
