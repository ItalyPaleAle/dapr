/*
Copyright 2021 The Dapr Authors
Licensed under the Apache License, Version 2.0 (the "License");
you may not use this file except in compliance with the License.
You may obtain a copy of the License at
    http://www.apache.org/licenses/LICENSE-2.0
Unless required by applicable law or agreed to in writing, software
distributed under the License is distributed on an "AS IS" BASIS,
WITHOUT WARRANTIES OR CONDITIONS OF ANY KIND, either express or implied.
See the License for the specific language governing permissions and
limitations under the License.
*/

package grpc

import (
	"context"
	"encoding/json"
	"errors"
	"fmt"
	"io"
	"sort"
	"strconv"
	"sync"
	"time"

	"google.golang.org/grpc"
	"google.golang.org/grpc/codes"
	"google.golang.org/grpc/metadata"
	"google.golang.org/grpc/status"
	"google.golang.org/protobuf/types/known/emptypb"

	"github.com/dapr/components-contrib/bindings"
	"github.com/dapr/components-contrib/configuration"
	"github.com/dapr/components-contrib/contenttype"
	"github.com/dapr/components-contrib/lock"
	contribMetadata "github.com/dapr/components-contrib/metadata"
	"github.com/dapr/components-contrib/pubsub"
	"github.com/dapr/components-contrib/secretstores"
	"github.com/dapr/components-contrib/state"
	"github.com/dapr/dapr/pkg/actors"
	componentsV1alpha "github.com/dapr/dapr/pkg/apis/components/v1alpha1"
	"github.com/dapr/dapr/pkg/channel"
	lockLoader "github.com/dapr/dapr/pkg/components/lock"
	stateLoader "github.com/dapr/dapr/pkg/components/state"
	"github.com/dapr/dapr/pkg/concurrency"
	"github.com/dapr/dapr/pkg/config"
	diag "github.com/dapr/dapr/pkg/diagnostics"
	diagUtils "github.com/dapr/dapr/pkg/diagnostics/utils"
	"github.com/dapr/dapr/pkg/encryption"
	"github.com/dapr/dapr/pkg/messages"
	"github.com/dapr/dapr/pkg/messaging"
	invokev1 "github.com/dapr/dapr/pkg/messaging/v1"
	commonv1pb "github.com/dapr/dapr/pkg/proto/common/v1"
	internalv1pb "github.com/dapr/dapr/pkg/proto/internals/v1"
	runtimev1pb "github.com/dapr/dapr/pkg/proto/runtime/v1"
	"github.com/dapr/dapr/pkg/resiliency"
	"github.com/dapr/dapr/pkg/resiliency/breaker"
	runtimePubsub "github.com/dapr/dapr/pkg/runtime/pubsub"
	"github.com/dapr/dapr/pkg/version"
)

const (
	daprHTTPStatusHeader  = "dapr-http-status"
	daprRuntimeVersionKey = "daprRuntimeVersion"
)

// API is the gRPC interface for the Dapr gRPC API. It implements both the internal and external proto definitions.
//
//nolint:nosnakecase
type API interface {
	// DaprInternal Service methods
	CallActor(ctx context.Context, in *internalv1pb.InternalInvokeRequest) (*internalv1pb.InternalInvokeResponse, error)
	CallLocal(ctx context.Context, in *internalv1pb.InternalInvokeRequest) (*internalv1pb.InternalInvokeResponse, error)
	CallLocalStream(stream internalv1pb.ServiceInvocation_CallLocalStreamServer) error

	// Dapr Service methods
	PublishEvent(ctx context.Context, in *runtimev1pb.PublishEventRequest) (*emptypb.Empty, error)
	InvokeService(ctx context.Context, in *runtimev1pb.InvokeServiceRequest) (*commonv1pb.InvokeResponse, error)
	InvokeBinding(ctx context.Context, in *runtimev1pb.InvokeBindingRequest) (*runtimev1pb.InvokeBindingResponse, error)
	GetState(ctx context.Context, in *runtimev1pb.GetStateRequest) (*runtimev1pb.GetStateResponse, error)
	GetBulkState(ctx context.Context, in *runtimev1pb.GetBulkStateRequest) (*runtimev1pb.GetBulkStateResponse, error)
	GetSecret(ctx context.Context, in *runtimev1pb.GetSecretRequest) (*runtimev1pb.GetSecretResponse, error)
	GetBulkSecret(ctx context.Context, in *runtimev1pb.GetBulkSecretRequest) (*runtimev1pb.GetBulkSecretResponse, error)
	GetConfigurationAlpha1(ctx context.Context, in *runtimev1pb.GetConfigurationRequest) (*runtimev1pb.GetConfigurationResponse, error)
	SubscribeConfigurationAlpha1(request *runtimev1pb.SubscribeConfigurationRequest, configurationServer runtimev1pb.Dapr_SubscribeConfigurationAlpha1Server) error
	UnsubscribeConfigurationAlpha1(ctx context.Context, request *runtimev1pb.UnsubscribeConfigurationRequest) (*runtimev1pb.UnsubscribeConfigurationResponse, error)
	SaveState(ctx context.Context, in *runtimev1pb.SaveStateRequest) (*emptypb.Empty, error)
	QueryStateAlpha1(ctx context.Context, in *runtimev1pb.QueryStateRequest) (*runtimev1pb.QueryStateResponse, error)
	DeleteState(ctx context.Context, in *runtimev1pb.DeleteStateRequest) (*emptypb.Empty, error)
	DeleteBulkState(ctx context.Context, in *runtimev1pb.DeleteBulkStateRequest) (*emptypb.Empty, error)
	ExecuteStateTransaction(ctx context.Context, in *runtimev1pb.ExecuteStateTransactionRequest) (*emptypb.Empty, error)
	SetAppChannel(appChannel channel.AppChannel)
	SetDirectMessaging(directMessaging messaging.DirectMessaging)
	SetActorRuntime(actor actors.Actors)
	RegisterActorTimer(ctx context.Context, in *runtimev1pb.RegisterActorTimerRequest) (*emptypb.Empty, error)
	UnregisterActorTimer(ctx context.Context, in *runtimev1pb.UnregisterActorTimerRequest) (*emptypb.Empty, error)
	RegisterActorReminder(ctx context.Context, in *runtimev1pb.RegisterActorReminderRequest) (*emptypb.Empty, error)
	UnregisterActorReminder(ctx context.Context, in *runtimev1pb.UnregisterActorReminderRequest) (*emptypb.Empty, error)
	RenameActorReminder(ctx context.Context, in *runtimev1pb.RenameActorReminderRequest) (*emptypb.Empty, error)
	GetActorState(ctx context.Context, in *runtimev1pb.GetActorStateRequest) (*runtimev1pb.GetActorStateResponse, error)
	ExecuteActorStateTransaction(ctx context.Context, in *runtimev1pb.ExecuteActorStateTransactionRequest) (*emptypb.Empty, error)
	InvokeActor(ctx context.Context, in *runtimev1pb.InvokeActorRequest) (*runtimev1pb.InvokeActorResponse, error)
	TryLockAlpha1(ctx context.Context, in *runtimev1pb.TryLockRequest) (*runtimev1pb.TryLockResponse, error)
	UnlockAlpha1(ctx context.Context, in *runtimev1pb.UnlockRequest) (*runtimev1pb.UnlockResponse, error)
	// Gets metadata of the sidecar
	GetMetadata(ctx context.Context, in *emptypb.Empty) (*runtimev1pb.GetMetadataResponse, error)
	// Sets value in extended metadata of the sidecar
	SetMetadata(ctx context.Context, in *runtimev1pb.SetMetadataRequest) (*emptypb.Empty, error)
	// Shutdown the sidecar
	Shutdown(ctx context.Context, in *emptypb.Empty) (*emptypb.Empty, error)
}

type api struct {
	actor                      actors.Actors
	directMessaging            messaging.DirectMessaging
	appChannel                 channel.AppChannel
	resiliency                 resiliency.Provider
	stateStores                map[string]state.Store
	transactionalStateStores   map[string]state.TransactionalStore
	secretStores               map[string]secretstores.SecretStore
	secretsConfiguration       map[string]config.SecretsScope
	configurationStores        map[string]configuration.Store
	configurationSubscribe     map[string]chan struct{} // store map[storeName||key1,key2] -> stopChan
	configurationSubscribeLock sync.Mutex
	lockStores                 map[string]lock.Store
	pubsubAdapter              runtimePubsub.Adapter
	id                         string
	sendToOutputBindingFn      func(name string, req *bindings.InvokeRequest) (*bindings.InvokeResponse, error)
	tracingSpec                config.TracingSpec
	accessControlList          *config.AccessControlList
	appProtocol                string
	extendedMetadata           sync.Map
	shutdown                   func()
	getComponentsFn            func() []componentsV1alpha.Component
	getComponentsCapabilitesFn func() map[string][]string
	daprRunTimeVersion         string
}

func (a *api) TryLockAlpha1(ctx context.Context, req *runtimev1pb.TryLockRequest) (*runtimev1pb.TryLockResponse, error) {
	// 1. validate
	if a.lockStores == nil || len(a.lockStores) == 0 {
		err := status.Error(codes.FailedPrecondition, messages.ErrLockStoresNotConfigured)
		apiServerLogger.Debug(err)
		return &runtimev1pb.TryLockResponse{}, err
	}
	if req.ResourceId == "" {
		err := status.Errorf(codes.InvalidArgument, messages.ErrResourceIDEmpty, req.StoreName)
		return &runtimev1pb.TryLockResponse{}, err
	}
	if req.LockOwner == "" {
		err := status.Errorf(codes.InvalidArgument, messages.ErrLockOwnerEmpty, req.StoreName)
		return &runtimev1pb.TryLockResponse{}, err
	}
	if req.ExpiryInSeconds <= 0 {
		err := status.Errorf(codes.InvalidArgument, messages.ErrExpiryInSecondsNotPositive, req.StoreName)
		return &runtimev1pb.TryLockResponse{}, err
	}
	// 2. find lock component
	store, ok := a.lockStores[req.StoreName]
	if !ok {
		return &runtimev1pb.TryLockResponse{}, status.Errorf(codes.InvalidArgument, messages.ErrLockStoreNotFound, req.StoreName)
	}
	// 3. convert request
	compReq := TryLockRequestToComponentRequest(req)
	// modify key
	var err error
	compReq.ResourceID, err = lockLoader.GetModifiedLockKey(compReq.ResourceID, req.StoreName, a.id)
	if err != nil {
		apiServerLogger.Debug(err)
		return &runtimev1pb.TryLockResponse{}, err
	}
	// 4. delegate to the component
	compResp, err := store.TryLock(compReq)
	if err != nil {
		apiServerLogger.Debug(err)
		return &runtimev1pb.TryLockResponse{}, err
	}
	// 5. convert response
	resp := TryLockResponseToGrpcResponse(compResp)
	return resp, nil
}

func (a *api) UnlockAlpha1(ctx context.Context, req *runtimev1pb.UnlockRequest) (*runtimev1pb.UnlockResponse, error) {
	// 1. validate
	if a.lockStores == nil || len(a.lockStores) == 0 {
		err := status.Error(codes.FailedPrecondition, messages.ErrLockStoresNotConfigured)
		apiServerLogger.Debug(err)
		return newInternalErrorUnlockResponse(), err
	}
	if req.ResourceId == "" {
		err := status.Errorf(codes.InvalidArgument, messages.ErrResourceIDEmpty, req.StoreName)
		return newInternalErrorUnlockResponse(), err
	}
	if req.LockOwner == "" {
		err := status.Errorf(codes.InvalidArgument, messages.ErrLockOwnerEmpty, req.StoreName)
		return newInternalErrorUnlockResponse(), err
	}
	// 2. find store component
	store, ok := a.lockStores[req.StoreName]
	if !ok {
		return newInternalErrorUnlockResponse(), status.Errorf(codes.InvalidArgument, messages.ErrLockStoreNotFound, req.StoreName)
	}
	// 3. convert request
	compReq := UnlockGrpcToComponentRequest(req)
	// modify key
	var err error
	compReq.ResourceID, err = lockLoader.GetModifiedLockKey(compReq.ResourceID, req.StoreName, a.id)
	if err != nil {
		apiServerLogger.Debug(err)
		return newInternalErrorUnlockResponse(), err
	}
	// 4. delegate to the component
	compResp, err := store.Unlock(compReq)
	if err != nil {
		apiServerLogger.Debug(err)
		return newInternalErrorUnlockResponse(), err
	}
	// 5. convert response
	resp := UnlockResponseToGrpcResponse(compResp)
	return resp, nil
}

func newInternalErrorUnlockResponse() *runtimev1pb.UnlockResponse {
	return &runtimev1pb.UnlockResponse{
		Status: runtimev1pb.UnlockResponse_INTERNAL_ERROR, //nolint:nosnakecase
	}
}

func TryLockRequestToComponentRequest(req *runtimev1pb.TryLockRequest) *lock.TryLockRequest {
	result := &lock.TryLockRequest{}
	if req == nil {
		return result
	}
	result.ResourceID = req.ResourceId
	result.LockOwner = req.LockOwner
	result.ExpiryInSeconds = req.ExpiryInSeconds
	return result
}

func TryLockResponseToGrpcResponse(compResponse *lock.TryLockResponse) *runtimev1pb.TryLockResponse {
	result := &runtimev1pb.TryLockResponse{}
	if compResponse == nil {
		return result
	}
	result.Success = compResponse.Success
	return result
}

func UnlockGrpcToComponentRequest(req *runtimev1pb.UnlockRequest) *lock.UnlockRequest {
	result := &lock.UnlockRequest{}
	if req == nil {
		return result
	}
	result.ResourceID = req.ResourceId
	result.LockOwner = req.LockOwner
	return result
}

func UnlockResponseToGrpcResponse(compResp *lock.UnlockResponse) *runtimev1pb.UnlockResponse {
	result := &runtimev1pb.UnlockResponse{}
	if compResp == nil {
		return result
	}
	result.Status = runtimev1pb.UnlockResponse_Status(compResp.Status) //nolint:nosnakecase
	return result
}

<<<<<<< HEAD
// NewAPIOpts contains options for NewAPI.
type NewAPIOpts struct {
=======
// APIOpts contains options for NewAPI.
type APIOpts struct {
>>>>>>> 7a0d5cf8
	AppID                       string
	AppChannel                  channel.AppChannel
	Resiliency                  resiliency.Provider
	StateStores                 map[string]state.Store
	SecretStores                map[string]secretstores.SecretStore
	SecretsConfiguration        map[string]config.SecretsScope
	ConfigurationStores         map[string]configuration.Store
	LockStores                  map[string]lock.Store
	PubsubAdapter               runtimePubsub.Adapter
	DirectMessaging             messaging.DirectMessaging
	Actor                       actors.Actors
	SendToOutputBindingFn       func(name string, req *bindings.InvokeRequest) (*bindings.InvokeResponse, error)
	TracingSpec                 config.TracingSpec
	AccessControlList           *config.AccessControlList
	AppProtocol                 string
	Shutdown                    func()
	GetComponentsFn             func() []componentsV1alpha.Component
	GetComponentsCapabilitiesFn func() map[string][]string
}

// NewAPI returns a new gRPC API.
<<<<<<< HEAD
func NewAPI(opts NewAPIOpts) API {
=======
func NewAPI(opts APIOpts) API {
>>>>>>> 7a0d5cf8
	transactionalStateStores := map[string]state.TransactionalStore{}
	for key, store := range opts.StateStores {
		if state.FeatureTransactional.IsPresent(store.Features()) {
			transactionalStateStores[key] = store.(state.TransactionalStore)
		}
	}
	return &api{
		directMessaging:            opts.DirectMessaging,
		actor:                      opts.Actor,
		id:                         opts.AppID,
		resiliency:                 opts.Resiliency,
		appChannel:                 opts.AppChannel,
		pubsubAdapter:              opts.PubsubAdapter,
		stateStores:                opts.StateStores,
		transactionalStateStores:   transactionalStateStores,
		secretStores:               opts.SecretStores,
		configurationStores:        opts.ConfigurationStores,
		configurationSubscribe:     make(map[string]chan struct{}),
		lockStores:                 opts.LockStores,
		secretsConfiguration:       opts.SecretsConfiguration,
		sendToOutputBindingFn:      opts.SendToOutputBindingFn,
		tracingSpec:                opts.TracingSpec,
		accessControlList:          opts.AccessControlList,
		appProtocol:                opts.AppProtocol,
		shutdown:                   opts.Shutdown,
		getComponentsFn:            opts.GetComponentsFn,
		getComponentsCapabilitesFn: opts.GetComponentsCapabilitiesFn,
		daprRunTimeVersion:         version.Version(),
	}
}

func (a *api) PublishEvent(ctx context.Context, in *runtimev1pb.PublishEventRequest) (*emptypb.Empty, error) {
	if a.pubsubAdapter == nil {
		err := status.Error(codes.FailedPrecondition, messages.ErrPubsubNotConfigured)
		apiServerLogger.Debug(err)
		return &emptypb.Empty{}, err
	}

	pubsubName := in.PubsubName
	if pubsubName == "" {
		err := status.Error(codes.InvalidArgument, messages.ErrPubsubEmpty)
		apiServerLogger.Debug(err)
		return &emptypb.Empty{}, err
	}

	thepubsub := a.pubsubAdapter.GetPubSub(pubsubName)
	if thepubsub == nil {
		err := status.Errorf(codes.InvalidArgument, messages.ErrPubsubNotFound, pubsubName)
		apiServerLogger.Debug(err)
		return &emptypb.Empty{}, err
	}

	topic := in.Topic
	if topic == "" {
		err := status.Errorf(codes.InvalidArgument, messages.ErrTopicEmpty, pubsubName)
		apiServerLogger.Debug(err)
		return &emptypb.Empty{}, err
	}

	rawPayload, metaErr := contribMetadata.IsRawPayload(in.Metadata)
	if metaErr != nil {
		err := status.Errorf(codes.InvalidArgument, messages.ErrMetadataGet, metaErr.Error())
		apiServerLogger.Debug(err)
		return &emptypb.Empty{}, err
	}

	span := diagUtils.SpanFromContext(ctx)
	// Populate W3C traceparent to cloudevent envelope
	corID := diag.SpanContextToW3CString(span.SpanContext())
	// Populate W3C tracestate to cloudevent envelope
	traceState := diag.TraceStateToW3CString(span.SpanContext())

	body := []byte{}
	if in.Data != nil {
		body = in.Data
	}

	data := body

	if !rawPayload {
		envelope, err := runtimePubsub.NewCloudEvent(&runtimePubsub.CloudEvent{
			ID:              a.id,
			Topic:           in.Topic,
			DataContentType: in.DataContentType,
			Data:            body,
			TraceID:         corID,
			TraceState:      traceState,
			Pubsub:          in.PubsubName,
		})
		if err != nil {
			err = status.Errorf(codes.InvalidArgument, messages.ErrPubsubCloudEventCreation, err.Error())
			apiServerLogger.Debug(err)
			return &emptypb.Empty{}, err
		}

		features := thepubsub.Features()
		pubsub.ApplyMetadata(envelope, features, in.Metadata)

		data, err = json.Marshal(envelope)
		if err != nil {
			err = status.Errorf(codes.InvalidArgument, messages.ErrPubsubCloudEventsSer, topic, pubsubName, err.Error())
			apiServerLogger.Debug(err)
			return &emptypb.Empty{}, err
		}
	}

	req := pubsub.PublishRequest{
		PubsubName: pubsubName,
		Topic:      topic,
		Data:       data,
		Metadata:   in.Metadata,
	}

	start := time.Now()
	err := a.pubsubAdapter.Publish(&req)
	elapsed := diag.ElapsedSince(start)

	diag.DefaultComponentMonitoring.PubsubEgressEvent(context.Background(), pubsubName, topic, err == nil, elapsed)

	if err != nil {
		nerr := status.Errorf(codes.Internal, messages.ErrPubsubPublishMessage, topic, pubsubName, err.Error())
		if errors.As(err, &runtimePubsub.NotAllowedError{}) {
			nerr = status.Errorf(codes.PermissionDenied, err.Error())
		}

		if errors.As(err, &runtimePubsub.NotFoundError{}) {
			nerr = status.Errorf(codes.NotFound, err.Error())
		}
		apiServerLogger.Debug(nerr)
		return &emptypb.Empty{}, nerr
	}

	return &emptypb.Empty{}, nil
}

func (a *api) InvokeService(ctx context.Context, in *runtimev1pb.InvokeServiceRequest) (*commonv1pb.InvokeResponse, error) {
	req := invokev1.FromInvokeRequestMessage(in.GetMessage())
	defer req.Close()

	if incomingMD, ok := metadata.FromIncomingContext(ctx); ok {
		req.WithMetadata(incomingMD)
	}

	if a.directMessaging == nil {
		return nil, status.Errorf(codes.Internal, messages.ErrDirectInvokeNotReady)
	}

	// If the request can be retried, we need to enable replaying
	pd := a.resiliency.GetPolicy(in.Id, &resiliency.EndpointPolicy{})
	if pd != nil && pd.HasRetries() {
		req.WithReplay(true)
	}

	policy := a.resiliency.EndpointPolicy(ctx, in.Id, fmt.Sprintf("%s:%s", in.Id, req.Message().Method))
	var (
		resp       *invokev1.InvokeMethodResponse
		proto      *internalv1pb.InternalInvokeResponse
		requestErr bool
	)
	respError := policy(func(ctx context.Context) (rErr error) {
		requestErr = false
		resp, rErr = a.directMessaging.Invoke(ctx, in.Id, req)

		if rErr != nil {
			requestErr = true
			rErr = status.Errorf(codes.Internal, messages.ErrDirectInvoke, in.Id, rErr)
			return rErr
		}

		headerMD := invokev1.InternalMetadataToGrpcMetadata(ctx, resp.Headers(), true)

		proto = nil
		if resp != nil {
			defer resp.Close()

			proto, rErr = resp.ProtoWithData()
			if rErr != nil {
				return rErr
			}
		}

		// If the status is OK, respError will be nil.
		var respError error
		if resp.IsHTTPResponse() {
			errorMessage := []byte("")
			if proto != nil && proto.Message != nil && proto.Message.Data != nil {
				errorMessage = proto.Message.Data.Value
			}
			respError = invokev1.ErrorFromHTTPResponseCode(int(resp.Status().Code), string(errorMessage))
			// Populate http status code to header
			headerMD.Set(daprHTTPStatusHeader, strconv.Itoa(int(resp.Status().Code)))
		} else {
			respError = invokev1.ErrorFromInternalStatus(resp.Status())
			// ignore trailer if appchannel uses HTTP
			grpc.SetTrailer(ctx, invokev1.InternalMetadataToGrpcMetadata(ctx, resp.Trailers(), false))
		}

		grpc.SetHeader(ctx, headerMD)

		return respError
	})

	// In this case, there was an error with the actual request or a resiliency policy stopped the request.
	if requestErr || (errors.Is(respError, context.DeadlineExceeded) || breaker.IsErrorPermanent(respError)) {
		return nil, respError
	}

	if respError != nil {
		return nil, respError
	}

	return proto.Message, nil
}

func (a *api) InvokeBinding(ctx context.Context, in *runtimev1pb.InvokeBindingRequest) (*runtimev1pb.InvokeBindingResponse, error) {
	req := &bindings.InvokeRequest{
		Metadata:  make(map[string]string),
		Operation: bindings.OperationKind(in.Operation),
	}
	for key, val := range in.Metadata {
		req.Metadata[key] = val
	}

	// Allow for distributed tracing by passing context metadata.
	if incomingMD, ok := metadata.FromIncomingContext(ctx); ok {
		for key, val := range incomingMD {
			sanitizedKey := invokev1.ReservedGRPCMetadataToDaprPrefixHeader(key)
			req.Metadata[sanitizedKey] = val[0]
		}
	}

	if in.Data != nil {
		req.Data = in.Data
	}

	r := &runtimev1pb.InvokeBindingResponse{}
	start := time.Now()
	resp, err := a.sendToOutputBindingFn(in.Name, req)
	elapsed := diag.ElapsedSince(start)

	diag.DefaultComponentMonitoring.OutputBindingEvent(context.Background(), in.Name, in.Operation, err == nil, elapsed)

	if err != nil {
		err = status.Errorf(codes.Internal, messages.ErrInvokeOutputBinding, in.Name, err.Error())
		apiServerLogger.Debug(err)
		return r, err
	}

	if resp != nil {
		r.Data = resp.Data
		r.Metadata = resp.Metadata
	}
	return r, nil
}

func (a *api) GetBulkState(ctx context.Context, in *runtimev1pb.GetBulkStateRequest) (*runtimev1pb.GetBulkStateResponse, error) {
	store, err := a.getStateStore(in.StoreName)
	if err != nil {
		apiServerLogger.Debug(err)
		return &runtimev1pb.GetBulkStateResponse{}, err
	}

	bulkResp := &runtimev1pb.GetBulkStateResponse{}
	if len(in.Keys) == 0 {
		return bulkResp, nil
	}

	// try bulk get first
	reqs := make([]state.GetRequest, len(in.Keys))
	for i, k := range in.Keys {
		key, err1 := stateLoader.GetModifiedStateKey(k, in.StoreName, a.id)
		if err1 != nil {
			return &runtimev1pb.GetBulkStateResponse{}, err1
		}
		r := state.GetRequest{
			Key:      key,
			Metadata: in.Metadata,
		}
		reqs[i] = r
	}

	start := time.Now()
	var bulkGet bool
	var responses []state.BulkGetResponse
	policy := a.resiliency.ComponentOutboundPolicy(ctx, in.StoreName, resiliency.Statestore)
	err = policy(func(ctx context.Context) (rErr error) {
		bulkGet, responses, rErr = store.BulkGet(reqs)
		return rErr
	})
	elapsed := diag.ElapsedSince(start)

	diag.DefaultComponentMonitoring.StateInvoked(ctx, in.StoreName, diag.BulkGet, err == nil, elapsed)

	// if store supports bulk get
	if bulkGet {
		if err != nil {
			return bulkResp, err
		}
		for i := 0; i < len(responses); i++ {
			item := &runtimev1pb.BulkStateItem{
				Key:      stateLoader.GetOriginalStateKey(responses[i].Key),
				Data:     responses[i].Data,
				Etag:     stringValueOrEmpty(responses[i].ETag),
				Metadata: responses[i].Metadata,
				Error:    responses[i].Error,
			}
			bulkResp.Items = append(bulkResp.Items, item)
		}
		return bulkResp, nil
	}

	// if store doesn't support bulk get, fallback to call get() method one by one
	limiter := concurrency.NewLimiter(int(in.Parallelism))
	n := len(reqs)
	resultCh := make(chan *runtimev1pb.BulkStateItem, n)
	for i := 0; i < n; i++ {
		fn := func(param interface{}) {
			req := param.(*state.GetRequest)
			var r *state.GetResponse
			err = policy(func(ctx context.Context) (rErr error) {
				r, rErr = store.Get(req)
				return rErr
			})

			item := &runtimev1pb.BulkStateItem{
				Key: stateLoader.GetOriginalStateKey(req.Key),
			}
			if err != nil {
				item.Error = err.Error()
			} else if r != nil {
				item.Data = r.Data
				item.Etag = stringValueOrEmpty(r.ETag)
				item.Metadata = r.Metadata
			}
			resultCh <- item
		}
		limiter.Execute(fn, &reqs[i])
	}
	limiter.Wait()
	// collect result
	resultLen := len(resultCh)
	for i := 0; i < resultLen; i++ {
		item := <-resultCh

		if encryption.EncryptedStateStore(in.StoreName) {
			val, err := encryption.TryDecryptValue(in.StoreName, item.Data)
			if err != nil {
				item.Error = err.Error()
				apiServerLogger.Debug(err)

				continue
			}

			item.Data = val
		}

		bulkResp.Items = append(bulkResp.Items, item)
	}
	return bulkResp, nil
}

func (a *api) getStateStore(name string) (state.Store, error) {
	if a.stateStores == nil || len(a.stateStores) == 0 {
		return nil, status.Error(codes.FailedPrecondition, messages.ErrStateStoresNotConfigured)
	}

	if a.stateStores[name] == nil {
		return nil, status.Errorf(codes.InvalidArgument, messages.ErrStateStoreNotFound, name)
	}
	return a.stateStores[name], nil
}

func (a *api) GetState(ctx context.Context, in *runtimev1pb.GetStateRequest) (*runtimev1pb.GetStateResponse, error) {
	store, err := a.getStateStore(in.StoreName)
	if err != nil {
		apiServerLogger.Debug(err)
		return &runtimev1pb.GetStateResponse{}, err
	}
	key, err := stateLoader.GetModifiedStateKey(in.Key, in.StoreName, a.id)
	if err != nil {
		return &runtimev1pb.GetStateResponse{}, err
	}
	req := state.GetRequest{
		Key:      key,
		Metadata: in.Metadata,
		Options: state.GetStateOption{
			Consistency: stateConsistencyToString(in.Consistency),
		},
	}

	start := time.Now()
	policy := a.resiliency.ComponentOutboundPolicy(ctx, in.StoreName, resiliency.Statestore)
	var getResponse *state.GetResponse
	err = policy(func(ctx context.Context) (rErr error) {
		getResponse, rErr = store.Get(&req)
		return rErr
	})
	elapsed := diag.ElapsedSince(start)

	diag.DefaultComponentMonitoring.StateInvoked(ctx, in.StoreName, diag.Get, err == nil, elapsed)

	if err != nil {
		err = status.Errorf(codes.Internal, messages.ErrStateGet, in.Key, in.StoreName, err.Error())
		apiServerLogger.Debug(err)
		return &runtimev1pb.GetStateResponse{}, err
	}

	if encryption.EncryptedStateStore(in.StoreName) {
		val, err := encryption.TryDecryptValue(in.StoreName, getResponse.Data)
		if err != nil {
			err = status.Errorf(codes.Internal, messages.ErrStateGet, in.Key, in.StoreName, err.Error())
			apiServerLogger.Debug(err)
			return &runtimev1pb.GetStateResponse{}, err
		}

		getResponse.Data = val
	}

	response := &runtimev1pb.GetStateResponse{}
	if getResponse != nil {
		response.Etag = stringValueOrEmpty(getResponse.ETag)
		response.Data = getResponse.Data
		response.Metadata = getResponse.Metadata
	}
	return response, nil
}

func (a *api) SaveState(ctx context.Context, in *runtimev1pb.SaveStateRequest) (*emptypb.Empty, error) {
	store, err := a.getStateStore(in.StoreName)
	if err != nil {
		apiServerLogger.Debug(err)
		return &emptypb.Empty{}, err
	}

	reqs := []state.SetRequest{}
	for _, s := range in.States {
		key, err1 := stateLoader.GetModifiedStateKey(s.Key, in.StoreName, a.id)
		if err1 != nil {
			return &emptypb.Empty{}, err1
		}
		req := state.SetRequest{
			Key:      key,
			Metadata: s.Metadata,
		}

		if contentType, ok := req.Metadata[contribMetadata.ContentType]; ok && contentType == contenttype.JSONContentType {
			if err1 = json.Unmarshal(s.Value, &req.Value); err1 != nil {
				return &emptypb.Empty{}, err1
			}
		} else {
			req.Value = s.Value
		}

		if s.Etag != nil {
			req.ETag = &s.Etag.Value
		}
		if s.Options != nil {
			req.Options = state.SetStateOption{
				Consistency: stateConsistencyToString(s.Options.Consistency),
				Concurrency: stateConcurrencyToString(s.Options.Concurrency),
			}
		}
		if encryption.EncryptedStateStore(in.StoreName) {
			val, encErr := encryption.TryEncryptValue(in.StoreName, s.Value)
			if encErr != nil {
				apiServerLogger.Debug(encErr)
				return &emptypb.Empty{}, encErr
			}

			req.Value = val
		}

		reqs = append(reqs, req)
	}

	start := time.Now()
	policy := a.resiliency.ComponentOutboundPolicy(ctx, in.StoreName, resiliency.Statestore)
	err = policy(func(ctx context.Context) error {
		return store.BulkSet(reqs)
	})
	elapsed := diag.ElapsedSince(start)

	diag.DefaultComponentMonitoring.StateInvoked(ctx, in.StoreName, diag.Set, err == nil, elapsed)

	if err != nil {
		err = a.stateErrorResponse(err, messages.ErrStateSave, in.StoreName, err.Error())
		apiServerLogger.Debug(err)
		return &emptypb.Empty{}, err
	}
	return &emptypb.Empty{}, nil
}

func (a *api) QueryStateAlpha1(ctx context.Context, in *runtimev1pb.QueryStateRequest) (*runtimev1pb.QueryStateResponse, error) {
	ret := &runtimev1pb.QueryStateResponse{}

	store, err := a.getStateStore(in.StoreName)
	if err != nil {
		apiServerLogger.Debug(err)
		return ret, err
	}

	querier, ok := store.(state.Querier)
	if !ok {
		err = status.Errorf(codes.Unimplemented, messages.ErrNotFound, "Query")
		apiServerLogger.Debug(err)
		return ret, err
	}

	if encryption.EncryptedStateStore(in.StoreName) {
		err = status.Errorf(codes.Aborted, messages.ErrStateQuery, in.GetStoreName(), "cannot query encrypted store")
		apiServerLogger.Debug(err)
		return ret, err
	}

	var req state.QueryRequest
	if err = json.Unmarshal([]byte(in.GetQuery()), &req.Query); err != nil {
		err = status.Errorf(codes.InvalidArgument, messages.ErrMalformedRequest, err.Error())
		apiServerLogger.Debug(err)
		return ret, err
	}
	req.Metadata = in.GetMetadata()

	start := time.Now()
	policy := a.resiliency.ComponentOutboundPolicy(ctx, in.StoreName, resiliency.Statestore)
	var resp *state.QueryResponse
	err = policy(func(ctx context.Context) (rErr error) {
		resp, rErr = querier.Query(&req)
		return rErr
	})
	elapsed := diag.ElapsedSince(start)

	diag.DefaultComponentMonitoring.StateInvoked(ctx, in.StoreName, diag.StateQuery, err == nil, elapsed)

	if err != nil {
		err = status.Errorf(codes.Internal, messages.ErrStateQuery, in.GetStoreName(), err.Error())
		apiServerLogger.Debug(err)
		return ret, err
	}
	if resp == nil || len(resp.Results) == 0 {
		return ret, nil
	}

	ret.Results = make([]*runtimev1pb.QueryStateItem, len(resp.Results))
	ret.Token = resp.Token
	ret.Metadata = resp.Metadata

	for i := range resp.Results {
		ret.Results[i] = &runtimev1pb.QueryStateItem{
			Key:  stateLoader.GetOriginalStateKey(resp.Results[i].Key),
			Data: resp.Results[i].Data,
		}
	}

	return ret, nil
}

// stateErrorResponse takes a state store error, format and args and returns a status code encoded gRPC error.
func (a *api) stateErrorResponse(err error, format string, args ...interface{}) error {
	e, ok := err.(*state.ETagError)
	if !ok {
		return status.Errorf(codes.Internal, format, args...)
	}
	switch e.Kind() {
	case state.ETagMismatch:
		return status.Errorf(codes.Aborted, format, args...)
	case state.ETagInvalid:
		return status.Errorf(codes.InvalidArgument, format, args...)
	}

	return status.Errorf(codes.Internal, format, args...)
}

func (a *api) DeleteState(ctx context.Context, in *runtimev1pb.DeleteStateRequest) (*emptypb.Empty, error) {
	store, err := a.getStateStore(in.StoreName)
	if err != nil {
		apiServerLogger.Debug(err)
		return &emptypb.Empty{}, err
	}

	key, err := stateLoader.GetModifiedStateKey(in.Key, in.StoreName, a.id)
	if err != nil {
		return &emptypb.Empty{}, err
	}
	req := state.DeleteRequest{
		Key:      key,
		Metadata: in.Metadata,
	}
	if in.Etag != nil {
		req.ETag = &in.Etag.Value
	}
	if in.Options != nil {
		req.Options = state.DeleteStateOption{
			Concurrency: stateConcurrencyToString(in.Options.Concurrency),
			Consistency: stateConsistencyToString(in.Options.Consistency),
		}
	}

	start := time.Now()
	policy := a.resiliency.ComponentOutboundPolicy(ctx, in.StoreName, resiliency.Statestore)
	err = policy(func(ctx context.Context) error {
		return store.Delete(&req)
	})
	elapsed := diag.ElapsedSince(start)

	diag.DefaultComponentMonitoring.StateInvoked(ctx, in.StoreName, diag.Delete, err == nil, elapsed)

	if err != nil {
		err = a.stateErrorResponse(err, messages.ErrStateDelete, in.Key, err.Error())
		apiServerLogger.Debug(err)
		return &emptypb.Empty{}, err
	}
	return &emptypb.Empty{}, nil
}

func (a *api) DeleteBulkState(ctx context.Context, in *runtimev1pb.DeleteBulkStateRequest) (*emptypb.Empty, error) {
	store, err := a.getStateStore(in.StoreName)
	if err != nil {
		apiServerLogger.Debug(err)
		return &emptypb.Empty{}, err
	}

	reqs := make([]state.DeleteRequest, 0, len(in.States))
	for _, item := range in.States {
		key, err1 := stateLoader.GetModifiedStateKey(item.Key, in.StoreName, a.id)
		if err1 != nil {
			return &emptypb.Empty{}, err1
		}
		req := state.DeleteRequest{
			Key:      key,
			Metadata: item.Metadata,
		}
		if item.Etag != nil {
			req.ETag = &item.Etag.Value
		}
		if item.Options != nil {
			req.Options = state.DeleteStateOption{
				Concurrency: stateConcurrencyToString(item.Options.Concurrency),
				Consistency: stateConsistencyToString(item.Options.Consistency),
			}
		}
		reqs = append(reqs, req)
	}

	start := time.Now()
	policy := a.resiliency.ComponentOutboundPolicy(ctx, in.StoreName, resiliency.Statestore)
	err = policy(func(ctx context.Context) error {
		return store.BulkDelete(reqs)
	})
	elapsed := diag.ElapsedSince(start)

	diag.DefaultComponentMonitoring.StateInvoked(ctx, in.StoreName, diag.BulkDelete, err == nil, elapsed)

	if err != nil {
		apiServerLogger.Debug(err)
		return &emptypb.Empty{}, err
	}
	return &emptypb.Empty{}, nil
}

func (a *api) GetSecret(ctx context.Context, in *runtimev1pb.GetSecretRequest) (*runtimev1pb.GetSecretResponse, error) {
	if a.secretStores == nil || len(a.secretStores) == 0 {
		err := status.Error(codes.FailedPrecondition, messages.ErrSecretStoreNotConfigured)
		apiServerLogger.Debug(err)
		return &runtimev1pb.GetSecretResponse{}, err
	}

	secretStoreName := in.StoreName

	if a.secretStores[secretStoreName] == nil {
		err := status.Errorf(codes.InvalidArgument, messages.ErrSecretStoreNotFound, secretStoreName)
		apiServerLogger.Debug(err)
		return &runtimev1pb.GetSecretResponse{}, err
	}

	if !a.isSecretAllowed(in.StoreName, in.Key) {
		err := status.Errorf(codes.PermissionDenied, messages.ErrPermissionDenied, in.Key, in.StoreName)
		apiServerLogger.Debug(err)
		return &runtimev1pb.GetSecretResponse{}, err
	}

	req := secretstores.GetSecretRequest{
		Name:     in.Key,
		Metadata: in.Metadata,
	}

	start := time.Now()
	policy := a.resiliency.ComponentOutboundPolicy(ctx, secretStoreName, resiliency.Secretstore)
	var getResponse secretstores.GetSecretResponse
	err := policy(func(ctx context.Context) (rErr error) {
		getResponse, rErr = a.secretStores[secretStoreName].GetSecret(ctx, req)
		return rErr
	})
	elapsed := diag.ElapsedSince(start)

	diag.DefaultComponentMonitoring.SecretInvoked(ctx, in.StoreName, diag.Get, err == nil, elapsed)

	if err != nil {
		err = status.Errorf(codes.Internal, messages.ErrSecretGet, req.Name, secretStoreName, err.Error())
		apiServerLogger.Debug(err)
		return &runtimev1pb.GetSecretResponse{}, err
	}

	response := &runtimev1pb.GetSecretResponse{}
	if getResponse.Data != nil {
		response.Data = getResponse.Data
	}
	return response, nil
}

func (a *api) GetBulkSecret(ctx context.Context, in *runtimev1pb.GetBulkSecretRequest) (*runtimev1pb.GetBulkSecretResponse, error) {
	if a.secretStores == nil || len(a.secretStores) == 0 {
		err := status.Error(codes.FailedPrecondition, messages.ErrSecretStoreNotConfigured)
		apiServerLogger.Debug(err)
		return &runtimev1pb.GetBulkSecretResponse{}, err
	}

	secretStoreName := in.StoreName

	if a.secretStores[secretStoreName] == nil {
		err := status.Errorf(codes.InvalidArgument, messages.ErrSecretStoreNotFound, secretStoreName)
		apiServerLogger.Debug(err)
		return &runtimev1pb.GetBulkSecretResponse{}, err
	}

	req := secretstores.BulkGetSecretRequest{
		Metadata: in.Metadata,
	}

	start := time.Now()
	policy := a.resiliency.ComponentOutboundPolicy(ctx, secretStoreName, resiliency.Secretstore)
	var getResponse secretstores.BulkGetSecretResponse
	err := policy(func(ctx context.Context) (rErr error) {
		getResponse, rErr = a.secretStores[secretStoreName].BulkGetSecret(ctx, req)
		return rErr
	})
	elapsed := diag.ElapsedSince(start)

	diag.DefaultComponentMonitoring.SecretInvoked(ctx, in.StoreName, diag.BulkGet, err == nil, elapsed)

	if err != nil {
		err = status.Errorf(codes.Internal, messages.ErrBulkSecretGet, secretStoreName, err.Error())
		apiServerLogger.Debug(err)
		return &runtimev1pb.GetBulkSecretResponse{}, err
	}

	filteredSecrets := map[string]map[string]string{}
	for key, v := range getResponse.Data {
		if a.isSecretAllowed(secretStoreName, key) {
			filteredSecrets[key] = v
		} else {
			apiServerLogger.Debugf(messages.ErrPermissionDenied, key, in.StoreName)
		}
	}

	response := &runtimev1pb.GetBulkSecretResponse{}
	if getResponse.Data != nil {
		response.Data = map[string]*runtimev1pb.SecretResponse{}
		for key, v := range filteredSecrets {
			response.Data[key] = &runtimev1pb.SecretResponse{Secrets: v}
		}
	}
	return response, nil
}

func extractEtag(req *commonv1pb.StateItem) (bool, string) {
	if req.Etag != nil {
		return true, req.Etag.Value
	}
	return false, ""
}

func (a *api) ExecuteStateTransaction(ctx context.Context, in *runtimev1pb.ExecuteStateTransactionRequest) (*emptypb.Empty, error) {
	if a.stateStores == nil || len(a.stateStores) == 0 {
		err := status.Error(codes.FailedPrecondition, messages.ErrStateStoresNotConfigured)
		apiServerLogger.Debug(err)
		return &emptypb.Empty{}, err
	}

	storeName := in.StoreName

	if a.stateStores[storeName] == nil {
		err := status.Errorf(codes.InvalidArgument, messages.ErrStateStoreNotFound, storeName)
		apiServerLogger.Debug(err)
		return &emptypb.Empty{}, err
	}

	transactionalStore, ok := a.transactionalStateStores[storeName]
	if !ok {
		err := status.Errorf(codes.Unimplemented, messages.ErrStateStoreNotSupported, storeName)
		apiServerLogger.Debug(err)
		return &emptypb.Empty{}, err
	}

	operations := []state.TransactionalStateOperation{}
	for _, inputReq := range in.Operations {
		var operation state.TransactionalStateOperation
		req := inputReq.Request

		hasEtag, etag := extractEtag(req)
		key, err := stateLoader.GetModifiedStateKey(req.Key, in.StoreName, a.id)
		if err != nil {
			return &emptypb.Empty{}, err
		}
		switch state.OperationType(inputReq.OperationType) {
		case state.Upsert:
			setReq := state.SetRequest{
				Key: key,
				// Limitation:
				// components that cannot handle byte array need to deserialize/serialize in
				// component specific way in components-contrib repo.
				Value:    req.Value,
				Metadata: req.Metadata,
			}

			if hasEtag {
				setReq.ETag = &etag
			}
			if req.Options != nil {
				setReq.Options = state.SetStateOption{
					Concurrency: stateConcurrencyToString(req.Options.Concurrency),
					Consistency: stateConsistencyToString(req.Options.Consistency),
				}
			}

			operation = state.TransactionalStateOperation{
				Operation: state.Upsert,
				Request:   setReq,
			}

		case state.Delete:
			delReq := state.DeleteRequest{
				Key:      key,
				Metadata: req.Metadata,
			}

			if hasEtag {
				delReq.ETag = &etag
			}
			if req.Options != nil {
				delReq.Options = state.DeleteStateOption{
					Concurrency: stateConcurrencyToString(req.Options.Concurrency),
					Consistency: stateConsistencyToString(req.Options.Consistency),
				}
			}

			operation = state.TransactionalStateOperation{
				Operation: state.Delete,
				Request:   delReq,
			}

		default:
			err := status.Errorf(codes.Unimplemented, messages.ErrNotSupportedStateOperation, inputReq.OperationType)
			apiServerLogger.Debug(err)
			return &emptypb.Empty{}, err
		}

		operations = append(operations, operation)
	}

	if encryption.EncryptedStateStore(storeName) {
		for i, op := range operations {
			if op.Operation == state.Upsert {
				req := op.Request.(*state.SetRequest)
				data := []byte(fmt.Sprintf("%v", req.Value))
				val, err := encryption.TryEncryptValue(storeName, data)
				if err != nil {
					err = status.Errorf(codes.Internal, messages.ErrStateTransaction, err.Error())
					apiServerLogger.Debug(err)
					return &emptypb.Empty{}, err
				}

				req.Value = val
				operations[i].Request = req
			}
		}
	}

	start := time.Now()
	policy := a.resiliency.ComponentOutboundPolicy(ctx, in.StoreName, resiliency.Statestore)
	err := policy(func(ctx context.Context) error {
		return transactionalStore.Multi(&state.TransactionalStateRequest{
			Operations: operations,
			Metadata:   in.Metadata,
		})
	})
	elapsed := diag.ElapsedSince(start)

	diag.DefaultComponentMonitoring.StateInvoked(ctx, in.StoreName, diag.StateTransaction, err == nil, elapsed)

	if err != nil {
		err = status.Errorf(codes.Internal, messages.ErrStateTransaction, err.Error())
		apiServerLogger.Debug(err)
		return &emptypb.Empty{}, err
	}
	return &emptypb.Empty{}, nil
}

func (a *api) RegisterActorTimer(ctx context.Context, in *runtimev1pb.RegisterActorTimerRequest) (*emptypb.Empty, error) {
	if a.actor == nil {
		err := status.Errorf(codes.Internal, messages.ErrActorRuntimeNotFound)
		apiServerLogger.Debug(err)
		return &emptypb.Empty{}, err
	}

	req := &actors.CreateTimerRequest{
		Name:      in.Name,
		ActorID:   in.ActorId,
		ActorType: in.ActorType,
		DueTime:   in.DueTime,
		Period:    in.Period,
		TTL:       in.Ttl,
		Callback:  in.Callback,
	}

	if in.Data != nil {
		req.Data = in.Data
	}
	err := a.actor.CreateTimer(ctx, req)
	return &emptypb.Empty{}, err
}

func (a *api) UnregisterActorTimer(ctx context.Context, in *runtimev1pb.UnregisterActorTimerRequest) (*emptypb.Empty, error) {
	if a.actor == nil {
		err := status.Errorf(codes.Internal, messages.ErrActorRuntimeNotFound)
		apiServerLogger.Debug(err)
		return &emptypb.Empty{}, err
	}

	req := &actors.DeleteTimerRequest{
		Name:      in.Name,
		ActorID:   in.ActorId,
		ActorType: in.ActorType,
	}

	err := a.actor.DeleteTimer(ctx, req)
	return &emptypb.Empty{}, err
}

func (a *api) RegisterActorReminder(ctx context.Context, in *runtimev1pb.RegisterActorReminderRequest) (*emptypb.Empty, error) {
	if a.actor == nil {
		err := status.Errorf(codes.Internal, messages.ErrActorRuntimeNotFound)
		apiServerLogger.Debug(err)
		return &emptypb.Empty{}, err
	}

	req := &actors.CreateReminderRequest{
		Name:      in.Name,
		ActorID:   in.ActorId,
		ActorType: in.ActorType,
		DueTime:   in.DueTime,
		Period:    in.Period,
		TTL:       in.Ttl,
	}

	if in.Data != nil {
		req.Data = in.Data
	}
	err := a.actor.CreateReminder(ctx, req)
	return &emptypb.Empty{}, err
}

func (a *api) UnregisterActorReminder(ctx context.Context, in *runtimev1pb.UnregisterActorReminderRequest) (*emptypb.Empty, error) {
	if a.actor == nil {
		err := status.Errorf(codes.Internal, messages.ErrActorRuntimeNotFound)
		apiServerLogger.Debug(err)
		return &emptypb.Empty{}, err
	}

	req := &actors.DeleteReminderRequest{
		Name:      in.Name,
		ActorID:   in.ActorId,
		ActorType: in.ActorType,
	}

	err := a.actor.DeleteReminder(ctx, req)
	return &emptypb.Empty{}, err
}

func (a *api) RenameActorReminder(ctx context.Context, in *runtimev1pb.RenameActorReminderRequest) (*emptypb.Empty, error) {
	if a.actor == nil {
		err := status.Errorf(codes.Internal, messages.ErrActorRuntimeNotFound)
		apiServerLogger.Debug(err)
		return &emptypb.Empty{}, err
	}

	req := &actors.RenameReminderRequest{
		OldName:   in.OldName,
		ActorID:   in.ActorId,
		ActorType: in.ActorType,
		NewName:   in.NewName,
	}

	err := a.actor.RenameReminder(ctx, req)
	return &emptypb.Empty{}, err
}

func (a *api) GetActorState(ctx context.Context, in *runtimev1pb.GetActorStateRequest) (*runtimev1pb.GetActorStateResponse, error) {
	if a.actor == nil {
		err := status.Errorf(codes.Internal, messages.ErrActorRuntimeNotFound)
		apiServerLogger.Debug(err)
		return nil, err
	}

	actorType := in.ActorType
	actorID := in.ActorId
	key := in.Key

	hosted := a.actor.IsActorHosted(ctx, &actors.ActorHostedRequest{
		ActorType: actorType,
		ActorID:   actorID,
	})

	if !hosted {
		err := status.Errorf(codes.Internal, messages.ErrActorInstanceMissing)
		apiServerLogger.Debug(err)
		return nil, err
	}

	req := actors.GetStateRequest{
		ActorType: actorType,
		ActorID:   actorID,
		Key:       key,
	}

	resp, err := a.actor.GetState(ctx, &req)
	if err != nil {
		err = status.Errorf(codes.Internal, fmt.Sprintf(messages.ErrActorStateGet, err))
		apiServerLogger.Debug(err)
		return nil, err
	}

	return &runtimev1pb.GetActorStateResponse{
		Data: resp.Data,
	}, nil
}

func (a *api) ExecuteActorStateTransaction(ctx context.Context, in *runtimev1pb.ExecuteActorStateTransactionRequest) (*emptypb.Empty, error) {
	if a.actor == nil {
		err := status.Errorf(codes.Internal, messages.ErrActorRuntimeNotFound)
		apiServerLogger.Debug(err)
		return &emptypb.Empty{}, err
	}

	actorType := in.ActorType
	actorID := in.ActorId
	actorOps := []actors.TransactionalOperation{}

	for _, op := range in.Operations {
		var actorOp actors.TransactionalOperation
		switch state.OperationType(op.OperationType) {
		case state.Upsert:
			setReq := map[string]interface{}{
				"key":   op.Key,
				"value": op.Value.Value,
				// Actor state do not user other attributes from state request.
			}

			actorOp = actors.TransactionalOperation{
				Operation: actors.Upsert,
				Request:   setReq,
			}
		case state.Delete:
			delReq := map[string]interface{}{
				"key": op.Key,
				// Actor state do not user other attributes from state request.
			}

			actorOp = actors.TransactionalOperation{
				Operation: actors.Delete,
				Request:   delReq,
			}

		default:
			err := status.Errorf(codes.Unimplemented, messages.ErrNotSupportedStateOperation, op.OperationType)
			apiServerLogger.Debug(err)
			return &emptypb.Empty{}, err
		}

		actorOps = append(actorOps, actorOp)
	}

	hosted := a.actor.IsActorHosted(ctx, &actors.ActorHostedRequest{
		ActorType: actorType,
		ActorID:   actorID,
	})

	if !hosted {
		err := status.Errorf(codes.Internal, messages.ErrActorInstanceMissing)
		apiServerLogger.Debug(err)
		return &emptypb.Empty{}, err
	}

	req := actors.TransactionalRequest{
		ActorID:    actorID,
		ActorType:  actorType,
		Operations: actorOps,
	}

	err := a.actor.TransactionalStateOperation(ctx, &req)
	if err != nil {
		err = status.Errorf(codes.Internal, fmt.Sprintf(messages.ErrActorStateTransactionSave, err))
		apiServerLogger.Debug(err)
		return &emptypb.Empty{}, err
	}

	return &emptypb.Empty{}, nil
}

func (a *api) InvokeActor(ctx context.Context, in *runtimev1pb.InvokeActorRequest) (*runtimev1pb.InvokeActorResponse, error) {
	if a.actor == nil {
		err := status.Errorf(codes.Internal, messages.ErrActorRuntimeNotFound)
		apiServerLogger.Debug(err)
		return &runtimev1pb.InvokeActorResponse{}, err
	}

	req := invokev1.
		NewInvokeMethodRequest(in.Method).
		WithActor(in.ActorType, in.ActorId).
		WithRawDataBytes(in.Data, "")
	defer req.Close()

	reqMetadata := map[string][]string{}
	for k, v := range in.Metadata {
		reqMetadata[k] = []string{v}
	}
	req.WithMetadata(reqMetadata)

	// If the request can be retried, we need to enable replaying
	pd := a.resiliency.GetPolicy(in.ActorType, &resiliency.ActorPolicy{})
	if pd != nil && pd.HasRetries() {
		req.WithReplay(true)
	}

	// Unlike other actor calls, resiliency is handled here for invocation.
	// This is due to actor invocation involving a lookup for the host.
	// Having the retry here allows us to capture that and be resilient to host failure.
	// Additionally, we don't perform timeouts at this level. This is because an actor
	// should technically wait forever on the locking mechanism. If we timeout while
	// waiting for the lock, we can also create a queue of calls that will try and continue
	// after the timeout.
	var body []byte
	policy := a.resiliency.ActorPreLockPolicy(ctx, in.ActorType, in.ActorId)
	err := policy(func(ctx context.Context) error {
		resp, rErr := a.actor.Call(ctx, req)
		if rErr != nil {
			return rErr
		}
		defer resp.Close()

		body, rErr = io.ReadAll(resp.RawData())
		return rErr
	})
	if err != nil && !errors.Is(err, actors.ErrDaprResponseHeader) {
		err = status.Errorf(codes.Internal, messages.ErrActorInvoke, err)
		apiServerLogger.Debug(err)
		return &runtimev1pb.InvokeActorResponse{}, err
	}

	return &runtimev1pb.InvokeActorResponse{
		Data: body,
	}, nil
}

func (a *api) isSecretAllowed(storeName, key string) bool {
	if config, ok := a.secretsConfiguration[storeName]; ok {
		return config.IsSecretAllowed(key)
	}
	// By default, if a configuration is not defined for a secret store, return true.
	return true
}

func (a *api) SetAppChannel(appChannel channel.AppChannel) {
	a.appChannel = appChannel
}

func (a *api) SetDirectMessaging(directMessaging messaging.DirectMessaging) {
	a.directMessaging = directMessaging
}

func (a *api) SetActorRuntime(actor actors.Actors) {
	a.actor = actor
}

func (a *api) GetMetadata(ctx context.Context, in *emptypb.Empty) (*runtimev1pb.GetMetadataResponse, error) {
	extendedMetadata := make(map[string]string)
	// Copy synchronously so it can be serialized to JSON.
	a.extendedMetadata.Range(func(key, value interface{}) bool {
		extendedMetadata[key.(string)] = value.(string)
		return true
	})
	extendedMetadata[daprRuntimeVersionKey] = a.daprRunTimeVersion
	activeActorsCount := []*runtimev1pb.ActiveActorsCount{}
	if a.actor != nil {
		for _, actorTypeCount := range a.actor.GetActiveActorsCount(ctx) {
			activeActorsCount = append(activeActorsCount, &runtimev1pb.ActiveActorsCount{
				Type:  actorTypeCount.Type,
				Count: int32(actorTypeCount.Count),
			})
		}
	}

	components := a.getComponentsFn()
	registeredComponents := make([]*runtimev1pb.RegisteredComponents, 0, len(components))
	componentsCapabilities := a.getComponentsCapabilitesFn()
	for _, comp := range components {
		registeredComp := &runtimev1pb.RegisteredComponents{
			Name:         comp.Name,
			Version:      comp.Spec.Version,
			Type:         comp.Spec.Type,
			Capabilities: getOrDefaultCapabilities(componentsCapabilities, comp.Name),
		}
		registeredComponents = append(registeredComponents, registeredComp)
	}

	response := &runtimev1pb.GetMetadataResponse{
		Id:                   a.id,
		ExtendedMetadata:     extendedMetadata,
		RegisteredComponents: registeredComponents,
		ActiveActorsCount:    activeActorsCount,
	}

	return response, nil
}

func getOrDefaultCapabilities(dict map[string][]string, key string) []string {
	if val, ok := dict[key]; ok {
		return val
	}
	return make([]string, 0)
}

// SetMetadata Sets value in extended metadata of the sidecar.
func (a *api) SetMetadata(ctx context.Context, in *runtimev1pb.SetMetadataRequest) (*emptypb.Empty, error) {
	a.extendedMetadata.Store(in.Key, in.Value)
	return &emptypb.Empty{}, nil
}

// Shutdown the sidecar.
func (a *api) Shutdown(ctx context.Context, in *emptypb.Empty) (*emptypb.Empty, error) {
	go func() {
		<-ctx.Done()
		a.shutdown()
	}()
	return &emptypb.Empty{}, nil
}

func stringValueOrEmpty(value *string) string {
	if value == nil {
		return ""
	}

	return *value
}

func (a *api) getConfigurationStore(name string) (configuration.Store, error) {
	if a.configurationStores == nil || len(a.configurationStores) == 0 {
		return nil, status.Error(codes.FailedPrecondition, messages.ErrConfigurationStoresNotConfigured)
	}

	if a.configurationStores[name] == nil {
		return nil, status.Errorf(codes.InvalidArgument, messages.ErrConfigurationStoreNotFound, name)
	}
	return a.configurationStores[name], nil
}

func (a *api) GetConfigurationAlpha1(ctx context.Context, in *runtimev1pb.GetConfigurationRequest) (*runtimev1pb.GetConfigurationResponse, error) {
	store, err := a.getConfigurationStore(in.StoreName)
	if err != nil {
		apiServerLogger.Debug(err)
		return &runtimev1pb.GetConfigurationResponse{}, err
	}

	req := configuration.GetRequest{
		Keys:     in.Keys,
		Metadata: in.Metadata,
	}

	start := time.Now()
	policy := a.resiliency.ComponentOutboundPolicy(ctx, in.StoreName, resiliency.Configuration)
	var getResponse *configuration.GetResponse
	err = policy(func(ctx context.Context) (rErr error) {
		getResponse, rErr = store.Get(ctx, &req)
		return rErr
	})
	elapsed := diag.ElapsedSince(start)

	diag.DefaultComponentMonitoring.ConfigurationInvoked(ctx, in.StoreName, diag.Get, err == nil, elapsed)

	if err != nil {
		err = status.Errorf(codes.Internal, messages.ErrConfigurationGet, req.Keys, in.StoreName, err.Error())
		apiServerLogger.Debug(err)
		return &runtimev1pb.GetConfigurationResponse{}, err
	}

	cachedItems := make(map[string]*commonv1pb.ConfigurationItem, len(getResponse.Items))
	for k, v := range getResponse.Items {
		cachedItems[k] = &commonv1pb.ConfigurationItem{
			Metadata: v.Metadata,
			Value:    v.Value,
			Version:  v.Version,
		}
	}

	response := &runtimev1pb.GetConfigurationResponse{
		Items: cachedItems,
	}

	return response, nil
}

type configurationEventHandler struct {
	api          *api
	storeName    string
	serverStream runtimev1pb.Dapr_SubscribeConfigurationAlpha1Server //nolint:nosnakecase
}

func (h *configurationEventHandler) updateEventHandler(ctx context.Context, e *configuration.UpdateEvent) error {
	items := make(map[string]*commonv1pb.ConfigurationItem, len(e.Items))
	for k, v := range e.Items {
		items[k] = &commonv1pb.ConfigurationItem{
			Value:    v.Value,
			Version:  v.Version,
			Metadata: v.Metadata,
		}
	}

	if err := h.serverStream.Send(&runtimev1pb.SubscribeConfigurationResponse{
		Items: items,
		Id:    e.ID,
	}); err != nil {
		apiServerLogger.Debug(err)
		return err
	}
	return nil
}

func (a *api) SubscribeConfigurationAlpha1(request *runtimev1pb.SubscribeConfigurationRequest, configurationServer runtimev1pb.Dapr_SubscribeConfigurationAlpha1Server) error { //nolint:nosnakecase
	store, err := a.getConfigurationStore(request.StoreName)
	if err != nil {
		apiServerLogger.Debug(err)
		return err
	}
	sort.Slice(request.Keys, func(i, j int) bool {
		return request.Keys[i] < request.Keys[j]
	})

	subscribeKeys := make([]string, 0)

	// TODO(@halspang) provide a switch to use just resiliency or this.
	newCtx, cancel := context.WithCancel(context.Background())
	defer cancel()

	// empty list means subscribing to all configuration keys
	if len(request.Keys) == 0 {
		getConfigurationReq := &runtimev1pb.GetConfigurationRequest{
			StoreName: request.StoreName,
			Keys:      []string{},
			Metadata:  request.GetMetadata(),
		}
		resp, err2 := a.GetConfigurationAlpha1(newCtx, getConfigurationReq)
		if err2 != nil {
			err2 = status.Errorf(codes.Internal, fmt.Sprintf(messages.ErrConfigurationGet, request.Keys, request.StoreName, err2))
			apiServerLogger.Debug(err2)
			return err2
		}

		items := resp.GetItems()
		for key := range items {
			if _, ok := a.configurationSubscribe[fmt.Sprintf("%s||%s", request.StoreName, key)]; !ok {
				subscribeKeys = append(subscribeKeys, key)
			}
		}
	} else {
		subscribeKeys = append(subscribeKeys, request.Keys...)
	}

	req := &configuration.SubscribeRequest{
		Keys:     subscribeKeys,
		Metadata: request.GetMetadata(),
	}

	handler := &configurationEventHandler{
		api:          a,
		storeName:    request.StoreName,
		serverStream: configurationServer,
	}

	// TODO(@laurence) deal with failed subscription and retires
	start := time.Now()
	policy := a.resiliency.ComponentOutboundPolicy(newCtx, request.StoreName, resiliency.Configuration)
	var id string
	err = policy(func(ctx context.Context) (rErr error) {
		id, rErr = store.Subscribe(ctx, req, handler.updateEventHandler)
		return rErr
	})
	elapsed := diag.ElapsedSince(start)

	diag.DefaultComponentMonitoring.ConfigurationInvoked(context.Background(), request.StoreName, diag.ConfigurationSubscribe, err == nil, elapsed)

	if err != nil {
		err = status.Errorf(codes.InvalidArgument, messages.ErrConfigurationSubscribe, req.Keys, request.StoreName, err.Error())
		apiServerLogger.Debug(err)
		return err
	}
	if err := handler.serverStream.Send(&runtimev1pb.SubscribeConfigurationResponse{
		Id: id,
	}); err != nil {
		apiServerLogger.Debug(err)
		return err
	}
	stop := make(chan struct{})
	a.configurationSubscribeLock.Lock()
	a.configurationSubscribe[id] = stop
	a.configurationSubscribeLock.Unlock()
	<-stop
	return nil
}

func (a *api) UnsubscribeConfigurationAlpha1(ctx context.Context, request *runtimev1pb.UnsubscribeConfigurationRequest) (*runtimev1pb.UnsubscribeConfigurationResponse, error) {
	store, err := a.getConfigurationStore(request.GetStoreName())
	if err != nil {
		apiServerLogger.Debug(err)
		return &runtimev1pb.UnsubscribeConfigurationResponse{
			Ok:      false,
			Message: err.Error(),
		}, err
	}

	a.configurationSubscribeLock.Lock()
	defer a.configurationSubscribeLock.Unlock()

	subscribeID := request.GetId()

	stop, ok := a.configurationSubscribe[subscribeID]
	if !ok {
		return &runtimev1pb.UnsubscribeConfigurationResponse{
			Ok: true,
		}, nil
	}
	delete(a.configurationSubscribe, subscribeID)
	close(stop)

	policy := a.resiliency.ComponentOutboundPolicy(ctx, request.StoreName, resiliency.Configuration)

	start := time.Now()
	err = policy(func(ctx context.Context) error {
		return store.Unsubscribe(ctx, &configuration.UnsubscribeRequest{
			ID: subscribeID,
		})
	})
	elapsed := diag.ElapsedSince(start)

	diag.DefaultComponentMonitoring.ConfigurationInvoked(context.Background(), request.StoreName, diag.ConfigurationUnsubscribe, err == nil, elapsed)

	if err != nil {
		return &runtimev1pb.UnsubscribeConfigurationResponse{
			Ok:      false,
			Message: err.Error(),
		}, err
	}
	return &runtimev1pb.UnsubscribeConfigurationResponse{
		Ok: true,
	}, nil
}<|MERGE_RESOLUTION|>--- conflicted
+++ resolved
@@ -266,13 +266,8 @@
 	return result
 }
 
-<<<<<<< HEAD
-// NewAPIOpts contains options for NewAPI.
-type NewAPIOpts struct {
-=======
 // APIOpts contains options for NewAPI.
 type APIOpts struct {
->>>>>>> 7a0d5cf8
 	AppID                       string
 	AppChannel                  channel.AppChannel
 	Resiliency                  resiliency.Provider
@@ -294,11 +289,7 @@
 }
 
 // NewAPI returns a new gRPC API.
-<<<<<<< HEAD
-func NewAPI(opts NewAPIOpts) API {
-=======
 func NewAPI(opts APIOpts) API {
->>>>>>> 7a0d5cf8
 	transactionalStateStores := map[string]state.TransactionalStore{}
 	for key, store := range opts.StateStores {
 		if state.FeatureTransactional.IsPresent(store.Features()) {
