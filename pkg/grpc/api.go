/*
Copyright 2021 The Dapr Authors
Licensed under the Apache License, Version 2.0 (the "License");
you may not use this file except in compliance with the License.
You may obtain a copy of the License at
    http://www.apache.org/licenses/LICENSE-2.0
Unless required by applicable law or agreed to in writing, software
distributed under the License is distributed on an "AS IS" BASIS,
WITHOUT WARRANTIES OR CONDITIONS OF ANY KIND, either express or implied.
See the License for the specific language governing permissions and
limitations under the License.
*/

package grpc

import (
	"context"
	"encoding/json"
	"errors"
	"fmt"
	"sort"
	"strconv"
	"sync"
	"sync/atomic"
	"time"

	otelTrace "go.opentelemetry.io/otel/trace"
	"google.golang.org/grpc"
	"google.golang.org/grpc/codes"
	"google.golang.org/grpc/status"
	"google.golang.org/protobuf/types/known/emptypb"

	"github.com/dapr/components-contrib/bindings"
	"github.com/dapr/components-contrib/configuration"
	"github.com/dapr/components-contrib/contenttype"
	"github.com/dapr/components-contrib/lock"
	contribMetadata "github.com/dapr/components-contrib/metadata"
	"github.com/dapr/components-contrib/pubsub"
	"github.com/dapr/components-contrib/secretstores"
	"github.com/dapr/components-contrib/state"
	"github.com/dapr/components-contrib/workflows"
	"github.com/dapr/dapr/pkg/actors"
	componentsV1alpha "github.com/dapr/dapr/pkg/apis/components/v1alpha1"
	"github.com/dapr/dapr/pkg/buildinfo"
	"github.com/dapr/dapr/pkg/channel"
	lockLoader "github.com/dapr/dapr/pkg/components/lock"
	stateLoader "github.com/dapr/dapr/pkg/components/state"
	"github.com/dapr/dapr/pkg/concurrency"
	"github.com/dapr/dapr/pkg/config"
	diag "github.com/dapr/dapr/pkg/diagnostics"
	diagUtils "github.com/dapr/dapr/pkg/diagnostics/utils"
	"github.com/dapr/dapr/pkg/encryption"
	"github.com/dapr/dapr/pkg/grpc/metadata"
	"github.com/dapr/dapr/pkg/grpc/universalapi"
	"github.com/dapr/dapr/pkg/messages"
	"github.com/dapr/dapr/pkg/messaging"
	invokev1 "github.com/dapr/dapr/pkg/messaging/v1"
	commonv1pb "github.com/dapr/dapr/pkg/proto/common/v1"
	internalv1pb "github.com/dapr/dapr/pkg/proto/internals/v1"
	runtimev1pb "github.com/dapr/dapr/pkg/proto/runtime/v1"
	"github.com/dapr/dapr/pkg/resiliency"
	"github.com/dapr/dapr/pkg/resiliency/breaker"
	runtimePubsub "github.com/dapr/dapr/pkg/runtime/pubsub"
	"github.com/dapr/dapr/utils"
)

const (
	daprHTTPStatusHeader  = "dapr-http-status"
	daprRuntimeVersionKey = "daprRuntimeVersion"
)

// API is the gRPC interface for the Dapr gRPC API. It implements both the internal and external proto definitions.
type API interface {
	// DaprInternal Service methods
	internalv1pb.ServiceInvocationServer

	// Dapr Service methods
	runtimev1pb.DaprServer

	// Methods internal to the object
	SetAppChannel(appChannel channel.AppChannel)
	SetDirectMessaging(directMessaging messaging.DirectMessaging)
	SetActorRuntime(actor actors.Actors)
}

type api struct {
	*universalapi.UniversalAPI
	actor                      actors.Actors
	directMessaging            messaging.DirectMessaging
	appChannel                 channel.AppChannel
	resiliency                 resiliency.Provider
	stateStores                map[string]state.Store
<<<<<<< HEAD
	workflowComponents         map[string]workflows.Workflow
=======
	transactionalStateStores   map[string]state.TransactionalStore
>>>>>>> 16ab06f3
	configurationStores        map[string]configuration.Store
	configurationSubscribe     map[string]chan struct{} // store map[storeName||key1,key2] -> stopChan
	configurationSubscribeLock sync.Mutex
	lockStores                 map[string]lock.Store
	pubsubAdapter              runtimePubsub.Adapter
	id                         string
	sendToOutputBindingFn      func(name string, req *bindings.InvokeRequest) (*bindings.InvokeResponse, error)
	tracingSpec                config.TracingSpec
	accessControlList          *config.AccessControlList
	appProtocol                string
	extendedMetadata           sync.Map
	shutdown                   func()
	getComponentsFn            func() []componentsV1alpha.Component
	getComponentsCapabilitesFn func() map[string][]string
	getSubscriptionsFn         func() []runtimePubsub.Subscription
	daprRunTimeVersion         string
}

func (a *api) TryLockAlpha1(ctx context.Context, req *runtimev1pb.TryLockRequest) (*runtimev1pb.TryLockResponse, error) {
	// 1. validate
	if a.lockStores == nil || len(a.lockStores) == 0 {
		err := status.Error(codes.FailedPrecondition, messages.ErrLockStoresNotConfigured)
		apiServerLogger.Debug(err)
		return &runtimev1pb.TryLockResponse{}, err
	}
	if req.ResourceId == "" {
		err := status.Errorf(codes.InvalidArgument, messages.ErrResourceIDEmpty, req.StoreName)
		return &runtimev1pb.TryLockResponse{}, err
	}
	if req.LockOwner == "" {
		err := status.Errorf(codes.InvalidArgument, messages.ErrLockOwnerEmpty, req.StoreName)
		return &runtimev1pb.TryLockResponse{}, err
	}
	if req.ExpiryInSeconds <= 0 {
		err := status.Errorf(codes.InvalidArgument, messages.ErrExpiryInSecondsNotPositive, req.StoreName)
		return &runtimev1pb.TryLockResponse{}, err
	}
	// 2. find lock component
	store, ok := a.lockStores[req.StoreName]
	if !ok {
		return &runtimev1pb.TryLockResponse{}, status.Errorf(codes.InvalidArgument, messages.ErrLockStoreNotFound, req.StoreName)
	}
	// 3. convert request
	compReq := TryLockRequestToComponentRequest(req)
	// modify key
	var err error
	compReq.ResourceID, err = lockLoader.GetModifiedLockKey(compReq.ResourceID, req.StoreName, a.id)
	if err != nil {
		apiServerLogger.Debug(err)
		return &runtimev1pb.TryLockResponse{}, err
	}
	// 4. delegate to the component
	compResp, err := store.TryLock(ctx, compReq)
	if err != nil {
		apiServerLogger.Debug(err)
		return &runtimev1pb.TryLockResponse{}, err
	}
	// 5. convert response
	resp := TryLockResponseToGrpcResponse(compResp)
	return resp, nil
}

func (a *api) UnlockAlpha1(ctx context.Context, req *runtimev1pb.UnlockRequest) (*runtimev1pb.UnlockResponse, error) {
	// 1. validate
	if a.lockStores == nil || len(a.lockStores) == 0 {
		err := status.Error(codes.FailedPrecondition, messages.ErrLockStoresNotConfigured)
		apiServerLogger.Debug(err)
		return newInternalErrorUnlockResponse(), err
	}
	if req.ResourceId == "" {
		err := status.Errorf(codes.InvalidArgument, messages.ErrResourceIDEmpty, req.StoreName)
		return newInternalErrorUnlockResponse(), err
	}
	if req.LockOwner == "" {
		err := status.Errorf(codes.InvalidArgument, messages.ErrLockOwnerEmpty, req.StoreName)
		return newInternalErrorUnlockResponse(), err
	}
	// 2. find store component
	store, ok := a.lockStores[req.StoreName]
	if !ok {
		return newInternalErrorUnlockResponse(), status.Errorf(codes.InvalidArgument, messages.ErrLockStoreNotFound, req.StoreName)
	}
	// 3. convert request
	compReq := UnlockGrpcToComponentRequest(req)
	// modify key
	var err error
	compReq.ResourceID, err = lockLoader.GetModifiedLockKey(compReq.ResourceID, req.StoreName, a.id)
	if err != nil {
		apiServerLogger.Debug(err)
		return newInternalErrorUnlockResponse(), err
	}
	// 4. delegate to the component
	compResp, err := store.Unlock(ctx, compReq)
	if err != nil {
		apiServerLogger.Debug(err)
		return newInternalErrorUnlockResponse(), err
	}
	// 5. convert response
	resp := UnlockResponseToGrpcResponse(compResp)
	return resp, nil
}

func newInternalErrorUnlockResponse() *runtimev1pb.UnlockResponse {
	return &runtimev1pb.UnlockResponse{
		Status: runtimev1pb.UnlockResponse_INTERNAL_ERROR, //nolint:nosnakecase
	}
}

func TryLockRequestToComponentRequest(req *runtimev1pb.TryLockRequest) *lock.TryLockRequest {
	result := &lock.TryLockRequest{}
	if req == nil {
		return result
	}
	result.ResourceID = req.ResourceId
	result.LockOwner = req.LockOwner
	result.ExpiryInSeconds = req.ExpiryInSeconds
	return result
}

func TryLockResponseToGrpcResponse(compResponse *lock.TryLockResponse) *runtimev1pb.TryLockResponse {
	result := &runtimev1pb.TryLockResponse{}
	if compResponse == nil {
		return result
	}
	result.Success = compResponse.Success
	return result
}

func UnlockGrpcToComponentRequest(req *runtimev1pb.UnlockRequest) *lock.UnlockRequest {
	result := &lock.UnlockRequest{}
	if req == nil {
		return result
	}
	result.ResourceID = req.ResourceId
	result.LockOwner = req.LockOwner
	return result
}

func UnlockResponseToGrpcResponse(compResp *lock.UnlockResponse) *runtimev1pb.UnlockResponse {
	result := &runtimev1pb.UnlockResponse{}
	if compResp == nil {
		return result
	}
	result.Status = runtimev1pb.UnlockResponse_Status(compResp.Status) //nolint:nosnakecase
	return result
}

// APIOpts contains options for NewAPI.
type APIOpts struct {
	AppID                       string
	AppChannel                  channel.AppChannel
	Resiliency                  resiliency.Provider
	StateStores                 map[string]state.Store
	SecretStores                map[string]secretstores.SecretStore
	SecretsConfiguration        map[string]config.SecretsScope
	ConfigurationStores         map[string]configuration.Store
	WorkflowComponents          map[string]workflows.Workflow
	LockStores                  map[string]lock.Store
	PubsubAdapter               runtimePubsub.Adapter
	DirectMessaging             messaging.DirectMessaging
	Actor                       actors.Actors
	SendToOutputBindingFn       func(name string, req *bindings.InvokeRequest) (*bindings.InvokeResponse, error)
	TracingSpec                 config.TracingSpec
	AccessControlList           *config.AccessControlList
	AppProtocol                 string
	Shutdown                    func()
	GetComponentsFn             func() []componentsV1alpha.Component
	GetComponentsCapabilitiesFn func() map[string][]string
	GetSubscriptionsFn          func() []runtimePubsub.Subscription
}

// NewAPI returns a new gRPC API.
func NewAPI(opts APIOpts) API {
	return &api{
		UniversalAPI: &universalapi.UniversalAPI{
			Logger:               apiServerLogger,
			Resiliency:           opts.Resiliency,
			StateStores:          opts.StateStores,
			SecretStores:         opts.SecretStores,
			SecretsConfiguration: opts.SecretsConfiguration,
			WorkflowComponents:   opts.WorkflowComponents,
		},
		directMessaging:            opts.DirectMessaging,
		actor:                      opts.Actor,
		id:                         opts.AppID,
		resiliency:                 opts.Resiliency,
		appChannel:                 opts.AppChannel,
		pubsubAdapter:              opts.PubsubAdapter,
		stateStores:                opts.StateStores,
<<<<<<< HEAD
		workflowComponents:         opts.WorkflowComponents,
=======
		transactionalStateStores:   transactionalStateStores,
>>>>>>> 16ab06f3
		configurationStores:        opts.ConfigurationStores,
		configurationSubscribe:     make(map[string]chan struct{}),
		lockStores:                 opts.LockStores,
		sendToOutputBindingFn:      opts.SendToOutputBindingFn,
		tracingSpec:                opts.TracingSpec,
		accessControlList:          opts.AccessControlList,
		appProtocol:                opts.AppProtocol,
		shutdown:                   opts.Shutdown,
		getComponentsFn:            opts.GetComponentsFn,
		getComponentsCapabilitesFn: opts.GetComponentsCapabilitiesFn,
		getSubscriptionsFn:         opts.GetSubscriptionsFn,
		daprRunTimeVersion:         buildinfo.Version(),
	}
}

// validateAndGetPubsbuAndTopic validates the request parameters and returns the pubsub interface, pubsub name, topic name, rawPayload metadata if set
// or an error.
func (a *api) validateAndGetPubsubAndTopic(pubsubName, topic string, reqMeta map[string]string) (pubsub.PubSub, string, string, bool, error) {
	if a.pubsubAdapter == nil {
		return nil, "", "", false, status.Error(codes.FailedPrecondition, messages.ErrPubsubNotConfigured)
	}

	if pubsubName == "" {
		return nil, "", "", false, status.Error(codes.InvalidArgument, messages.ErrPubsubEmpty)
	}

	thepubsub := a.pubsubAdapter.GetPubSub(pubsubName)
	if thepubsub == nil {
		return nil, "", "", false, status.Errorf(codes.InvalidArgument, messages.ErrPubsubNotFound, pubsubName)
	}

	if topic == "" {
		return nil, "", "", false, status.Errorf(codes.InvalidArgument, messages.ErrTopicEmpty, pubsubName)
	}

	rawPayload, metaErr := contribMetadata.IsRawPayload(reqMeta)
	if metaErr != nil {
		return nil, "", "", false, status.Errorf(codes.InvalidArgument, messages.ErrMetadataGet, metaErr.Error())
	}

	return thepubsub, pubsubName, topic, rawPayload, nil
}

func (a *api) PublishEvent(ctx context.Context, in *runtimev1pb.PublishEventRequest) (*emptypb.Empty, error) {
	thepubsub, pubsubName, topic, rawPayload, validationErr := a.validateAndGetPubsubAndTopic(in.PubsubName, in.Topic, in.Metadata)
	if validationErr != nil {
		apiServerLogger.Debug(validationErr)
		return &emptypb.Empty{}, validationErr
	}

	span := diagUtils.SpanFromContext(ctx)
	// Populate W3C traceparent to cloudevent envelope
	corID := diag.SpanContextToW3CString(span.SpanContext())
	// Populate W3C tracestate to cloudevent envelope
	traceState := diag.TraceStateToW3CString(span.SpanContext())

	body := []byte{}
	if in.Data != nil {
		body = in.Data
	}

	data := body

	if !rawPayload {
		envelope, err := runtimePubsub.NewCloudEvent(&runtimePubsub.CloudEvent{
			Source:          a.id,
			Topic:           in.Topic,
			DataContentType: in.DataContentType,
			Data:            body,
			TraceID:         corID,
			TraceState:      traceState,
			Pubsub:          in.PubsubName,
		}, in.Metadata)
		if err != nil {
			err = status.Errorf(codes.InvalidArgument, messages.ErrPubsubCloudEventCreation, err.Error())
			apiServerLogger.Debug(err)
			return &emptypb.Empty{}, err
		}

		features := thepubsub.Features()
		pubsub.ApplyMetadata(envelope, features, in.Metadata)

		data, err = json.Marshal(envelope)
		if err != nil {
			err = status.Errorf(codes.InvalidArgument, messages.ErrPubsubCloudEventsSer, topic, pubsubName, err.Error())
			apiServerLogger.Debug(err)
			return &emptypb.Empty{}, err
		}
	}

	req := pubsub.PublishRequest{
		PubsubName: pubsubName,
		Topic:      topic,
		Data:       data,
		Metadata:   in.Metadata,
	}

	start := time.Now()
	err := a.pubsubAdapter.Publish(&req)
	elapsed := diag.ElapsedSince(start)

	diag.DefaultComponentMonitoring.PubsubEgressEvent(context.Background(), pubsubName, topic, err == nil, elapsed)

	if err != nil {
		nerr := status.Errorf(codes.Internal, messages.ErrPubsubPublishMessage, topic, pubsubName, err.Error())
		if errors.As(err, &runtimePubsub.NotAllowedError{}) {
			nerr = status.Errorf(codes.PermissionDenied, err.Error())
		}

		if errors.As(err, &runtimePubsub.NotFoundError{}) {
			nerr = status.Errorf(codes.NotFound, err.Error())
		}
		apiServerLogger.Debug(nerr)
		return &emptypb.Empty{}, nerr
	}

	return &emptypb.Empty{}, nil
}

type invokeServiceResp struct {
	message  *commonv1pb.InvokeResponse
	headers  metadata.MD
	trailers metadata.MD
}

// These flags are used to make sure that we are printing the deprecation warning log messages in "InvokeService" just once.
// By using "CompareAndSwap(false, true)" we replace the value "false" with "true" only if it's not already "true".
// "CompareAndSwap" returns true if the swap happened (i.e. if the value was not already "true"), so we can use that as a flag to make sure we only run the code once.
// Why not using "sync.Once"? In our tests (https://github.com/dapr/dapr/pull/5740), that seems to be causing a regression in the perf tests. This is probably because when using "sync.Once" and the callback needs to be executed for the first time, all concurrent requests are blocked too. Additionally, the use of closures in this case _could_ have an impact on the GC as well.
var (
	invokeServiceDeprecationNoticeShown     = atomic.Bool{}
	invokeServiceHTTPDeprecationNoticeShown = atomic.Bool{}
)

// Deprecated: Use proxy mode service invocation instead.
func (a *api) InvokeService(ctx context.Context, in *runtimev1pb.InvokeServiceRequest) (*commonv1pb.InvokeResponse, error) {
	if a.directMessaging == nil {
		return nil, status.Errorf(codes.Internal, messages.ErrDirectInvokeNotReady)
	}

	if invokeServiceDeprecationNoticeShown.CompareAndSwap(false, true) {
		apiServerLogger.Warn("[DEPRECATION NOTICE] InvokeService is deprecated and will be removed in the future, please use proxy mode instead.")
	}
	policyDef := a.resiliency.EndpointPolicy(in.Id, in.Id+":"+in.Message.Method)

	req := invokev1.FromInvokeRequestMessage(in.GetMessage())
	if policyDef != nil {
		req.WithReplay(policyDef.HasRetries())
	}
	defer req.Close()

	if incomingMD, ok := metadata.FromIncomingContext(ctx); ok {
		req.WithMetadata(incomingMD)
	}

	policyRunner := resiliency.NewRunner[*invokeServiceResp](ctx, policyDef)
	resp, err := policyRunner(func(ctx context.Context) (*invokeServiceResp, error) {
		rResp := &invokeServiceResp{}
		imr, rErr := a.directMessaging.Invoke(ctx, in.Id, req)
		if imr != nil {
			// Read the entire message in memory then close imr
			pd, pdErr := imr.ProtoWithData()
			imr.Close()
			if pd != nil {
				rResp.message = pd.Message
			}

			// If we have an error, set it only if rErr is not already set
			if pdErr != nil && rErr == nil {
				rErr = pdErr
			}
		}
		if rErr != nil {
			return rResp, status.Errorf(codes.Internal, messages.ErrDirectInvoke, in.Id, rErr)
		}

		rResp.headers = invokev1.InternalMetadataToGrpcMetadata(ctx, imr.Headers(), true)

		if imr.IsHTTPResponse() {
			if invokeServiceHTTPDeprecationNoticeShown.CompareAndSwap(false, true) {
				apiServerLogger.Warn("[DEPRECATION NOTICE] Invocation path of gRPC -> HTTP is deprecated and will be removed in the future.")
			}
			var errorMessage string
			if rResp.message != nil && rResp.message.Data != nil {
				errorMessage = string(rResp.message.Data.Value)
			}
			code := int(imr.Status().Code)
			// If the status is OK, will be nil
			rErr = invokev1.ErrorFromHTTPResponseCode(code, errorMessage)
			// Populate http status code to header
			rResp.headers.Set(daprHTTPStatusHeader, strconv.Itoa(code))
		} else {
			// If the status is OK, will be nil
			rErr = invokev1.ErrorFromInternalStatus(imr.Status())
			// Only include trailers if appchannel uses gRPC
			rResp.trailers = invokev1.InternalMetadataToGrpcMetadata(ctx, imr.Trailers(), false)
		}

		return rResp, rErr
	})

	var message *commonv1pb.InvokeResponse
	if resp != nil {
		if resp.headers != nil {
			grpc.SetHeader(ctx, resp.headers)
		}
		if resp.trailers != nil {
			grpc.SetTrailer(ctx, resp.trailers)
		}
		message = resp.message
	}

	// In this case, there was an error with the actual request or a resiliency policy stopped the request.
	if err != nil {
		// Check if it's returned by status.Errorf
		_, ok := err.(interface{ GRPCStatus() *status.Status })
		if ok || errors.Is(err, context.DeadlineExceeded) || breaker.IsErrorPermanent(err) {
			return nil, err
		}
	}

	return message, err
}

func (a *api) BulkPublishEventAlpha1(ctx context.Context, in *runtimev1pb.BulkPublishRequest) (*runtimev1pb.BulkPublishResponse, error) {
	thepubsub, pubsubName, topic, rawPayload, validationErr := a.validateAndGetPubsubAndTopic(in.PubsubName, in.Topic, in.Metadata)
	if validationErr != nil {
		apiServerLogger.Debug(validationErr)
		return &runtimev1pb.BulkPublishResponse{}, validationErr
	}

	span := diagUtils.SpanFromContext(ctx)
	// Populate W3C tracestate to cloudevent envelope
	traceState := diag.TraceStateToW3CString(span.SpanContext())

	spanMap := map[int]otelTrace.Span{}
	// closeChildSpans method is called on every respond() call in all return paths in the following block of code.
	closeChildSpans := func(ctx context.Context, err error) {
		for _, span := range spanMap {
			diag.UpdateSpanStatusFromGRPCError(span, err)
			span.End()
		}
	}

	features := thepubsub.Features()
	entryIdSet := make(map[string]struct{}, len(in.Entries)) //nolint:stylecheck

	entries := make([]pubsub.BulkMessageEntry, len(in.Entries))
	for i, entry := range in.Entries {
		// Validate entry_id
		if _, ok := entryIdSet[entry.EntryId]; ok || entry.EntryId == "" {
			err := status.Errorf(codes.InvalidArgument, messages.ErrPubsubMarshal, in.Topic, in.PubsubName, "entryId is duplicated or not present for entry")
			apiServerLogger.Debug(err)
			return &runtimev1pb.BulkPublishResponse{}, err
		}
		entryIdSet[entry.EntryId] = struct{}{}
		entries[i].EntryId = entry.EntryId
		entries[i].ContentType = entry.ContentType
		entries[i].Event = entry.Event
		// Populate entry metadata with request level metadata. Entry level metadata keys
		// override request level metadata.
		if entry.Metadata != nil {
			entries[i].Metadata = utils.PopulateMetadataForBulkPublishEntry(in.Metadata, entry.Metadata)
		}

		if !rawPayload {
			// For multiple events in a single bulk call traceParent is different for each event.
			_, childSpan := diag.StartGRPCProducerSpanChildFromParent(ctx, span, "/dapr.proto.runtime.v1.Dapr/BulkPublishEventAlpha1/")
			// Populate W3C traceparent to cloudevent envelope
			corID := diag.SpanContextToW3CString(childSpan.SpanContext())
			spanMap[i] = childSpan

			envelope, err := runtimePubsub.NewCloudEvent(&runtimePubsub.CloudEvent{
				Source:          a.id,
				Topic:           topic,
				DataContentType: entries[i].ContentType,
				Data:            entries[i].Event,
				TraceID:         corID,
				TraceState:      traceState,
				Pubsub:          pubsubName,
			}, entries[i].Metadata)
			if err != nil {
				err = status.Errorf(codes.InvalidArgument, messages.ErrPubsubCloudEventCreation, err.Error())
				apiServerLogger.Debug(err)
				closeChildSpans(ctx, err)
				return &runtimev1pb.BulkPublishResponse{}, err
			}

			pubsub.ApplyMetadata(envelope, features, entries[i].Metadata)

			entries[i].Event, err = json.Marshal(envelope)
			if err != nil {
				err = status.Errorf(codes.InvalidArgument, messages.ErrPubsubCloudEventsSer, topic, pubsubName, err.Error())
				apiServerLogger.Debug(err)
				closeChildSpans(ctx, err)
				return &runtimev1pb.BulkPublishResponse{}, err
			}
		}
	}

	req := pubsub.BulkPublishRequest{
		PubsubName: pubsubName,
		Topic:      topic,
		Entries:    entries,
		Metadata:   in.Metadata,
	}

	start := time.Now()
	// err is only nil if all entries are successfully published.
	// For partial success, err is not nil and res contains the failed entries.
	res, err := a.pubsubAdapter.BulkPublish(&req)

	elapsed := diag.ElapsedSince(start)
	eventsPublished := int64(len(req.Entries))

	if len(res.FailedEntries) != 0 {
		eventsPublished -= int64(len(res.FailedEntries))
	}
	diag.DefaultComponentMonitoring.BulkPubsubEgressEvent(context.Background(), pubsubName, topic, err == nil, eventsPublished, elapsed)

	// BulkPublishResponse contains all failed entries from the request.
	// If there are no failed entries, then the failedEntries array will be empty.
	bulkRes := runtimev1pb.BulkPublishResponse{}

	if err != nil {
		// Only respond with error if it is  permission denied or not found.
		// On error, the response will be empty.
		nerr := status.Errorf(codes.Internal, messages.ErrPubsubPublishMessage, topic, pubsubName, err.Error())
		if errors.As(err, &runtimePubsub.NotAllowedError{}) {
			nerr = status.Errorf(codes.PermissionDenied, err.Error())
		}

		if errors.As(err, &runtimePubsub.NotFoundError{}) {
			nerr = status.Errorf(codes.NotFound, err.Error())
		}
		apiServerLogger.Debug(nerr)
		closeChildSpans(ctx, nerr)
		return &bulkRes, nerr
	}

	bulkRes.FailedEntries = make([]*runtimev1pb.BulkPublishResponseFailedEntry, 0, len(res.FailedEntries))
	for _, r := range res.FailedEntries {
		resEntry := runtimev1pb.BulkPublishResponseFailedEntry{EntryId: r.EntryId}
		if r.Error != nil {
			resEntry.Error = r.Error.Error()
		}
		bulkRes.FailedEntries = append(bulkRes.FailedEntries, &resEntry)
	}
	closeChildSpans(ctx, nil)
	// even on partial failures, err is nil. As when error is set, the response is expected to not be processed.
	return &bulkRes, nil
}

func (a *api) InvokeBinding(ctx context.Context, in *runtimev1pb.InvokeBindingRequest) (*runtimev1pb.InvokeBindingResponse, error) {
	req := &bindings.InvokeRequest{
		Metadata:  make(map[string]string, len(in.Metadata)),
		Operation: bindings.OperationKind(in.Operation),
		Data:      in.Data,
	}
	for key, val := range in.Metadata {
		req.Metadata[key] = val
	}

	// Allow for distributed tracing by passing context metadata.
	if incomingMD, ok := metadata.FromIncomingContext(ctx); ok {
		for key, val := range incomingMD {
			sanitizedKey := invokev1.ReservedGRPCMetadataToDaprPrefixHeader(key)
			req.Metadata[sanitizedKey] = val[0]
		}
	}

	r := &runtimev1pb.InvokeBindingResponse{}
	start := time.Now()
	resp, err := a.sendToOutputBindingFn(in.Name, req)
	elapsed := diag.ElapsedSince(start)

	diag.DefaultComponentMonitoring.OutputBindingEvent(context.Background(), in.Name, in.Operation, err == nil, elapsed)

	if err != nil {
		err = status.Errorf(codes.Internal, messages.ErrInvokeOutputBinding, in.Name, err.Error())
		apiServerLogger.Debug(err)
		return r, err
	}

	if resp != nil {
		r.Data = resp.Data
		r.Metadata = resp.Metadata
	}
	return r, nil
}

type bulkGetRes struct {
	bulkGet   bool
	responses []state.BulkGetResponse
}

func (a *api) GetBulkState(ctx context.Context, in *runtimev1pb.GetBulkStateRequest) (*runtimev1pb.GetBulkStateResponse, error) {
	bulkResp := &runtimev1pb.GetBulkStateResponse{}
	store, err := a.getStateStore(in.StoreName)
	if err != nil {
		// Error has already been logged
		return bulkResp, err
	}

	if len(in.Keys) == 0 {
		return bulkResp, nil
	}

	// try bulk get first
	reqs := make([]state.GetRequest, len(in.Keys))
	for i, k := range in.Keys {
		key, err1 := stateLoader.GetModifiedStateKey(k, in.StoreName, a.id)
		if err1 != nil {
			return &runtimev1pb.GetBulkStateResponse{}, err1
		}
		r := state.GetRequest{
			Key:      key,
			Metadata: in.Metadata,
		}
		reqs[i] = r
	}

	start := time.Now()
	policyDef := a.resiliency.ComponentOutboundPolicy(in.StoreName, resiliency.Statestore)
	bgrPolicyRunner := resiliency.NewRunner[*bulkGetRes](ctx, policyDef)
	bgr, err := bgrPolicyRunner(func(ctx context.Context) (*bulkGetRes, error) {
		rBulkGet, rBulkResponse, rErr := store.BulkGet(ctx, reqs)
		return &bulkGetRes{
			bulkGet:   rBulkGet,
			responses: rBulkResponse,
		}, rErr
	})
	elapsed := diag.ElapsedSince(start)

	diag.DefaultComponentMonitoring.StateInvoked(ctx, in.StoreName, diag.BulkGet, err == nil, elapsed)

	if bgr == nil {
		bgr = &bulkGetRes{}
	}

	// if store supports bulk get
	if bgr.bulkGet {
		if err != nil {
			return bulkResp, err
		}
		for i := 0; i < len(bgr.responses); i++ {
			item := &runtimev1pb.BulkStateItem{
				Key:      stateLoader.GetOriginalStateKey(bgr.responses[i].Key),
				Data:     bgr.responses[i].Data,
				Etag:     stringValueOrEmpty(bgr.responses[i].ETag),
				Metadata: bgr.responses[i].Metadata,
				Error:    bgr.responses[i].Error,
			}
			bulkResp.Items = append(bulkResp.Items, item)
		}
		return bulkResp, nil
	}

	// if store doesn't support bulk get, fallback to call get() method one by one
	limiter := concurrency.NewLimiter(int(in.Parallelism))
	n := len(reqs)
	resultCh := make(chan *runtimev1pb.BulkStateItem, n)
	for i := 0; i < n; i++ {
		fn := func(param interface{}) {
			req := param.(*state.GetRequest)
			policyRunner := resiliency.NewRunner[*state.GetResponse](ctx, policyDef)
			res, policyErr := policyRunner(func(ctx context.Context) (*state.GetResponse, error) {
				return store.Get(ctx, req)
			})

			item := &runtimev1pb.BulkStateItem{
				Key: stateLoader.GetOriginalStateKey(req.Key),
			}

			if policyErr != nil {
				item.Error = policyErr.Error()
			} else if res != nil {
				item.Data = res.Data
				item.Etag = stringValueOrEmpty(res.ETag)
				item.Metadata = res.Metadata
			}
			resultCh <- item
		}
		limiter.Execute(fn, &reqs[i])
	}
	limiter.Wait()
	// collect result
	for i := 0; i < n; i++ {
		item := <-resultCh

		if encryption.EncryptedStateStore(in.StoreName) {
			val, err := encryption.TryDecryptValue(in.StoreName, item.Data)
			if err != nil {
				item.Error = err.Error()
				apiServerLogger.Debug(err)

				continue
			}

			item.Data = val
		}

		bulkResp.Items = append(bulkResp.Items, item)
	}
	return bulkResp, nil
}

func (a *api) getStateStore(name string) (state.Store, error) {
	if len(a.stateStores) == 0 {
		err := messages.ErrStateStoresNotConfigured
		apiServerLogger.Debug(err)
		return nil, err
	}

	if a.stateStores[name] == nil {
		err := messages.ErrStateStoreNotFound.WithFormat(name)
		apiServerLogger.Debug(err)
		return nil, err
	}
	return a.stateStores[name], nil
}

func (a *api) GetState(ctx context.Context, in *runtimev1pb.GetStateRequest) (*runtimev1pb.GetStateResponse, error) {
	store, err := a.getStateStore(in.StoreName)
	if err != nil {
		// Error has already been logged
		return &runtimev1pb.GetStateResponse{}, err
	}
	key, err := stateLoader.GetModifiedStateKey(in.Key, in.StoreName, a.id)
	if err != nil {
		return &runtimev1pb.GetStateResponse{}, err
	}
	req := &state.GetRequest{
		Key:      key,
		Metadata: in.Metadata,
		Options: state.GetStateOption{
			Consistency: stateConsistencyToString(in.Consistency),
		},
	}

	start := time.Now()
	policyRunner := resiliency.NewRunner[*state.GetResponse](ctx,
		a.resiliency.ComponentOutboundPolicy(in.StoreName, resiliency.Statestore),
	)
	getResponse, err := policyRunner(func(ctx context.Context) (*state.GetResponse, error) {
		return store.Get(ctx, req)
	})
	elapsed := diag.ElapsedSince(start)

	diag.DefaultComponentMonitoring.StateInvoked(ctx, in.StoreName, diag.Get, err == nil, elapsed)

	if err != nil {
		err = status.Errorf(codes.Internal, messages.ErrStateGet, in.Key, in.StoreName, err.Error())
		apiServerLogger.Debug(err)
		return &runtimev1pb.GetStateResponse{}, err
	}

	if getResponse == nil {
		getResponse = &state.GetResponse{}
	}
	if encryption.EncryptedStateStore(in.StoreName) {
		val, err := encryption.TryDecryptValue(in.StoreName, getResponse.Data)
		if err != nil {
			err = status.Errorf(codes.Internal, messages.ErrStateGet, in.Key, in.StoreName, err.Error())
			apiServerLogger.Debug(err)
			return &runtimev1pb.GetStateResponse{}, err
		}

		getResponse.Data = val
	}

	response := &runtimev1pb.GetStateResponse{}
	if getResponse != nil {
		response.Etag = stringValueOrEmpty(getResponse.ETag)
		response.Data = getResponse.Data
		response.Metadata = getResponse.Metadata
	}
	return response, nil
}

func (a *api) SaveState(ctx context.Context, in *runtimev1pb.SaveStateRequest) (*emptypb.Empty, error) {
	empty := &emptypb.Empty{}

	store, err := a.getStateStore(in.StoreName)
	if err != nil {
		// Error has already been logged
		return empty, err
	}

	reqs := []state.SetRequest{}
	for _, s := range in.States {
		key, err1 := stateLoader.GetModifiedStateKey(s.Key, in.StoreName, a.id)
		if err1 != nil {
			return empty, err1
		}
		req := state.SetRequest{
			Key:      key,
			Metadata: s.Metadata,
		}

		if contentType, ok := req.Metadata[contribMetadata.ContentType]; ok && contentType == contenttype.JSONContentType {
			if err1 = json.Unmarshal(s.Value, &req.Value); err1 != nil {
				return empty, err1
			}
		} else {
			req.Value = s.Value
		}

		if s.Etag != nil {
			req.ETag = &s.Etag.Value
		}
		if s.Options != nil {
			req.Options = state.SetStateOption{
				Consistency: stateConsistencyToString(s.Options.Consistency),
				Concurrency: stateConcurrencyToString(s.Options.Concurrency),
			}
		}
		if encryption.EncryptedStateStore(in.StoreName) {
			val, encErr := encryption.TryEncryptValue(in.StoreName, s.Value)
			if encErr != nil {
				apiServerLogger.Debug(encErr)
				return empty, encErr
			}

			req.Value = val
		}

		reqs = append(reqs, req)
	}

	start := time.Now()
	policyRunner := resiliency.NewRunner[any](ctx,
		a.resiliency.ComponentOutboundPolicy(in.StoreName, resiliency.Statestore),
	)
	_, err = policyRunner(func(ctx context.Context) (any, error) {
		return nil, store.BulkSet(ctx, reqs)
	})
	elapsed := diag.ElapsedSince(start)

	diag.DefaultComponentMonitoring.StateInvoked(ctx, in.StoreName, diag.Set, err == nil, elapsed)

	if err != nil {
		err = a.stateErrorResponse(err, messages.ErrStateSave, in.StoreName, err.Error())
		apiServerLogger.Debug(err)
		return empty, err
	}
	return empty, nil
}

// stateErrorResponse takes a state store error, format and args and returns a status code encoded gRPC error.
func (a *api) stateErrorResponse(err error, format string, args ...interface{}) error {
	e, ok := err.(*state.ETagError)
	if !ok {
		return status.Errorf(codes.Internal, format, args...)
	}
	switch e.Kind() {
	case state.ETagMismatch:
		return status.Errorf(codes.Aborted, format, args...)
	case state.ETagInvalid:
		return status.Errorf(codes.InvalidArgument, format, args...)
	}

	return status.Errorf(codes.Internal, format, args...)
}

func (a *api) DeleteState(ctx context.Context, in *runtimev1pb.DeleteStateRequest) (*emptypb.Empty, error) {
	empty := &emptypb.Empty{}

	store, err := a.getStateStore(in.StoreName)
	if err != nil {
		// Error has already been logged
		return empty, err
	}

	key, err := stateLoader.GetModifiedStateKey(in.Key, in.StoreName, a.id)
	if err != nil {
		return empty, err
	}
	req := state.DeleteRequest{
		Key:      key,
		Metadata: in.Metadata,
	}
	if in.Etag != nil {
		req.ETag = &in.Etag.Value
	}
	if in.Options != nil {
		req.Options = state.DeleteStateOption{
			Concurrency: stateConcurrencyToString(in.Options.Concurrency),
			Consistency: stateConsistencyToString(in.Options.Consistency),
		}
	}

	start := time.Now()
	policyRunner := resiliency.NewRunner[any](ctx,
		a.resiliency.ComponentOutboundPolicy(in.StoreName, resiliency.Statestore),
	)
	_, err = policyRunner(func(ctx context.Context) (any, error) {
		return nil, store.Delete(ctx, &req)
	})
	elapsed := diag.ElapsedSince(start)

	diag.DefaultComponentMonitoring.StateInvoked(ctx, in.StoreName, diag.Delete, err == nil, elapsed)

	if err != nil {
		err = a.stateErrorResponse(err, messages.ErrStateDelete, in.Key, err.Error())
		apiServerLogger.Debug(err)
		return empty, err
	}
	return empty, nil
}

func (a *api) DeleteBulkState(ctx context.Context, in *runtimev1pb.DeleteBulkStateRequest) (*emptypb.Empty, error) {
	empty := &emptypb.Empty{}

	store, err := a.getStateStore(in.StoreName)
	if err != nil {
		// Error has already been logged
		return empty, err
	}

	reqs := make([]state.DeleteRequest, 0, len(in.States))
	for _, item := range in.States {
		key, err1 := stateLoader.GetModifiedStateKey(item.Key, in.StoreName, a.id)
		if err1 != nil {
			return empty, err1
		}
		req := state.DeleteRequest{
			Key:      key,
			Metadata: item.Metadata,
		}
		if item.Etag != nil {
			req.ETag = &item.Etag.Value
		}
		if item.Options != nil {
			req.Options = state.DeleteStateOption{
				Concurrency: stateConcurrencyToString(item.Options.Concurrency),
				Consistency: stateConsistencyToString(item.Options.Consistency),
			}
		}
		reqs = append(reqs, req)
	}

	start := time.Now()
	policyRunner := resiliency.NewRunner[any](ctx,
		a.resiliency.ComponentOutboundPolicy(in.StoreName, resiliency.Statestore),
	)
	_, err = policyRunner(func(ctx context.Context) (any, error) {
		return nil, store.BulkDelete(ctx, reqs)
	})
	elapsed := diag.ElapsedSince(start)

	diag.DefaultComponentMonitoring.StateInvoked(ctx, in.StoreName, diag.BulkDelete, err == nil, elapsed)

	if err != nil {
		apiServerLogger.Debug(err)
		return empty, err
	}
	return empty, nil
}

func extractEtag(req *commonv1pb.StateItem) (bool, string) {
	if req.Etag != nil {
		return true, req.Etag.Value
	}
	return false, ""
}

func (a *api) ExecuteStateTransaction(ctx context.Context, in *runtimev1pb.ExecuteStateTransactionRequest) (*emptypb.Empty, error) {
	store, storeErr := a.getStateStore(in.StoreName)
	if storeErr != nil {
		// Error has already been logged
		return &emptypb.Empty{}, storeErr
	}

	transactionalStore, ok := store.(state.TransactionalStore)
	if !ok {
		err := status.Errorf(codes.Unimplemented, messages.ErrStateStoreNotSupported, in.StoreName)
		apiServerLogger.Debug(err)
		return &emptypb.Empty{}, err
	}

	operations := make([]state.TransactionalStateOperation, len(in.Operations))
	for i, inputReq := range in.Operations {
		req := inputReq.Request

		hasEtag, etag := extractEtag(req)
		key, err := stateLoader.GetModifiedStateKey(req.Key, in.StoreName, a.id)
		if err != nil {
			return &emptypb.Empty{}, err
		}
		switch state.OperationType(inputReq.OperationType) {
		case state.Upsert:
			setReq := state.SetRequest{
				Key: key,
				// Limitation:
				// components that cannot handle byte array need to deserialize/serialize in
				// component specific way in components-contrib repo.
				Value:    req.Value,
				Metadata: req.Metadata,
			}

			if hasEtag {
				setReq.ETag = &etag
			}
			if req.Options != nil {
				setReq.Options = state.SetStateOption{
					Concurrency: stateConcurrencyToString(req.Options.Concurrency),
					Consistency: stateConsistencyToString(req.Options.Consistency),
				}
			}

			operations[i] = state.TransactionalStateOperation{
				Operation: state.Upsert,
				Request:   setReq,
			}

		case state.Delete:
			delReq := state.DeleteRequest{
				Key:      key,
				Metadata: req.Metadata,
			}

			if hasEtag {
				delReq.ETag = &etag
			}
			if req.Options != nil {
				delReq.Options = state.DeleteStateOption{
					Concurrency: stateConcurrencyToString(req.Options.Concurrency),
					Consistency: stateConsistencyToString(req.Options.Consistency),
				}
			}

			operations[i] = state.TransactionalStateOperation{
				Operation: state.Delete,
				Request:   delReq,
			}

		default:
			err := status.Errorf(codes.Unimplemented, messages.ErrNotSupportedStateOperation, inputReq.OperationType)
			apiServerLogger.Debug(err)
			return &emptypb.Empty{}, err
		}
	}

	if encryption.EncryptedStateStore(in.StoreName) {
		for i, op := range operations {
			if op.Operation == state.Upsert {
				req := op.Request.(*state.SetRequest)
				data := []byte(fmt.Sprintf("%v", req.Value))
				val, err := encryption.TryEncryptValue(in.StoreName, data)
				if err != nil {
					err = status.Errorf(codes.Internal, messages.ErrStateTransaction, err.Error())
					apiServerLogger.Debug(err)
					return &emptypb.Empty{}, err
				}

				req.Value = val
				operations[i].Request = req
			}
		}
	}

	start := time.Now()
	policyRunner := resiliency.NewRunner[struct{}](ctx,
		a.resiliency.ComponentOutboundPolicy(in.StoreName, resiliency.Statestore),
	)
	storeReq := &state.TransactionalStateRequest{
		Operations: operations,
		Metadata:   in.Metadata,
	}
	_, err := policyRunner(func(ctx context.Context) (struct{}, error) {
		return struct{}{}, transactionalStore.Multi(ctx, storeReq)
	})
	elapsed := diag.ElapsedSince(start)

	diag.DefaultComponentMonitoring.StateInvoked(ctx, in.StoreName, diag.StateTransaction, err == nil, elapsed)

	if err != nil {
		err = status.Errorf(codes.Internal, messages.ErrStateTransaction, err.Error())
		apiServerLogger.Debug(err)
		return &emptypb.Empty{}, err
	}
	return &emptypb.Empty{}, nil
}

func (a *api) RegisterActorTimer(ctx context.Context, in *runtimev1pb.RegisterActorTimerRequest) (*emptypb.Empty, error) {
	if a.actor == nil {
		err := status.Errorf(codes.Internal, messages.ErrActorRuntimeNotFound)
		apiServerLogger.Debug(err)
		return &emptypb.Empty{}, err
	}

	req := &actors.CreateTimerRequest{
		Name:      in.Name,
		ActorID:   in.ActorId,
		ActorType: in.ActorType,
		DueTime:   in.DueTime,
		Period:    in.Period,
		TTL:       in.Ttl,
		Callback:  in.Callback,
	}

	if in.Data != nil {
		req.Data = in.Data
	}
	err := a.actor.CreateTimer(ctx, req)
	return &emptypb.Empty{}, err
}

func (a *api) UnregisterActorTimer(ctx context.Context, in *runtimev1pb.UnregisterActorTimerRequest) (*emptypb.Empty, error) {
	if a.actor == nil {
		err := status.Errorf(codes.Internal, messages.ErrActorRuntimeNotFound)
		apiServerLogger.Debug(err)
		return &emptypb.Empty{}, err
	}

	req := &actors.DeleteTimerRequest{
		Name:      in.Name,
		ActorID:   in.ActorId,
		ActorType: in.ActorType,
	}

	err := a.actor.DeleteTimer(ctx, req)
	return &emptypb.Empty{}, err
}

func (a *api) RegisterActorReminder(ctx context.Context, in *runtimev1pb.RegisterActorReminderRequest) (*emptypb.Empty, error) {
	if a.actor == nil {
		err := status.Errorf(codes.Internal, messages.ErrActorRuntimeNotFound)
		apiServerLogger.Debug(err)
		return &emptypb.Empty{}, err
	}

	req := &actors.CreateReminderRequest{
		Name:      in.Name,
		ActorID:   in.ActorId,
		ActorType: in.ActorType,
		DueTime:   in.DueTime,
		Period:    in.Period,
		TTL:       in.Ttl,
	}

	if in.Data != nil {
		req.Data = in.Data
	}
	err := a.actor.CreateReminder(ctx, req)
	return &emptypb.Empty{}, err
}

func (a *api) UnregisterActorReminder(ctx context.Context, in *runtimev1pb.UnregisterActorReminderRequest) (*emptypb.Empty, error) {
	if a.actor == nil {
		err := status.Errorf(codes.Internal, messages.ErrActorRuntimeNotFound)
		apiServerLogger.Debug(err)
		return &emptypb.Empty{}, err
	}

	req := &actors.DeleteReminderRequest{
		Name:      in.Name,
		ActorID:   in.ActorId,
		ActorType: in.ActorType,
	}

	err := a.actor.DeleteReminder(ctx, req)
	return &emptypb.Empty{}, err
}

func (a *api) RenameActorReminder(ctx context.Context, in *runtimev1pb.RenameActorReminderRequest) (*emptypb.Empty, error) {
	if a.actor == nil {
		err := status.Errorf(codes.Internal, messages.ErrActorRuntimeNotFound)
		apiServerLogger.Debug(err)
		return &emptypb.Empty{}, err
	}

	req := &actors.RenameReminderRequest{
		OldName:   in.OldName,
		ActorID:   in.ActorId,
		ActorType: in.ActorType,
		NewName:   in.NewName,
	}

	err := a.actor.RenameReminder(ctx, req)
	return &emptypb.Empty{}, err
}

func (a *api) GetActorState(ctx context.Context, in *runtimev1pb.GetActorStateRequest) (*runtimev1pb.GetActorStateResponse, error) {
	if a.actor == nil {
		err := status.Errorf(codes.Internal, messages.ErrActorRuntimeNotFound)
		apiServerLogger.Debug(err)
		return nil, err
	}

	actorType := in.ActorType
	actorID := in.ActorId
	key := in.Key

	hosted := a.actor.IsActorHosted(ctx, &actors.ActorHostedRequest{
		ActorType: actorType,
		ActorID:   actorID,
	})

	if !hosted {
		err := status.Errorf(codes.Internal, messages.ErrActorInstanceMissing)
		apiServerLogger.Debug(err)
		return nil, err
	}

	req := actors.GetStateRequest{
		ActorType: actorType,
		ActorID:   actorID,
		Key:       key,
	}

	resp, err := a.actor.GetState(ctx, &req)
	if err != nil {
		err = status.Errorf(codes.Internal, fmt.Sprintf(messages.ErrActorStateGet, err))
		apiServerLogger.Debug(err)
		return nil, err
	}

	return &runtimev1pb.GetActorStateResponse{
		Data: resp.Data,
	}, nil
}

func (a *api) ExecuteActorStateTransaction(ctx context.Context, in *runtimev1pb.ExecuteActorStateTransactionRequest) (*emptypb.Empty, error) {
	if a.actor == nil {
		err := status.Errorf(codes.Internal, messages.ErrActorRuntimeNotFound)
		apiServerLogger.Debug(err)
		return &emptypb.Empty{}, err
	}

	actorType := in.ActorType
	actorID := in.ActorId
	actorOps := []actors.TransactionalOperation{}

	for _, op := range in.Operations {
		var actorOp actors.TransactionalOperation
		switch state.OperationType(op.OperationType) {
		case state.Upsert:
			setReq := map[string]interface{}{
				"key":   op.Key,
				"value": op.Value.Value,
				// Actor state do not user other attributes from state request.
			}

			actorOp = actors.TransactionalOperation{
				Operation: actors.Upsert,
				Request:   setReq,
			}
		case state.Delete:
			delReq := map[string]interface{}{
				"key": op.Key,
				// Actor state do not user other attributes from state request.
			}

			actorOp = actors.TransactionalOperation{
				Operation: actors.Delete,
				Request:   delReq,
			}

		default:
			err := status.Errorf(codes.Unimplemented, messages.ErrNotSupportedStateOperation, op.OperationType)
			apiServerLogger.Debug(err)
			return &emptypb.Empty{}, err
		}

		actorOps = append(actorOps, actorOp)
	}

	hosted := a.actor.IsActorHosted(ctx, &actors.ActorHostedRequest{
		ActorType: actorType,
		ActorID:   actorID,
	})

	if !hosted {
		err := status.Errorf(codes.Internal, messages.ErrActorInstanceMissing)
		apiServerLogger.Debug(err)
		return &emptypb.Empty{}, err
	}

	req := actors.TransactionalRequest{
		ActorID:    actorID,
		ActorType:  actorType,
		Operations: actorOps,
	}

	err := a.actor.TransactionalStateOperation(ctx, &req)
	if err != nil {
		err = status.Errorf(codes.Internal, fmt.Sprintf(messages.ErrActorStateTransactionSave, err))
		apiServerLogger.Debug(err)
		return &emptypb.Empty{}, err
	}

	return &emptypb.Empty{}, nil
}

func (a *api) InvokeActor(ctx context.Context, in *runtimev1pb.InvokeActorRequest) (*runtimev1pb.InvokeActorResponse, error) {
	response := &runtimev1pb.InvokeActorResponse{}

	if a.actor == nil {
		err := status.Errorf(codes.Internal, messages.ErrActorRuntimeNotFound)
		apiServerLogger.Debug(err)
		return response, err
	}

	policyDef := a.resiliency.ActorPreLockPolicy(in.ActorType, in.ActorId)

	reqMetadata := make(map[string][]string, len(in.Metadata))
	for k, v := range in.Metadata {
		reqMetadata[k] = []string{v}
	}
	req := invokev1.NewInvokeMethodRequest(in.Method).
		WithActor(in.ActorType, in.ActorId).
		WithRawDataBytes(in.Data).
		WithMetadata(reqMetadata)
	if policyDef != nil {
		req.WithReplay(policyDef.HasRetries())
	}
	defer req.Close()

	// Unlike other actor calls, resiliency is handled here for invocation.
	// This is due to actor invocation involving a lookup for the host.
	// Having the retry here allows us to capture that and be resilient to host failure.
	// Additionally, we don't perform timeouts at this level. This is because an actor
	// should technically wait forever on the locking mechanism. If we timeout while
	// waiting for the lock, we can also create a queue of calls that will try and continue
	// after the timeout.
	policyRunner := resiliency.NewRunnerWithOptions(ctx, policyDef,
		resiliency.RunnerOpts[*invokev1.InvokeMethodResponse]{
			Disposer: resiliency.DisposerCloser[*invokev1.InvokeMethodResponse],
		},
	)
	resp, err := policyRunner(func(ctx context.Context) (*invokev1.InvokeMethodResponse, error) {
		return a.actor.Call(ctx, req)
	})
	if err != nil && !errors.Is(err, actors.ErrDaprResponseHeader) {
		err = status.Errorf(codes.Internal, messages.ErrActorInvoke, err)
		apiServerLogger.Debug(err)
		return response, err
	}

	if resp == nil {
		resp = invokev1.NewInvokeMethodResponse(500, "Blank request", nil)
	}
	defer resp.Close()

	response.Data, err = resp.RawDataFull()
	if err != nil {
		return nil, fmt.Errorf("failed to read response data: %w", err)
	}
	return response, nil
}

func (a *api) SetAppChannel(appChannel channel.AppChannel) {
	a.appChannel = appChannel
}

func (a *api) SetDirectMessaging(directMessaging messaging.DirectMessaging) {
	a.directMessaging = directMessaging
}

func (a *api) SetActorRuntime(actor actors.Actors) {
	a.actor = actor
}

func (a *api) GetMetadata(ctx context.Context, in *emptypb.Empty) (*runtimev1pb.GetMetadataResponse, error) {
	extendedMetadata := make(map[string]string)
	// Copy synchronously so it can be serialized to JSON.
	a.extendedMetadata.Range(func(key, value interface{}) bool {
		extendedMetadata[key.(string)] = value.(string)
		return true
	})
	extendedMetadata[daprRuntimeVersionKey] = a.daprRunTimeVersion

	activeActorsCount := []*runtimev1pb.ActiveActorsCount{}
	if a.actor != nil {
		for _, actorTypeCount := range a.actor.GetActiveActorsCount(ctx) {
			activeActorsCount = append(activeActorsCount, &runtimev1pb.ActiveActorsCount{
				Type:  actorTypeCount.Type,
				Count: int32(actorTypeCount.Count),
			})
		}
	}

	components := a.getComponentsFn()
	registeredComponents := make([]*runtimev1pb.RegisteredComponents, 0, len(components))
	componentsCapabilities := a.getComponentsCapabilitesFn()
	for _, comp := range components {
		registeredComp := &runtimev1pb.RegisteredComponents{
			Name:         comp.Name,
			Version:      comp.Spec.Version,
			Type:         comp.Spec.Type,
			Capabilities: getOrDefaultCapabilities(componentsCapabilities, comp.Name),
		}
		registeredComponents = append(registeredComponents, registeredComp)
	}

	subscriptions := a.getSubscriptionsFn()
	ps := []*runtimev1pb.PubsubSubscription{}
	for _, s := range subscriptions {
		ps = append(ps, &runtimev1pb.PubsubSubscription{
			PubsubName:      s.PubsubName,
			Topic:           s.Topic,
			Metadata:        s.Metadata,
			DeadLetterTopic: s.DeadLetterTopic,
			Rules:           convertPubsubSubscriptionRules(s.Rules),
		})
	}

	response := &runtimev1pb.GetMetadataResponse{
		Id:                   a.id,
		ExtendedMetadata:     extendedMetadata,
		RegisteredComponents: registeredComponents,
		ActiveActorsCount:    activeActorsCount,
		Subscriptions:        ps,
	}

	return response, nil
}

func getOrDefaultCapabilities(dict map[string][]string, key string) []string {
	if val, ok := dict[key]; ok {
		return val
	}
	return make([]string, 0)
}

func convertPubsubSubscriptionRules(rules []*runtimePubsub.Rule) *runtimev1pb.PubsubSubscriptionRules {
	out := &runtimev1pb.PubsubSubscriptionRules{
		Rules: make([]*runtimev1pb.PubsubSubscriptionRule, 0),
	}
	for _, r := range rules {
		out.Rules = append(out.Rules, &runtimev1pb.PubsubSubscriptionRule{
			Match: fmt.Sprintf("%s", r.Match),
			Path:  r.Path,
		})
	}
	return out
}

// SetMetadata Sets value in extended metadata of the sidecar.
func (a *api) SetMetadata(ctx context.Context, in *runtimev1pb.SetMetadataRequest) (*emptypb.Empty, error) {
	a.extendedMetadata.Store(in.Key, in.Value)
	return &emptypb.Empty{}, nil
}

// Shutdown the sidecar.
func (a *api) Shutdown(ctx context.Context, in *emptypb.Empty) (*emptypb.Empty, error) {
	go func() {
		<-ctx.Done()
		a.shutdown()
	}()
	return &emptypb.Empty{}, nil
}

func stringValueOrEmpty(value *string) string {
	if value == nil {
		return ""
	}

	return *value
}

func (a *api) getConfigurationStore(name string) (configuration.Store, error) {
	if a.configurationStores == nil || len(a.configurationStores) == 0 {
		return nil, status.Error(codes.FailedPrecondition, messages.ErrConfigurationStoresNotConfigured)
	}

	if a.configurationStores[name] == nil {
		return nil, status.Errorf(codes.InvalidArgument, messages.ErrConfigurationStoreNotFound, name)
	}
	return a.configurationStores[name], nil
}

func (a *api) GetConfigurationAlpha1(ctx context.Context, in *runtimev1pb.GetConfigurationRequest) (*runtimev1pb.GetConfigurationResponse, error) {
	response := &runtimev1pb.GetConfigurationResponse{}

	store, err := a.getConfigurationStore(in.StoreName)
	if err != nil {
		apiServerLogger.Debug(err)
		return response, err
	}

	req := configuration.GetRequest{
		Keys:     in.Keys,
		Metadata: in.Metadata,
	}

	start := time.Now()
	policyRunner := resiliency.NewRunner[*configuration.GetResponse](ctx,
		a.resiliency.ComponentOutboundPolicy(in.StoreName, resiliency.Configuration),
	)
	getResponse, err := policyRunner(func(ctx context.Context) (*configuration.GetResponse, error) {
		return store.Get(ctx, &req)
	})
	elapsed := diag.ElapsedSince(start)

	diag.DefaultComponentMonitoring.ConfigurationInvoked(ctx, in.StoreName, diag.Get, err == nil, elapsed)

	if err != nil {
		err = status.Errorf(codes.Internal, messages.ErrConfigurationGet, req.Keys, in.StoreName, err.Error())
		apiServerLogger.Debug(err)
		return response, err
	}

	if getResponse != nil {
		cachedItems := make(map[string]*commonv1pb.ConfigurationItem, len(getResponse.Items))
		for k, v := range getResponse.Items {
			cachedItems[k] = &commonv1pb.ConfigurationItem{
				Metadata: v.Metadata,
				Value:    v.Value,
				Version:  v.Version,
			}
		}
		response.Items = cachedItems
	}

	return response, nil
}

type configurationEventHandler struct {
	api          *api
	storeName    string
	serverStream runtimev1pb.Dapr_SubscribeConfigurationAlpha1Server //nolint:nosnakecase
}

func (h *configurationEventHandler) updateEventHandler(ctx context.Context, e *configuration.UpdateEvent) error {
	items := make(map[string]*commonv1pb.ConfigurationItem, len(e.Items))
	for k, v := range e.Items {
		items[k] = &commonv1pb.ConfigurationItem{
			Value:    v.Value,
			Version:  v.Version,
			Metadata: v.Metadata,
		}
	}

	if err := h.serverStream.Send(&runtimev1pb.SubscribeConfigurationResponse{
		Items: items,
		Id:    e.ID,
	}); err != nil {
		apiServerLogger.Debug(err)
		return err
	}
	return nil
}

func (a *api) SubscribeConfigurationAlpha1(request *runtimev1pb.SubscribeConfigurationRequest, configurationServer runtimev1pb.Dapr_SubscribeConfigurationAlpha1Server) error { //nolint:nosnakecase
	store, err := a.getConfigurationStore(request.StoreName)
	if err != nil {
		apiServerLogger.Debug(err)
		return err
	}
	sort.Slice(request.Keys, func(i, j int) bool {
		return request.Keys[i] < request.Keys[j]
	})

	subscribeKeys := make([]string, 0)

	// TODO(@halspang) provide a switch to use just resiliency or this.

	if len(request.Keys) > 0 {
		subscribeKeys = append(subscribeKeys, request.Keys...)
	}

	req := &configuration.SubscribeRequest{
		Keys:     subscribeKeys,
		Metadata: request.GetMetadata(),
	}

	handler := &configurationEventHandler{
		api:          a,
		storeName:    request.StoreName,
		serverStream: configurationServer,
	}

	// TODO(@laurence) deal with failed subscription and retires
	start := time.Now()
	policyRunner := resiliency.NewRunner[string](configurationServer.Context(),
		a.resiliency.ComponentOutboundPolicy(request.StoreName, resiliency.Configuration),
	)
	subscribeID, err := policyRunner(func(ctx context.Context) (string, error) {
		return store.Subscribe(ctx, req, handler.updateEventHandler)
	})
	elapsed := diag.ElapsedSince(start)

	diag.DefaultComponentMonitoring.ConfigurationInvoked(context.Background(), request.StoreName, diag.ConfigurationSubscribe, err == nil, elapsed)

	if err != nil {
		err = status.Errorf(codes.InvalidArgument, messages.ErrConfigurationSubscribe, req.Keys, request.StoreName, err.Error())
		apiServerLogger.Debug(err)
		return err
	}
	if err := handler.serverStream.Send(&runtimev1pb.SubscribeConfigurationResponse{
		Id: subscribeID,
	}); err != nil {
		apiServerLogger.Debug(err)
		return err
	}

	stop := make(chan struct{})
	a.configurationSubscribeLock.Lock()
	a.configurationSubscribe[subscribeID] = stop
	a.configurationSubscribeLock.Unlock()
	<-stop

	return nil
}

func (a *api) UnsubscribeConfigurationAlpha1(ctx context.Context, request *runtimev1pb.UnsubscribeConfigurationRequest) (*runtimev1pb.UnsubscribeConfigurationResponse, error) {
	store, err := a.getConfigurationStore(request.GetStoreName())
	if err != nil {
		apiServerLogger.Debug(err)
		return &runtimev1pb.UnsubscribeConfigurationResponse{
			Ok:      false,
			Message: err.Error(),
		}, err
	}

	a.configurationSubscribeLock.Lock()
	defer a.configurationSubscribeLock.Unlock()

	subscribeID := request.GetId()

	stop, ok := a.configurationSubscribe[subscribeID]
	if !ok {
		return &runtimev1pb.UnsubscribeConfigurationResponse{
			Ok: true,
		}, nil
	}
	delete(a.configurationSubscribe, subscribeID)
	close(stop)

	policyRunner := resiliency.NewRunner[any](ctx,
		a.resiliency.ComponentOutboundPolicy(request.StoreName, resiliency.Configuration),
	)

	start := time.Now()
	storeReq := &configuration.UnsubscribeRequest{
		ID: subscribeID,
	}
	_, err = policyRunner(func(ctx context.Context) (any, error) {
		return nil, store.Unsubscribe(ctx, storeReq)
	})
	elapsed := diag.ElapsedSince(start)

	diag.DefaultComponentMonitoring.ConfigurationInvoked(context.Background(), request.StoreName, diag.ConfigurationUnsubscribe, err == nil, elapsed)

	if err != nil {
		return &runtimev1pb.UnsubscribeConfigurationResponse{
			Ok:      false,
			Message: err.Error(),
		}, err
	}
	return &runtimev1pb.UnsubscribeConfigurationResponse{
		Ok: true,
	}, nil
}

func (a *api) Close() error {
	a.configurationSubscribeLock.Lock()
	defer a.configurationSubscribeLock.Unlock()

	for k, stop := range a.configurationSubscribe {
		close(stop)
		delete(a.configurationSubscribe, k)
	}

	return nil
}<|MERGE_RESOLUTION|>--- conflicted
+++ resolved
@@ -90,11 +90,6 @@
 	appChannel                 channel.AppChannel
 	resiliency                 resiliency.Provider
 	stateStores                map[string]state.Store
-<<<<<<< HEAD
-	workflowComponents         map[string]workflows.Workflow
-=======
-	transactionalStateStores   map[string]state.TransactionalStore
->>>>>>> 16ab06f3
 	configurationStores        map[string]configuration.Store
 	configurationSubscribe     map[string]chan struct{} // store map[storeName||key1,key2] -> stopChan
 	configurationSubscribeLock sync.Mutex
@@ -284,11 +279,6 @@
 		appChannel:                 opts.AppChannel,
 		pubsubAdapter:              opts.PubsubAdapter,
 		stateStores:                opts.StateStores,
-<<<<<<< HEAD
-		workflowComponents:         opts.WorkflowComponents,
-=======
-		transactionalStateStores:   transactionalStateStores,
->>>>>>> 16ab06f3
 		configurationStores:        opts.ConfigurationStores,
 		configurationSubscribe:     make(map[string]chan struct{}),
 		lockStores:                 opts.LockStores,
