/*
Copyright 2021 The Dapr Authors
Licensed under the Apache License, Version 2.0 (the "License");
you may not use this file except in compliance with the License.
You may obtain a copy of the License at
    http://www.apache.org/licenses/LICENSE-2.0
Unless required by applicable law or agreed to in writing, software
distributed under the License is distributed on an "AS IS" BASIS,
WITHOUT WARRANTIES OR CONDITIONS OF ANY KIND, either express or implied.
See the License for the specific language governing permissions and
limitations under the License.
*/

package grpc

import (
	"context"
	"encoding/json"
	"errors"
	"fmt"
	"io"
	"sort"
	"strconv"
	"sync"
	"time"

	"google.golang.org/grpc"
	"google.golang.org/grpc/codes"
	"google.golang.org/grpc/metadata"
	"google.golang.org/grpc/status"
	"google.golang.org/protobuf/types/known/emptypb"

	"github.com/dapr/components-contrib/bindings"
	"github.com/dapr/components-contrib/configuration"
	"github.com/dapr/components-contrib/contenttype"
	"github.com/dapr/components-contrib/lock"
	contribMetadata "github.com/dapr/components-contrib/metadata"
	"github.com/dapr/components-contrib/pubsub"
	"github.com/dapr/components-contrib/secretstores"
	"github.com/dapr/components-contrib/state"
	"github.com/dapr/dapr/pkg/actors"
	componentsV1alpha "github.com/dapr/dapr/pkg/apis/components/v1alpha1"
	"github.com/dapr/dapr/pkg/channel"
	lockLoader "github.com/dapr/dapr/pkg/components/lock"
	stateLoader "github.com/dapr/dapr/pkg/components/state"
	"github.com/dapr/dapr/pkg/concurrency"
	"github.com/dapr/dapr/pkg/config"
	diag "github.com/dapr/dapr/pkg/diagnostics"
	diagUtils "github.com/dapr/dapr/pkg/diagnostics/utils"
	"github.com/dapr/dapr/pkg/encryption"
	"github.com/dapr/dapr/pkg/messages"
	"github.com/dapr/dapr/pkg/messaging"
	invokev1 "github.com/dapr/dapr/pkg/messaging/v1"
	commonv1pb "github.com/dapr/dapr/pkg/proto/common/v1"
	internalv1pb "github.com/dapr/dapr/pkg/proto/internals/v1"
	runtimev1pb "github.com/dapr/dapr/pkg/proto/runtime/v1"
	"github.com/dapr/dapr/pkg/resiliency"
	"github.com/dapr/dapr/pkg/resiliency/breaker"
	runtimePubsub "github.com/dapr/dapr/pkg/runtime/pubsub"
	"github.com/dapr/dapr/pkg/version"
)

const (
	daprHTTPStatusHeader  = "dapr-http-status"
	daprRuntimeVersionKey = "daprRuntimeVersion"
)

// API is the gRPC interface for the Dapr gRPC API. It implements both the internal and external proto definitions.
//
//nolint:nosnakecase
type API interface {
	// DaprInternal Service methods
	CallActor(ctx context.Context, in *internalv1pb.InternalInvokeRequest) (*internalv1pb.InternalInvokeResponse, error)
	CallLocal(ctx context.Context, in *internalv1pb.InternalInvokeRequest) (*internalv1pb.InternalInvokeResponse, error)
	CallLocalStream(stream internalv1pb.ServiceInvocation_CallLocalStreamServer) error

	// Dapr Service methods
	PublishEvent(ctx context.Context, in *runtimev1pb.PublishEventRequest) (*emptypb.Empty, error)
	InvokeService(ctx context.Context, in *runtimev1pb.InvokeServiceRequest) (*commonv1pb.InvokeResponse, error)
	InvokeBinding(ctx context.Context, in *runtimev1pb.InvokeBindingRequest) (*runtimev1pb.InvokeBindingResponse, error)
	GetState(ctx context.Context, in *runtimev1pb.GetStateRequest) (*runtimev1pb.GetStateResponse, error)
	GetBulkState(ctx context.Context, in *runtimev1pb.GetBulkStateRequest) (*runtimev1pb.GetBulkStateResponse, error)
	GetSecret(ctx context.Context, in *runtimev1pb.GetSecretRequest) (*runtimev1pb.GetSecretResponse, error)
	GetBulkSecret(ctx context.Context, in *runtimev1pb.GetBulkSecretRequest) (*runtimev1pb.GetBulkSecretResponse, error)
	GetConfigurationAlpha1(ctx context.Context, in *runtimev1pb.GetConfigurationRequest) (*runtimev1pb.GetConfigurationResponse, error)
	SubscribeConfigurationAlpha1(request *runtimev1pb.SubscribeConfigurationRequest, configurationServer runtimev1pb.Dapr_SubscribeConfigurationAlpha1Server) error
	UnsubscribeConfigurationAlpha1(ctx context.Context, request *runtimev1pb.UnsubscribeConfigurationRequest) (*runtimev1pb.UnsubscribeConfigurationResponse, error)
	SaveState(ctx context.Context, in *runtimev1pb.SaveStateRequest) (*emptypb.Empty, error)
	QueryStateAlpha1(ctx context.Context, in *runtimev1pb.QueryStateRequest) (*runtimev1pb.QueryStateResponse, error)
	DeleteState(ctx context.Context, in *runtimev1pb.DeleteStateRequest) (*emptypb.Empty, error)
	DeleteBulkState(ctx context.Context, in *runtimev1pb.DeleteBulkStateRequest) (*emptypb.Empty, error)
	ExecuteStateTransaction(ctx context.Context, in *runtimev1pb.ExecuteStateTransactionRequest) (*emptypb.Empty, error)
	SetAppChannel(appChannel channel.AppChannel)
	SetDirectMessaging(directMessaging messaging.DirectMessaging)
	SetActorRuntime(actor actors.Actors)
	RegisterActorTimer(ctx context.Context, in *runtimev1pb.RegisterActorTimerRequest) (*emptypb.Empty, error)
	UnregisterActorTimer(ctx context.Context, in *runtimev1pb.UnregisterActorTimerRequest) (*emptypb.Empty, error)
	RegisterActorReminder(ctx context.Context, in *runtimev1pb.RegisterActorReminderRequest) (*emptypb.Empty, error)
	UnregisterActorReminder(ctx context.Context, in *runtimev1pb.UnregisterActorReminderRequest) (*emptypb.Empty, error)
	RenameActorReminder(ctx context.Context, in *runtimev1pb.RenameActorReminderRequest) (*emptypb.Empty, error)
	GetActorState(ctx context.Context, in *runtimev1pb.GetActorStateRequest) (*runtimev1pb.GetActorStateResponse, error)
	ExecuteActorStateTransaction(ctx context.Context, in *runtimev1pb.ExecuteActorStateTransactionRequest) (*emptypb.Empty, error)
	InvokeActor(ctx context.Context, in *runtimev1pb.InvokeActorRequest) (*runtimev1pb.InvokeActorResponse, error)
	TryLockAlpha1(ctx context.Context, in *runtimev1pb.TryLockRequest) (*runtimev1pb.TryLockResponse, error)
	UnlockAlpha1(ctx context.Context, in *runtimev1pb.UnlockRequest) (*runtimev1pb.UnlockResponse, error)
	// Gets metadata of the sidecar
	GetMetadata(ctx context.Context, in *emptypb.Empty) (*runtimev1pb.GetMetadataResponse, error)
	// Sets value in extended metadata of the sidecar
	SetMetadata(ctx context.Context, in *runtimev1pb.SetMetadataRequest) (*emptypb.Empty, error)
	// Shutdown the sidecar
	Shutdown(ctx context.Context, in *emptypb.Empty) (*emptypb.Empty, error)
}

type api struct {
	actor                      actors.Actors
	directMessaging            messaging.DirectMessaging
	appChannel                 channel.AppChannel
	resiliency                 resiliency.Provider
	stateStores                map[string]state.Store
	transactionalStateStores   map[string]state.TransactionalStore
	secretStores               map[string]secretstores.SecretStore
	secretsConfiguration       map[string]config.SecretsScope
	configurationStores        map[string]configuration.Store
	configurationSubscribe     map[string]chan struct{} // store map[storeName||key1,key2] -> stopChan
	configurationSubscribeLock sync.Mutex
	lockStores                 map[string]lock.Store
	pubsubAdapter              runtimePubsub.Adapter
	id                         string
	sendToOutputBindingFn      func(name string, req *bindings.InvokeRequest) (*bindings.InvokeResponse, error)
	tracingSpec                config.TracingSpec
	accessControlList          *config.AccessControlList
	appProtocol                string
	extendedMetadata           sync.Map
	shutdown                   func()
	getComponentsFn            func() []componentsV1alpha.Component
	getComponentsCapabilitesFn func() map[string][]string
	daprRunTimeVersion         string
}

func (a *api) TryLockAlpha1(ctx context.Context, req *runtimev1pb.TryLockRequest) (*runtimev1pb.TryLockResponse, error) {
	// 1. validate
	if a.lockStores == nil || len(a.lockStores) == 0 {
		err := status.Error(codes.FailedPrecondition, messages.ErrLockStoresNotConfigured)
		apiServerLogger.Debug(err)
		return &runtimev1pb.TryLockResponse{}, err
	}
	if req.ResourceId == "" {
		err := status.Errorf(codes.InvalidArgument, messages.ErrResourceIDEmpty, req.StoreName)
		return &runtimev1pb.TryLockResponse{}, err
	}
	if req.LockOwner == "" {
		err := status.Errorf(codes.InvalidArgument, messages.ErrLockOwnerEmpty, req.StoreName)
		return &runtimev1pb.TryLockResponse{}, err
	}
	if req.ExpiryInSeconds <= 0 {
		err := status.Errorf(codes.InvalidArgument, messages.ErrExpiryInSecondsNotPositive, req.StoreName)
		return &runtimev1pb.TryLockResponse{}, err
	}
	// 2. find lock component
	store, ok := a.lockStores[req.StoreName]
	if !ok {
		return &runtimev1pb.TryLockResponse{}, status.Errorf(codes.InvalidArgument, messages.ErrLockStoreNotFound, req.StoreName)
	}
	// 3. convert request
	compReq := TryLockRequestToComponentRequest(req)
	// modify key
	var err error
	compReq.ResourceID, err = lockLoader.GetModifiedLockKey(compReq.ResourceID, req.StoreName, a.id)
	if err != nil {
		apiServerLogger.Debug(err)
		return &runtimev1pb.TryLockResponse{}, err
	}
	// 4. delegate to the component
	compResp, err := store.TryLock(compReq)
	if err != nil {
		apiServerLogger.Debug(err)
		return &runtimev1pb.TryLockResponse{}, err
	}
	// 5. convert response
	resp := TryLockResponseToGrpcResponse(compResp)
	return resp, nil
}

func (a *api) UnlockAlpha1(ctx context.Context, req *runtimev1pb.UnlockRequest) (*runtimev1pb.UnlockResponse, error) {
	// 1. validate
	if a.lockStores == nil || len(a.lockStores) == 0 {
		err := status.Error(codes.FailedPrecondition, messages.ErrLockStoresNotConfigured)
		apiServerLogger.Debug(err)
		return newInternalErrorUnlockResponse(), err
	}
	if req.ResourceId == "" {
		err := status.Errorf(codes.InvalidArgument, messages.ErrResourceIDEmpty, req.StoreName)
		return newInternalErrorUnlockResponse(), err
	}
	if req.LockOwner == "" {
		err := status.Errorf(codes.InvalidArgument, messages.ErrLockOwnerEmpty, req.StoreName)
		return newInternalErrorUnlockResponse(), err
	}
	// 2. find store component
	store, ok := a.lockStores[req.StoreName]
	if !ok {
		return newInternalErrorUnlockResponse(), status.Errorf(codes.InvalidArgument, messages.ErrLockStoreNotFound, req.StoreName)
	}
	// 3. convert request
	compReq := UnlockGrpcToComponentRequest(req)
	// modify key
	var err error
	compReq.ResourceID, err = lockLoader.GetModifiedLockKey(compReq.ResourceID, req.StoreName, a.id)
	if err != nil {
		apiServerLogger.Debug(err)
		return newInternalErrorUnlockResponse(), err
	}
	// 4. delegate to the component
	compResp, err := store.Unlock(compReq)
	if err != nil {
		apiServerLogger.Debug(err)
		return newInternalErrorUnlockResponse(), err
	}
	// 5. convert response
	resp := UnlockResponseToGrpcResponse(compResp)
	return resp, nil
}

func newInternalErrorUnlockResponse() *runtimev1pb.UnlockResponse {
	return &runtimev1pb.UnlockResponse{
		Status: runtimev1pb.UnlockResponse_INTERNAL_ERROR, //nolint:nosnakecase
	}
}

func TryLockRequestToComponentRequest(req *runtimev1pb.TryLockRequest) *lock.TryLockRequest {
	result := &lock.TryLockRequest{}
	if req == nil {
		return result
	}
	result.ResourceID = req.ResourceId
	result.LockOwner = req.LockOwner
	result.ExpiryInSeconds = req.ExpiryInSeconds
	return result
}

func TryLockResponseToGrpcResponse(compResponse *lock.TryLockResponse) *runtimev1pb.TryLockResponse {
	result := &runtimev1pb.TryLockResponse{}
	if compResponse == nil {
		return result
	}
	result.Success = compResponse.Success
	return result
}

func UnlockGrpcToComponentRequest(req *runtimev1pb.UnlockRequest) *lock.UnlockRequest {
	result := &lock.UnlockRequest{}
	if req == nil {
		return result
	}
	result.ResourceID = req.ResourceId
	result.LockOwner = req.LockOwner
	return result
}

func UnlockResponseToGrpcResponse(compResp *lock.UnlockResponse) *runtimev1pb.UnlockResponse {
	result := &runtimev1pb.UnlockResponse{}
	if compResp == nil {
		return result
	}
	result.Status = runtimev1pb.UnlockResponse_Status(compResp.Status) //nolint:nosnakecase
	return result
}

// NewAPIOpts contains options for NewAPI.
type NewAPIOpts struct {
	AppID                       string
	AppChannel                  channel.AppChannel
	Resiliency                  resiliency.Provider
	StateStores                 map[string]state.Store
	SecretStores                map[string]secretstores.SecretStore
	SecretsConfiguration        map[string]config.SecretsScope
	ConfigurationStores         map[string]configuration.Store
	LockStores                  map[string]lock.Store
	PubsubAdapter               runtimePubsub.Adapter
	DirectMessaging             messaging.DirectMessaging
	Actor                       actors.Actors
	SendToOutputBindingFn       func(name string, req *bindings.InvokeRequest) (*bindings.InvokeResponse, error)
	TracingSpec                 config.TracingSpec
	AccessControlList           *config.AccessControlList
	AppProtocol                 string
	Shutdown                    func()
	GetComponentsFn             func() []componentsV1alpha.Component
	GetComponentsCapabilitiesFn func() map[string][]string
}

// NewAPI returns a new gRPC API.
func NewAPI(opts NewAPIOpts) API {
	transactionalStateStores := map[string]state.TransactionalStore{}
	for key, store := range opts.StateStores {
		if state.FeatureTransactional.IsPresent(store.Features()) {
			transactionalStateStores[key] = store.(state.TransactionalStore)
		}
	}
	return &api{
		directMessaging:            opts.DirectMessaging,
		actor:                      opts.Actor,
		id:                         opts.AppID,
		resiliency:                 opts.Resiliency,
		appChannel:                 opts.AppChannel,
		pubsubAdapter:              opts.PubsubAdapter,
		stateStores:                opts.StateStores,
		transactionalStateStores:   transactionalStateStores,
		secretStores:               opts.SecretStores,
		configurationStores:        opts.ConfigurationStores,
		configurationSubscribe:     make(map[string]chan struct{}),
		lockStores:                 opts.LockStores,
		secretsConfiguration:       opts.SecretsConfiguration,
		sendToOutputBindingFn:      opts.SendToOutputBindingFn,
		tracingSpec:                opts.TracingSpec,
		accessControlList:          opts.AccessControlList,
		appProtocol:                opts.AppProtocol,
		shutdown:                   opts.Shutdown,
		getComponentsFn:            opts.GetComponentsFn,
		getComponentsCapabilitesFn: opts.GetComponentsCapabilitiesFn,
		daprRunTimeVersion:         version.Version(),
	}
}

func (a *api) PublishEvent(ctx context.Context, in *runtimev1pb.PublishEventRequest) (*emptypb.Empty, error) {
	if a.pubsubAdapter == nil {
		err := status.Error(codes.FailedPrecondition, messages.ErrPubsubNotConfigured)
		apiServerLogger.Debug(err)
		return &emptypb.Empty{}, err
	}

	pubsubName := in.PubsubName
	if pubsubName == "" {
		err := status.Error(codes.InvalidArgument, messages.ErrPubsubEmpty)
		apiServerLogger.Debug(err)
		return &emptypb.Empty{}, err
	}

	thepubsub := a.pubsubAdapter.GetPubSub(pubsubName)
	if thepubsub == nil {
		err := status.Errorf(codes.InvalidArgument, messages.ErrPubsubNotFound, pubsubName)
		apiServerLogger.Debug(err)
		return &emptypb.Empty{}, err
	}

	topic := in.Topic
	if topic == "" {
		err := status.Errorf(codes.InvalidArgument, messages.ErrTopicEmpty, pubsubName)
		apiServerLogger.Debug(err)
		return &emptypb.Empty{}, err
	}

	rawPayload, metaErr := contribMetadata.IsRawPayload(in.Metadata)
	if metaErr != nil {
		err := status.Errorf(codes.InvalidArgument, messages.ErrMetadataGet, metaErr.Error())
		apiServerLogger.Debug(err)
		return &emptypb.Empty{}, err
	}

	span := diagUtils.SpanFromContext(ctx)
	// Populate W3C traceparent to cloudevent envelope
	corID := diag.SpanContextToW3CString(span.SpanContext())
	// Populate W3C tracestate to cloudevent envelope
	traceState := diag.TraceStateToW3CString(span.SpanContext())

	body := []byte{}
	if in.Data != nil {
		body = in.Data
	}

	data := body

	if !rawPayload {
		envelope, err := runtimePubsub.NewCloudEvent(&runtimePubsub.CloudEvent{
			ID:              a.id,
			Topic:           in.Topic,
			DataContentType: in.DataContentType,
			Data:            body,
			TraceID:         corID,
			TraceState:      traceState,
			Pubsub:          in.PubsubName,
		})
		if err != nil {
			err = status.Errorf(codes.InvalidArgument, messages.ErrPubsubCloudEventCreation, err.Error())
			apiServerLogger.Debug(err)
			return &emptypb.Empty{}, err
		}

		features := thepubsub.Features()
		pubsub.ApplyMetadata(envelope, features, in.Metadata)

		data, err = json.Marshal(envelope)
		if err != nil {
			err = status.Errorf(codes.InvalidArgument, messages.ErrPubsubCloudEventsSer, topic, pubsubName, err.Error())
			apiServerLogger.Debug(err)
			return &emptypb.Empty{}, err
		}
	}

	req := pubsub.PublishRequest{
		PubsubName: pubsubName,
		Topic:      topic,
		Data:       data,
		Metadata:   in.Metadata,
	}

	start := time.Now()
	err := a.pubsubAdapter.Publish(&req)
	elapsed := diag.ElapsedSince(start)

	diag.DefaultComponentMonitoring.PubsubEgressEvent(context.Background(), pubsubName, topic, err == nil, elapsed)

	if err != nil {
		nerr := status.Errorf(codes.Internal, messages.ErrPubsubPublishMessage, topic, pubsubName, err.Error())
		if errors.As(err, &runtimePubsub.NotAllowedError{}) {
			nerr = status.Errorf(codes.PermissionDenied, err.Error())
		}

		if errors.As(err, &runtimePubsub.NotFoundError{}) {
			nerr = status.Errorf(codes.NotFound, err.Error())
		}
		apiServerLogger.Debug(nerr)
		return &emptypb.Empty{}, nerr
	}

	return &emptypb.Empty{}, nil
}

func (a *api) InvokeService(ctx context.Context, in *runtimev1pb.InvokeServiceRequest) (*commonv1pb.InvokeResponse, error) {
	req := invokev1.FromInvokeRequestMessage(in.GetMessage())
	defer req.Close()

	if incomingMD, ok := metadata.FromIncomingContext(ctx); ok {
		req.WithMetadata(incomingMD)
	}

	if a.directMessaging == nil {
		return nil, status.Errorf(codes.Internal, messages.ErrDirectInvokeNotReady)
	}

	// If the request can be retried, we need to enable replaying
	pd := a.resiliency.GetPolicy(in.Id, &resiliency.EndpointPolicy{})
	if pd != nil && pd.HasRetries() {
		req.WithReplay(true)
	}

	policy := a.resiliency.EndpointPolicy(ctx, in.Id, fmt.Sprintf("%s:%s", in.Id, req.Message().Method))
	var (
		resp       *invokev1.InvokeMethodResponse
		proto      *internalv1pb.InternalInvokeResponse
		requestErr bool
	)
	respError := policy(func(ctx context.Context) (rErr error) {
		requestErr = false
		resp, rErr = a.directMessaging.Invoke(ctx, in.Id, req)

		if rErr != nil {
			requestErr = true
			rErr = status.Errorf(codes.Internal, messages.ErrDirectInvoke, in.Id, rErr)
			return rErr
		}

		headerMD := invokev1.InternalMetadataToGrpcMetadata(ctx, resp.Headers(), true)

		proto = nil
		if resp != nil {
			defer resp.Close()

			proto, rErr = resp.ProtoWithData()
			if rErr != nil {
				return rErr
			}
		}

		// If the status is OK, respError will be nil.
		var respError error
		if resp.IsHTTPResponse() {
			errorMessage := []byte("")
			if proto != nil && proto.Message != nil && proto.Message.Data != nil {
				errorMessage = proto.Message.Data.Value
			}
			respError = invokev1.ErrorFromHTTPResponseCode(int(resp.Status().Code), string(errorMessage))
			// Populate http status code to header
			headerMD.Set(daprHTTPStatusHeader, strconv.Itoa(int(resp.Status().Code)))
		} else {
			respError = invokev1.ErrorFromInternalStatus(resp.Status())
			// ignore trailer if appchannel uses HTTP
			grpc.SetTrailer(ctx, invokev1.InternalMetadataToGrpcMetadata(ctx, resp.Trailers(), false))
		}

		grpc.SetHeader(ctx, headerMD)

		return respError
	})

	// In this case, there was an error with the actual request or a resiliency policy stopped the request.
	if requestErr || (errors.Is(respError, context.DeadlineExceeded) || breaker.IsErrorPermanent(respError)) {
		return nil, respError
	}

	if respError != nil {
		return nil, respError
	}

	return proto.Message, nil
}

func (a *api) InvokeBinding(ctx context.Context, in *runtimev1pb.InvokeBindingRequest) (*runtimev1pb.InvokeBindingResponse, error) {
	req := &bindings.InvokeRequest{
		Metadata:  make(map[string]string),
		Operation: bindings.OperationKind(in.Operation),
	}
	for key, val := range in.Metadata {
		req.Metadata[key] = val
	}

	// Allow for distributed tracing by passing context metadata.
	if incomingMD, ok := metadata.FromIncomingContext(ctx); ok {
		for key, val := range incomingMD {
			sanitizedKey := invokev1.ReservedGRPCMetadataToDaprPrefixHeader(key)
			req.Metadata[sanitizedKey] = val[0]
		}
	}

	if in.Data != nil {
		req.Data = in.Data
	}

	r := &runtimev1pb.InvokeBindingResponse{}
	start := time.Now()
	resp, err := a.sendToOutputBindingFn(in.Name, req)
	elapsed := diag.ElapsedSince(start)

	diag.DefaultComponentMonitoring.OutputBindingEvent(context.Background(), in.Name, in.Operation, err == nil, elapsed)

	if err != nil {
		err = status.Errorf(codes.Internal, messages.ErrInvokeOutputBinding, in.Name, err.Error())
		apiServerLogger.Debug(err)
		return r, err
	}

	if resp != nil {
		r.Data = resp.Data
		r.Metadata = resp.Metadata
	}
	return r, nil
}

func (a *api) GetBulkState(ctx context.Context, in *runtimev1pb.GetBulkStateRequest) (*runtimev1pb.GetBulkStateResponse, error) {
	store, err := a.getStateStore(in.StoreName)
	if err != nil {
		apiServerLogger.Debug(err)
		return &runtimev1pb.GetBulkStateResponse{}, err
	}

	bulkResp := &runtimev1pb.GetBulkStateResponse{}
	if len(in.Keys) == 0 {
		return bulkResp, nil
	}

	// try bulk get first
	reqs := make([]state.GetRequest, len(in.Keys))
	for i, k := range in.Keys {
		key, err1 := stateLoader.GetModifiedStateKey(k, in.StoreName, a.id)
		if err1 != nil {
			return &runtimev1pb.GetBulkStateResponse{}, err1
		}
		r := state.GetRequest{
			Key:      key,
			Metadata: in.Metadata,
		}
		reqs[i] = r
	}

	start := time.Now()
	var bulkGet bool
	var responses []state.BulkGetResponse
	policy := a.resiliency.ComponentOutboundPolicy(ctx, in.StoreName, resiliency.Statestore)
	err = policy(func(ctx context.Context) (rErr error) {
		bulkGet, responses, rErr = store.BulkGet(reqs)
		return rErr
	})
	elapsed := diag.ElapsedSince(start)

	diag.DefaultComponentMonitoring.StateInvoked(ctx, in.StoreName, diag.BulkGet, err == nil, elapsed)

	// if store supports bulk get
	if bulkGet {
		if err != nil {
			return bulkResp, err
		}
		for i := 0; i < len(responses); i++ {
			item := &runtimev1pb.BulkStateItem{
				Key:      stateLoader.GetOriginalStateKey(responses[i].Key),
				Data:     responses[i].Data,
				Etag:     stringValueOrEmpty(responses[i].ETag),
				Metadata: responses[i].Metadata,
				Error:    responses[i].Error,
			}
			bulkResp.Items = append(bulkResp.Items, item)
		}
		return bulkResp, nil
	}

	// if store doesn't support bulk get, fallback to call get() method one by one
	limiter := concurrency.NewLimiter(int(in.Parallelism))
	n := len(reqs)
	resultCh := make(chan *runtimev1pb.BulkStateItem, n)
	for i := 0; i < n; i++ {
		fn := func(param interface{}) {
			req := param.(*state.GetRequest)
			var r *state.GetResponse
			err = policy(func(ctx context.Context) (rErr error) {
				r, rErr = store.Get(req)
				return rErr
			})

			item := &runtimev1pb.BulkStateItem{
				Key: stateLoader.GetOriginalStateKey(req.Key),
			}
			if err != nil {
				item.Error = err.Error()
			} else if r != nil {
				item.Data = r.Data
				item.Etag = stringValueOrEmpty(r.ETag)
				item.Metadata = r.Metadata
			}
			resultCh <- item
		}
		limiter.Execute(fn, &reqs[i])
	}
	limiter.Wait()
	// collect result
	resultLen := len(resultCh)
	for i := 0; i < resultLen; i++ {
		item := <-resultCh

		if encryption.EncryptedStateStore(in.StoreName) {
			val, err := encryption.TryDecryptValue(in.StoreName, item.Data)
			if err != nil {
				item.Error = err.Error()
				apiServerLogger.Debug(err)

				continue
			}

			item.Data = val
		}

		bulkResp.Items = append(bulkResp.Items, item)
	}
	return bulkResp, nil
}

func (a *api) getStateStore(name string) (state.Store, error) {
	if a.stateStores == nil || len(a.stateStores) == 0 {
		return nil, status.Error(codes.FailedPrecondition, messages.ErrStateStoresNotConfigured)
	}

	if a.stateStores[name] == nil {
		return nil, status.Errorf(codes.InvalidArgument, messages.ErrStateStoreNotFound, name)
	}
	return a.stateStores[name], nil
}

func (a *api) GetState(ctx context.Context, in *runtimev1pb.GetStateRequest) (*runtimev1pb.GetStateResponse, error) {
	store, err := a.getStateStore(in.StoreName)
	if err != nil {
		apiServerLogger.Debug(err)
		return &runtimev1pb.GetStateResponse{}, err
	}
	key, err := stateLoader.GetModifiedStateKey(in.Key, in.StoreName, a.id)
	if err != nil {
		return &runtimev1pb.GetStateResponse{}, err
	}
	req := state.GetRequest{
		Key:      key,
		Metadata: in.Metadata,
		Options: state.GetStateOption{
			Consistency: stateConsistencyToString(in.Consistency),
		},
	}

	start := time.Now()
	policy := a.resiliency.ComponentOutboundPolicy(ctx, in.StoreName, resiliency.Statestore)
	var getResponse *state.GetResponse
	err = policy(func(ctx context.Context) (rErr error) {
		getResponse, rErr = store.Get(&req)
		return rErr
	})
	elapsed := diag.ElapsedSince(start)

	diag.DefaultComponentMonitoring.StateInvoked(ctx, in.StoreName, diag.Get, err == nil, elapsed)

	if err != nil {
		err = status.Errorf(codes.Internal, messages.ErrStateGet, in.Key, in.StoreName, err.Error())
		apiServerLogger.Debug(err)
		return &runtimev1pb.GetStateResponse{}, err
	}

	if encryption.EncryptedStateStore(in.StoreName) {
		val, err := encryption.TryDecryptValue(in.StoreName, getResponse.Data)
		if err != nil {
			err = status.Errorf(codes.Internal, messages.ErrStateGet, in.Key, in.StoreName, err.Error())
			apiServerLogger.Debug(err)
			return &runtimev1pb.GetStateResponse{}, err
		}

		getResponse.Data = val
	}

	response := &runtimev1pb.GetStateResponse{}
	if getResponse != nil {
		response.Etag = stringValueOrEmpty(getResponse.ETag)
		response.Data = getResponse.Data
		response.Metadata = getResponse.Metadata
	}
	return response, nil
}

func (a *api) SaveState(ctx context.Context, in *runtimev1pb.SaveStateRequest) (*emptypb.Empty, error) {
	store, err := a.getStateStore(in.StoreName)
	if err != nil {
		apiServerLogger.Debug(err)
		return &emptypb.Empty{}, err
	}

	reqs := []state.SetRequest{}
	for _, s := range in.States {
		key, err1 := stateLoader.GetModifiedStateKey(s.Key, in.StoreName, a.id)
		if err1 != nil {
			return &emptypb.Empty{}, err1
		}
		req := state.SetRequest{
			Key:      key,
			Metadata: s.Metadata,
		}

		if contentType, ok := req.Metadata[contribMetadata.ContentType]; ok && contentType == contenttype.JSONContentType {
			if err1 = json.Unmarshal(s.Value, &req.Value); err1 != nil {
				return &emptypb.Empty{}, err1
			}
		} else {
			req.Value = s.Value
		}

		if s.Etag != nil {
			req.ETag = &s.Etag.Value
		}
		if s.Options != nil {
			req.Options = state.SetStateOption{
				Consistency: stateConsistencyToString(s.Options.Consistency),
				Concurrency: stateConcurrencyToString(s.Options.Concurrency),
			}
		}
		if encryption.EncryptedStateStore(in.StoreName) {
			val, encErr := encryption.TryEncryptValue(in.StoreName, s.Value)
			if encErr != nil {
				apiServerLogger.Debug(encErr)
				return &emptypb.Empty{}, encErr
			}

			req.Value = val
		}

		reqs = append(reqs, req)
	}

	start := time.Now()
	policy := a.resiliency.ComponentOutboundPolicy(ctx, in.StoreName, resiliency.Statestore)
	err = policy(func(ctx context.Context) error {
		return store.BulkSet(reqs)
	})
	elapsed := diag.ElapsedSince(start)

	diag.DefaultComponentMonitoring.StateInvoked(ctx, in.StoreName, diag.Set, err == nil, elapsed)

	if err != nil {
		err = a.stateErrorResponse(err, messages.ErrStateSave, in.StoreName, err.Error())
		apiServerLogger.Debug(err)
		return &emptypb.Empty{}, err
	}
	return &emptypb.Empty{}, nil
}

func (a *api) QueryStateAlpha1(ctx context.Context, in *runtimev1pb.QueryStateRequest) (*runtimev1pb.QueryStateResponse, error) {
	ret := &runtimev1pb.QueryStateResponse{}

	store, err := a.getStateStore(in.StoreName)
	if err != nil {
		apiServerLogger.Debug(err)
		return ret, err
	}

	querier, ok := store.(state.Querier)
	if !ok {
		err = status.Errorf(codes.Unimplemented, messages.ErrNotFound, "Query")
		apiServerLogger.Debug(err)
		return ret, err
	}

	if encryption.EncryptedStateStore(in.StoreName) {
		err = status.Errorf(codes.Aborted, messages.ErrStateQuery, in.GetStoreName(), "cannot query encrypted store")
		apiServerLogger.Debug(err)
		return ret, err
	}

	var req state.QueryRequest
	if err = json.Unmarshal([]byte(in.GetQuery()), &req.Query); err != nil {
		err = status.Errorf(codes.InvalidArgument, messages.ErrMalformedRequest, err.Error())
		apiServerLogger.Debug(err)
		return ret, err
	}
	req.Metadata = in.GetMetadata()

	start := time.Now()
	policy := a.resiliency.ComponentOutboundPolicy(ctx, in.StoreName, resiliency.Statestore)
	var resp *state.QueryResponse
	err = policy(func(ctx context.Context) (rErr error) {
		resp, rErr = querier.Query(&req)
		return rErr
	})
	elapsed := diag.ElapsedSince(start)

	diag.DefaultComponentMonitoring.StateInvoked(ctx, in.StoreName, diag.StateQuery, err == nil, elapsed)

	if err != nil {
		err = status.Errorf(codes.Internal, messages.ErrStateQuery, in.GetStoreName(), err.Error())
		apiServerLogger.Debug(err)
		return ret, err
	}
	if resp == nil || len(resp.Results) == 0 {
		return ret, nil
	}

	ret.Results = make([]*runtimev1pb.QueryStateItem, len(resp.Results))
	ret.Token = resp.Token
	ret.Metadata = resp.Metadata

	for i := range resp.Results {
		ret.Results[i] = &runtimev1pb.QueryStateItem{
			Key:  stateLoader.GetOriginalStateKey(resp.Results[i].Key),
			Data: resp.Results[i].Data,
		}
	}

	return ret, nil
}

// stateErrorResponse takes a state store error, format and args and returns a status code encoded gRPC error.
func (a *api) stateErrorResponse(err error, format string, args ...interface{}) error {
	e, ok := err.(*state.ETagError)
	if !ok {
		return status.Errorf(codes.Internal, format, args...)
	}
	switch e.Kind() {
	case state.ETagMismatch:
		return status.Errorf(codes.Aborted, format, args...)
	case state.ETagInvalid:
		return status.Errorf(codes.InvalidArgument, format, args...)
	}

	return status.Errorf(codes.Internal, format, args...)
}

func (a *api) DeleteState(ctx context.Context, in *runtimev1pb.DeleteStateRequest) (*emptypb.Empty, error) {
	store, err := a.getStateStore(in.StoreName)
	if err != nil {
		apiServerLogger.Debug(err)
		return &emptypb.Empty{}, err
	}

	key, err := stateLoader.GetModifiedStateKey(in.Key, in.StoreName, a.id)
	if err != nil {
		return &emptypb.Empty{}, err
	}
	req := state.DeleteRequest{
		Key:      key,
		Metadata: in.Metadata,
	}
	if in.Etag != nil {
		req.ETag = &in.Etag.Value
	}
	if in.Options != nil {
		req.Options = state.DeleteStateOption{
			Concurrency: stateConcurrencyToString(in.Options.Concurrency),
			Consistency: stateConsistencyToString(in.Options.Consistency),
		}
	}

	start := time.Now()
	policy := a.resiliency.ComponentOutboundPolicy(ctx, in.StoreName, resiliency.Statestore)
	err = policy(func(ctx context.Context) error {
		return store.Delete(&req)
	})
	elapsed := diag.ElapsedSince(start)

	diag.DefaultComponentMonitoring.StateInvoked(ctx, in.StoreName, diag.Delete, err == nil, elapsed)

	if err != nil {
		err = a.stateErrorResponse(err, messages.ErrStateDelete, in.Key, err.Error())
		apiServerLogger.Debug(err)
		return &emptypb.Empty{}, err
	}
	return &emptypb.Empty{}, nil
}

func (a *api) DeleteBulkState(ctx context.Context, in *runtimev1pb.DeleteBulkStateRequest) (*emptypb.Empty, error) {
	store, err := a.getStateStore(in.StoreName)
	if err != nil {
		apiServerLogger.Debug(err)
		return &emptypb.Empty{}, err
	}

	reqs := make([]state.DeleteRequest, 0, len(in.States))
	for _, item := range in.States {
		key, err1 := stateLoader.GetModifiedStateKey(item.Key, in.StoreName, a.id)
		if err1 != nil {
			return &emptypb.Empty{}, err1
		}
		req := state.DeleteRequest{
			Key:      key,
			Metadata: item.Metadata,
		}
		if item.Etag != nil {
			req.ETag = &item.Etag.Value
		}
		if item.Options != nil {
			req.Options = state.DeleteStateOption{
				Concurrency: stateConcurrencyToString(item.Options.Concurrency),
				Consistency: stateConsistencyToString(item.Options.Consistency),
			}
		}
		reqs = append(reqs, req)
	}

	start := time.Now()
	policy := a.resiliency.ComponentOutboundPolicy(ctx, in.StoreName, resiliency.Statestore)
	err = policy(func(ctx context.Context) error {
		return store.BulkDelete(reqs)
	})
	elapsed := diag.ElapsedSince(start)

	diag.DefaultComponentMonitoring.StateInvoked(ctx, in.StoreName, diag.BulkDelete, err == nil, elapsed)

	if err != nil {
		apiServerLogger.Debug(err)
		return &emptypb.Empty{}, err
	}
	return &emptypb.Empty{}, nil
}

func (a *api) GetSecret(ctx context.Context, in *runtimev1pb.GetSecretRequest) (*runtimev1pb.GetSecretResponse, error) {
	if a.secretStores == nil || len(a.secretStores) == 0 {
		err := status.Error(codes.FailedPrecondition, messages.ErrSecretStoreNotConfigured)
		apiServerLogger.Debug(err)
		return &runtimev1pb.GetSecretResponse{}, err
	}

	secretStoreName := in.StoreName

	if a.secretStores[secretStoreName] == nil {
		err := status.Errorf(codes.InvalidArgument, messages.ErrSecretStoreNotFound, secretStoreName)
		apiServerLogger.Debug(err)
		return &runtimev1pb.GetSecretResponse{}, err
	}

	if !a.isSecretAllowed(in.StoreName, in.Key) {
		err := status.Errorf(codes.PermissionDenied, messages.ErrPermissionDenied, in.Key, in.StoreName)
		apiServerLogger.Debug(err)
		return &runtimev1pb.GetSecretResponse{}, err
	}

	req := secretstores.GetSecretRequest{
		Name:     in.Key,
		Metadata: in.Metadata,
	}

	start := time.Now()
	policy := a.resiliency.ComponentOutboundPolicy(ctx, secretStoreName, resiliency.Secretstore)
	var getResponse secretstores.GetSecretResponse
	err := policy(func(ctx context.Context) (rErr error) {
		getResponse, rErr = a.secretStores[secretStoreName].GetSecret(ctx, req)
		return rErr
	})
	elapsed := diag.ElapsedSince(start)

	diag.DefaultComponentMonitoring.SecretInvoked(ctx, in.StoreName, diag.Get, err == nil, elapsed)

	if err != nil {
		err = status.Errorf(codes.Internal, messages.ErrSecretGet, req.Name, secretStoreName, err.Error())
		apiServerLogger.Debug(err)
		return &runtimev1pb.GetSecretResponse{}, err
	}

	response := &runtimev1pb.GetSecretResponse{}
	if getResponse.Data != nil {
		response.Data = getResponse.Data
	}
	return response, nil
}

func (a *api) GetBulkSecret(ctx context.Context, in *runtimev1pb.GetBulkSecretRequest) (*runtimev1pb.GetBulkSecretResponse, error) {
	if a.secretStores == nil || len(a.secretStores) == 0 {
		err := status.Error(codes.FailedPrecondition, messages.ErrSecretStoreNotConfigured)
		apiServerLogger.Debug(err)
		return &runtimev1pb.GetBulkSecretResponse{}, err
	}

	secretStoreName := in.StoreName

	if a.secretStores[secretStoreName] == nil {
		err := status.Errorf(codes.InvalidArgument, messages.ErrSecretStoreNotFound, secretStoreName)
		apiServerLogger.Debug(err)
		return &runtimev1pb.GetBulkSecretResponse{}, err
	}

	req := secretstores.BulkGetSecretRequest{
		Metadata: in.Metadata,
	}

	start := time.Now()
	policy := a.resiliency.ComponentOutboundPolicy(ctx, secretStoreName, resiliency.Secretstore)
	var getResponse secretstores.BulkGetSecretResponse
	err := policy(func(ctx context.Context) (rErr error) {
		getResponse, rErr = a.secretStores[secretStoreName].BulkGetSecret(ctx, req)
		return rErr
	})
	elapsed := diag.ElapsedSince(start)

	diag.DefaultComponentMonitoring.SecretInvoked(ctx, in.StoreName, diag.BulkGet, err == nil, elapsed)

	if err != nil {
		err = status.Errorf(codes.Internal, messages.ErrBulkSecretGet, secretStoreName, err.Error())
		apiServerLogger.Debug(err)
		return &runtimev1pb.GetBulkSecretResponse{}, err
	}

	filteredSecrets := map[string]map[string]string{}
	for key, v := range getResponse.Data {
		if a.isSecretAllowed(secretStoreName, key) {
			filteredSecrets[key] = v
		} else {
			apiServerLogger.Debugf(messages.ErrPermissionDenied, key, in.StoreName)
		}
	}

	response := &runtimev1pb.GetBulkSecretResponse{}
	if getResponse.Data != nil {
		response.Data = map[string]*runtimev1pb.SecretResponse{}
		for key, v := range filteredSecrets {
			response.Data[key] = &runtimev1pb.SecretResponse{Secrets: v}
		}
	}
	return response, nil
}

func extractEtag(req *commonv1pb.StateItem) (bool, string) {
	if req.Etag != nil {
		return true, req.Etag.Value
	}
	return false, ""
}

func (a *api) ExecuteStateTransaction(ctx context.Context, in *runtimev1pb.ExecuteStateTransactionRequest) (*emptypb.Empty, error) {
	if a.stateStores == nil || len(a.stateStores) == 0 {
		err := status.Error(codes.FailedPrecondition, messages.ErrStateStoresNotConfigured)
		apiServerLogger.Debug(err)
		return &emptypb.Empty{}, err
	}

	storeName := in.StoreName

	if a.stateStores[storeName] == nil {
		err := status.Errorf(codes.InvalidArgument, messages.ErrStateStoreNotFound, storeName)
		apiServerLogger.Debug(err)
		return &emptypb.Empty{}, err
	}

	transactionalStore, ok := a.transactionalStateStores[storeName]
	if !ok {
		err := status.Errorf(codes.Unimplemented, messages.ErrStateStoreNotSupported, storeName)
		apiServerLogger.Debug(err)
		return &emptypb.Empty{}, err
	}

	operations := []state.TransactionalStateOperation{}
	for _, inputReq := range in.Operations {
		var operation state.TransactionalStateOperation
		req := inputReq.Request

		hasEtag, etag := extractEtag(req)
		key, err := stateLoader.GetModifiedStateKey(req.Key, in.StoreName, a.id)
		if err != nil {
			return &emptypb.Empty{}, err
		}
		switch state.OperationType(inputReq.OperationType) {
		case state.Upsert:
			setReq := state.SetRequest{
				Key: key,
				// Limitation:
				// components that cannot handle byte array need to deserialize/serialize in
				// component specific way in components-contrib repo.
				Value:    req.Value,
				Metadata: req.Metadata,
			}

			if hasEtag {
				setReq.ETag = &etag
			}
			if req.Options != nil {
				setReq.Options = state.SetStateOption{
					Concurrency: stateConcurrencyToString(req.Options.Concurrency),
					Consistency: stateConsistencyToString(req.Options.Consistency),
				}
			}

			operation = state.TransactionalStateOperation{
				Operation: state.Upsert,
				Request:   setReq,
			}

		case state.Delete:
			delReq := state.DeleteRequest{
				Key:      key,
				Metadata: req.Metadata,
			}

			if hasEtag {
				delReq.ETag = &etag
			}
			if req.Options != nil {
				delReq.Options = state.DeleteStateOption{
					Concurrency: stateConcurrencyToString(req.Options.Concurrency),
					Consistency: stateConsistencyToString(req.Options.Consistency),
				}
			}

			operation = state.TransactionalStateOperation{
				Operation: state.Delete,
				Request:   delReq,
			}

		default:
			err := status.Errorf(codes.Unimplemented, messages.ErrNotSupportedStateOperation, inputReq.OperationType)
			apiServerLogger.Debug(err)
			return &emptypb.Empty{}, err
		}

		operations = append(operations, operation)
	}

	if encryption.EncryptedStateStore(storeName) {
		for i, op := range operations {
			if op.Operation == state.Upsert {
				req := op.Request.(*state.SetRequest)
				data := []byte(fmt.Sprintf("%v", req.Value))
				val, err := encryption.TryEncryptValue(storeName, data)
				if err != nil {
					err = status.Errorf(codes.Internal, messages.ErrStateTransaction, err.Error())
					apiServerLogger.Debug(err)
					return &emptypb.Empty{}, err
				}

				req.Value = val
				operations[i].Request = req
			}
		}
	}

	start := time.Now()
	policy := a.resiliency.ComponentOutboundPolicy(ctx, in.StoreName, resiliency.Statestore)
	err := policy(func(ctx context.Context) error {
		return transactionalStore.Multi(&state.TransactionalStateRequest{
			Operations: operations,
			Metadata:   in.Metadata,
		})
	})
	elapsed := diag.ElapsedSince(start)

	diag.DefaultComponentMonitoring.StateInvoked(ctx, in.StoreName, diag.StateTransaction, err == nil, elapsed)

	if err != nil {
		err = status.Errorf(codes.Internal, messages.ErrStateTransaction, err.Error())
		apiServerLogger.Debug(err)
		return &emptypb.Empty{}, err
	}
	return &emptypb.Empty{}, nil
}

func (a *api) RegisterActorTimer(ctx context.Context, in *runtimev1pb.RegisterActorTimerRequest) (*emptypb.Empty, error) {
	if a.actor == nil {
		err := status.Errorf(codes.Internal, messages.ErrActorRuntimeNotFound)
		apiServerLogger.Debug(err)
		return &emptypb.Empty{}, err
	}

	req := &actors.CreateTimerRequest{
		Name:      in.Name,
		ActorID:   in.ActorId,
		ActorType: in.ActorType,
		DueTime:   in.DueTime,
		Period:    in.Period,
		TTL:       in.Ttl,
		Callback:  in.Callback,
	}

	if in.Data != nil {
		req.Data = in.Data
	}
	err := a.actor.CreateTimer(ctx, req)
	return &emptypb.Empty{}, err
}

func (a *api) UnregisterActorTimer(ctx context.Context, in *runtimev1pb.UnregisterActorTimerRequest) (*emptypb.Empty, error) {
	if a.actor == nil {
		err := status.Errorf(codes.Internal, messages.ErrActorRuntimeNotFound)
		apiServerLogger.Debug(err)
		return &emptypb.Empty{}, err
	}

	req := &actors.DeleteTimerRequest{
		Name:      in.Name,
		ActorID:   in.ActorId,
		ActorType: in.ActorType,
	}

	err := a.actor.DeleteTimer(ctx, req)
	return &emptypb.Empty{}, err
}

func (a *api) RegisterActorReminder(ctx context.Context, in *runtimev1pb.RegisterActorReminderRequest) (*emptypb.Empty, error) {
	if a.actor == nil {
		err := status.Errorf(codes.Internal, messages.ErrActorRuntimeNotFound)
		apiServerLogger.Debug(err)
		return &emptypb.Empty{}, err
	}

	req := &actors.CreateReminderRequest{
		Name:      in.Name,
		ActorID:   in.ActorId,
		ActorType: in.ActorType,
		DueTime:   in.DueTime,
		Period:    in.Period,
		TTL:       in.Ttl,
	}

	if in.Data != nil {
		req.Data = in.Data
	}
	err := a.actor.CreateReminder(ctx, req)
	return &emptypb.Empty{}, err
}

func (a *api) UnregisterActorReminder(ctx context.Context, in *runtimev1pb.UnregisterActorReminderRequest) (*emptypb.Empty, error) {
	if a.actor == nil {
		err := status.Errorf(codes.Internal, messages.ErrActorRuntimeNotFound)
		apiServerLogger.Debug(err)
		return &emptypb.Empty{}, err
	}

	req := &actors.DeleteReminderRequest{
		Name:      in.Name,
		ActorID:   in.ActorId,
		ActorType: in.ActorType,
	}

	err := a.actor.DeleteReminder(ctx, req)
	return &emptypb.Empty{}, err
}

func (a *api) RenameActorReminder(ctx context.Context, in *runtimev1pb.RenameActorReminderRequest) (*emptypb.Empty, error) {
	if a.actor == nil {
		err := status.Errorf(codes.Internal, messages.ErrActorRuntimeNotFound)
		apiServerLogger.Debug(err)
		return &emptypb.Empty{}, err
	}

	req := &actors.RenameReminderRequest{
		OldName:   in.OldName,
		ActorID:   in.ActorId,
		ActorType: in.ActorType,
		NewName:   in.NewName,
	}

	err := a.actor.RenameReminder(ctx, req)
	return &emptypb.Empty{}, err
}

func (a *api) GetActorState(ctx context.Context, in *runtimev1pb.GetActorStateRequest) (*runtimev1pb.GetActorStateResponse, error) {
	if a.actor == nil {
		err := status.Errorf(codes.Internal, messages.ErrActorRuntimeNotFound)
		apiServerLogger.Debug(err)
		return nil, err
	}

	actorType := in.ActorType
	actorID := in.ActorId
	key := in.Key

	hosted := a.actor.IsActorHosted(ctx, &actors.ActorHostedRequest{
		ActorType: actorType,
		ActorID:   actorID,
	})

	if !hosted {
		err := status.Errorf(codes.Internal, messages.ErrActorInstanceMissing)
		apiServerLogger.Debug(err)
		return nil, err
	}

	req := actors.GetStateRequest{
		ActorType: actorType,
		ActorID:   actorID,
		Key:       key,
	}

	resp, err := a.actor.GetState(ctx, &req)
	if err != nil {
		err = status.Errorf(codes.Internal, fmt.Sprintf(messages.ErrActorStateGet, err))
		apiServerLogger.Debug(err)
		return nil, err
	}

	return &runtimev1pb.GetActorStateResponse{
		Data: resp.Data,
	}, nil
}

func (a *api) ExecuteActorStateTransaction(ctx context.Context, in *runtimev1pb.ExecuteActorStateTransactionRequest) (*emptypb.Empty, error) {
	if a.actor == nil {
		err := status.Errorf(codes.Internal, messages.ErrActorRuntimeNotFound)
		apiServerLogger.Debug(err)
		return &emptypb.Empty{}, err
	}

	actorType := in.ActorType
	actorID := in.ActorId
	actorOps := []actors.TransactionalOperation{}

	for _, op := range in.Operations {
		var actorOp actors.TransactionalOperation
		switch state.OperationType(op.OperationType) {
		case state.Upsert:
			setReq := map[string]interface{}{
				"key":   op.Key,
				"value": op.Value.Value,
				// Actor state do not user other attributes from state request.
			}

			actorOp = actors.TransactionalOperation{
				Operation: actors.Upsert,
				Request:   setReq,
			}
		case state.Delete:
			delReq := map[string]interface{}{
				"key": op.Key,
				// Actor state do not user other attributes from state request.
			}

			actorOp = actors.TransactionalOperation{
				Operation: actors.Delete,
				Request:   delReq,
			}

		default:
			err := status.Errorf(codes.Unimplemented, messages.ErrNotSupportedStateOperation, op.OperationType)
			apiServerLogger.Debug(err)
			return &emptypb.Empty{}, err
		}

		actorOps = append(actorOps, actorOp)
	}

	hosted := a.actor.IsActorHosted(ctx, &actors.ActorHostedRequest{
		ActorType: actorType,
		ActorID:   actorID,
	})

	if !hosted {
		err := status.Errorf(codes.Internal, messages.ErrActorInstanceMissing)
		apiServerLogger.Debug(err)
		return &emptypb.Empty{}, err
	}

	req := actors.TransactionalRequest{
		ActorID:    actorID,
		ActorType:  actorType,
		Operations: actorOps,
	}

	err := a.actor.TransactionalStateOperation(ctx, &req)
	if err != nil {
		err = status.Errorf(codes.Internal, fmt.Sprintf(messages.ErrActorStateTransactionSave, err))
		apiServerLogger.Debug(err)
		return &emptypb.Empty{}, err
	}

	return &emptypb.Empty{}, nil
}

func (a *api) InvokeActor(ctx context.Context, in *runtimev1pb.InvokeActorRequest) (*runtimev1pb.InvokeActorResponse, error) {
	if a.actor == nil {
		err := status.Errorf(codes.Internal, messages.ErrActorRuntimeNotFound)
		apiServerLogger.Debug(err)
		return &runtimev1pb.InvokeActorResponse{}, err
	}

<<<<<<< HEAD
	req := invokev1.
		NewInvokeMethodRequest(in.Method).
		WithActor(in.ActorType, in.ActorId).
		WithRawDataBytes(in.Data, "")
	defer req.Close()

	// If the request can be retried, we need to enable replaying
	pd := a.resiliency.GetPolicy(in.ActorType, &resiliency.ActorPolicy{})
	if pd != nil && pd.HasRetries() {
		req.WithReplay(true)
	}
=======
	req := invokev1.NewInvokeMethodRequest(in.Method)
	req.WithActor(in.ActorType, in.ActorId)
	req.WithRawData(in.Data, "")
	reqMetadata := map[string][]string{}
	for k, v := range in.Metadata {
		reqMetadata[k] = []string{v}
	}
	req.WithMetadata(reqMetadata)
>>>>>>> f5092c5d

	// Unlike other actor calls, resiliency is handled here for invocation.
	// This is due to actor invocation involving a lookup for the host.
	// Having the retry here allows us to capture that and be resilient to host failure.
	// Additionally, we don't perform timeouts at this level. This is because an actor
	// should technically wait forever on the locking mechanism. If we timeout while
	// waiting for the lock, we can also create a queue of calls that will try and continue
	// after the timeout.
	var body []byte
	policy := a.resiliency.ActorPreLockPolicy(ctx, in.ActorType, in.ActorId)
	err := policy(func(ctx context.Context) error {
		resp, rErr := a.actor.Call(ctx, req)
		if rErr != nil {
			return rErr
		}
		defer resp.Close()

		body, rErr = io.ReadAll(resp.RawData())
		return rErr
	})
	if err != nil && !errors.Is(err, actors.ErrDaprResponseHeader) {
		err = status.Errorf(codes.Internal, messages.ErrActorInvoke, err)
		apiServerLogger.Debug(err)
		return &runtimev1pb.InvokeActorResponse{}, err
	}

	return &runtimev1pb.InvokeActorResponse{
		Data: body,
	}, nil
}

func (a *api) isSecretAllowed(storeName, key string) bool {
	if config, ok := a.secretsConfiguration[storeName]; ok {
		return config.IsSecretAllowed(key)
	}
	// By default, if a configuration is not defined for a secret store, return true.
	return true
}

func (a *api) SetAppChannel(appChannel channel.AppChannel) {
	a.appChannel = appChannel
}

func (a *api) SetDirectMessaging(directMessaging messaging.DirectMessaging) {
	a.directMessaging = directMessaging
}

func (a *api) SetActorRuntime(actor actors.Actors) {
	a.actor = actor
}

func (a *api) GetMetadata(ctx context.Context, in *emptypb.Empty) (*runtimev1pb.GetMetadataResponse, error) {
	extendedMetadata := make(map[string]string)
	// Copy synchronously so it can be serialized to JSON.
	a.extendedMetadata.Range(func(key, value interface{}) bool {
		extendedMetadata[key.(string)] = value.(string)
		return true
	})
	extendedMetadata[daprRuntimeVersionKey] = a.daprRunTimeVersion
	activeActorsCount := []*runtimev1pb.ActiveActorsCount{}
	if a.actor != nil {
		for _, actorTypeCount := range a.actor.GetActiveActorsCount(ctx) {
			activeActorsCount = append(activeActorsCount, &runtimev1pb.ActiveActorsCount{
				Type:  actorTypeCount.Type,
				Count: int32(actorTypeCount.Count),
			})
		}
	}

	components := a.getComponentsFn()
	registeredComponents := make([]*runtimev1pb.RegisteredComponents, 0, len(components))
	componentsCapabilities := a.getComponentsCapabilitesFn()
	for _, comp := range components {
		registeredComp := &runtimev1pb.RegisteredComponents{
			Name:         comp.Name,
			Version:      comp.Spec.Version,
			Type:         comp.Spec.Type,
			Capabilities: getOrDefaultCapabilities(componentsCapabilities, comp.Name),
		}
		registeredComponents = append(registeredComponents, registeredComp)
	}

	response := &runtimev1pb.GetMetadataResponse{
		Id:                   a.id,
		ExtendedMetadata:     extendedMetadata,
		RegisteredComponents: registeredComponents,
		ActiveActorsCount:    activeActorsCount,
	}

	return response, nil
}

func getOrDefaultCapabilities(dict map[string][]string, key string) []string {
	if val, ok := dict[key]; ok {
		return val
	}
	return make([]string, 0)
}

// SetMetadata Sets value in extended metadata of the sidecar.
func (a *api) SetMetadata(ctx context.Context, in *runtimev1pb.SetMetadataRequest) (*emptypb.Empty, error) {
	a.extendedMetadata.Store(in.Key, in.Value)
	return &emptypb.Empty{}, nil
}

// Shutdown the sidecar.
func (a *api) Shutdown(ctx context.Context, in *emptypb.Empty) (*emptypb.Empty, error) {
	go func() {
		<-ctx.Done()
		a.shutdown()
	}()
	return &emptypb.Empty{}, nil
}

func stringValueOrEmpty(value *string) string {
	if value == nil {
		return ""
	}

	return *value
}

func (a *api) getConfigurationStore(name string) (configuration.Store, error) {
	if a.configurationStores == nil || len(a.configurationStores) == 0 {
		return nil, status.Error(codes.FailedPrecondition, messages.ErrConfigurationStoresNotConfigured)
	}

	if a.configurationStores[name] == nil {
		return nil, status.Errorf(codes.InvalidArgument, messages.ErrConfigurationStoreNotFound, name)
	}
	return a.configurationStores[name], nil
}

func (a *api) GetConfigurationAlpha1(ctx context.Context, in *runtimev1pb.GetConfigurationRequest) (*runtimev1pb.GetConfigurationResponse, error) {
	store, err := a.getConfigurationStore(in.StoreName)
	if err != nil {
		apiServerLogger.Debug(err)
		return &runtimev1pb.GetConfigurationResponse{}, err
	}

	req := configuration.GetRequest{
		Keys:     in.Keys,
		Metadata: in.Metadata,
	}

	start := time.Now()
	policy := a.resiliency.ComponentOutboundPolicy(ctx, in.StoreName, resiliency.Configuration)
	var getResponse *configuration.GetResponse
	err = policy(func(ctx context.Context) (rErr error) {
		getResponse, rErr = store.Get(ctx, &req)
		return rErr
	})
	elapsed := diag.ElapsedSince(start)

	diag.DefaultComponentMonitoring.ConfigurationInvoked(ctx, in.StoreName, diag.Get, err == nil, elapsed)

	if err != nil {
		err = status.Errorf(codes.Internal, messages.ErrConfigurationGet, req.Keys, in.StoreName, err.Error())
		apiServerLogger.Debug(err)
		return &runtimev1pb.GetConfigurationResponse{}, err
	}

	cachedItems := make(map[string]*commonv1pb.ConfigurationItem, len(getResponse.Items))
	for k, v := range getResponse.Items {
		cachedItems[k] = &commonv1pb.ConfigurationItem{
			Metadata: v.Metadata,
			Value:    v.Value,
			Version:  v.Version,
		}
	}

	response := &runtimev1pb.GetConfigurationResponse{
		Items: cachedItems,
	}

	return response, nil
}

type configurationEventHandler struct {
	api          *api
	storeName    string
	serverStream runtimev1pb.Dapr_SubscribeConfigurationAlpha1Server //nolint:nosnakecase
}

func (h *configurationEventHandler) updateEventHandler(ctx context.Context, e *configuration.UpdateEvent) error {
	items := make(map[string]*commonv1pb.ConfigurationItem, len(e.Items))
	for k, v := range e.Items {
		items[k] = &commonv1pb.ConfigurationItem{
			Value:    v.Value,
			Version:  v.Version,
			Metadata: v.Metadata,
		}
	}

	if err := h.serverStream.Send(&runtimev1pb.SubscribeConfigurationResponse{
		Items: items,
		Id:    e.ID,
	}); err != nil {
		apiServerLogger.Debug(err)
	}
	return nil
}

func (a *api) SubscribeConfigurationAlpha1(request *runtimev1pb.SubscribeConfigurationRequest, configurationServer runtimev1pb.Dapr_SubscribeConfigurationAlpha1Server) error { //nolint:nosnakecase
	store, err := a.getConfigurationStore(request.StoreName)
	if err != nil {
		apiServerLogger.Debug(err)
		return err
	}
	sort.Slice(request.Keys, func(i, j int) bool {
		return request.Keys[i] < request.Keys[j]
	})

	subscribeKeys := make([]string, 0)

	// TODO(@halspang) provide a switch to use just resiliency or this.
	newCtx, cancel := context.WithCancel(context.Background())
	defer cancel()

	// empty list means subscribing to all configuration keys
	if len(request.Keys) == 0 {
		getConfigurationReq := &runtimev1pb.GetConfigurationRequest{
			StoreName: request.StoreName,
			Keys:      []string{},
			Metadata:  request.GetMetadata(),
		}
		resp, err2 := a.GetConfigurationAlpha1(newCtx, getConfigurationReq)
		if err2 != nil {
			err2 = status.Errorf(codes.Internal, fmt.Sprintf(messages.ErrConfigurationGet, request.Keys, request.StoreName, err2))
			apiServerLogger.Debug(err2)
			return err2
		}

		items := resp.GetItems()
		for key := range items {
			if _, ok := a.configurationSubscribe[fmt.Sprintf("%s||%s", request.StoreName, key)]; !ok {
				subscribeKeys = append(subscribeKeys, key)
			}
		}
	} else {
		subscribeKeys = append(subscribeKeys, request.Keys...)
	}

	req := &configuration.SubscribeRequest{
		Keys:     subscribeKeys,
		Metadata: request.GetMetadata(),
	}

	handler := &configurationEventHandler{
		api:          a,
		storeName:    request.StoreName,
		serverStream: configurationServer,
	}

	// TODO(@laurence) deal with failed subscription and retires
	start := time.Now()
	policy := a.resiliency.ComponentOutboundPolicy(newCtx, request.StoreName, resiliency.Configuration)
	var id string
	err = policy(func(ctx context.Context) (rErr error) {
		id, rErr = store.Subscribe(ctx, req, handler.updateEventHandler)
		return rErr
	})
	elapsed := diag.ElapsedSince(start)

	diag.DefaultComponentMonitoring.ConfigurationInvoked(context.Background(), request.StoreName, diag.ConfigurationSubscribe, err == nil, elapsed)

	if err != nil {
		err = status.Errorf(codes.InvalidArgument, messages.ErrConfigurationSubscribe, req.Keys, request.StoreName, err.Error())
		apiServerLogger.Debug(err)
		return err
	}
	if err := handler.serverStream.Send(&runtimev1pb.SubscribeConfigurationResponse{
		Id: id,
	}); err != nil {
		apiServerLogger.Debug(err)
		return err
	}
	stop := make(chan struct{})
	a.configurationSubscribeLock.Lock()
	a.configurationSubscribe[id] = stop
	a.configurationSubscribeLock.Unlock()
	<-stop
	return nil
}

func (a *api) UnsubscribeConfigurationAlpha1(ctx context.Context, request *runtimev1pb.UnsubscribeConfigurationRequest) (*runtimev1pb.UnsubscribeConfigurationResponse, error) {
	store, err := a.getConfigurationStore(request.GetStoreName())
	if err != nil {
		apiServerLogger.Debug(err)
		return &runtimev1pb.UnsubscribeConfigurationResponse{
			Ok:      false,
			Message: err.Error(),
		}, err
	}

	a.configurationSubscribeLock.Lock()
	defer a.configurationSubscribeLock.Unlock()

	subscribeID := request.GetId()

	stop, ok := a.configurationSubscribe[subscribeID]
	if !ok {
		return &runtimev1pb.UnsubscribeConfigurationResponse{
			Ok: true,
		}, nil
	}
	delete(a.configurationSubscribe, subscribeID)
	close(stop)

	policy := a.resiliency.ComponentOutboundPolicy(ctx, request.StoreName, resiliency.Configuration)

	start := time.Now()
	err = policy(func(ctx context.Context) error {
		return store.Unsubscribe(ctx, &configuration.UnsubscribeRequest{
			ID: subscribeID,
		})
	})
	elapsed := diag.ElapsedSince(start)

	diag.DefaultComponentMonitoring.ConfigurationInvoked(context.Background(), request.StoreName, diag.ConfigurationUnsubscribe, err == nil, elapsed)

	if err != nil {
		return &runtimev1pb.UnsubscribeConfigurationResponse{
			Ok:      false,
			Message: err.Error(),
		}, err
	}
	return &runtimev1pb.UnsubscribeConfigurationResponse{
		Ok: true,
	}, nil
}<|MERGE_RESOLUTION|>--- conflicted
+++ resolved
@@ -1405,28 +1405,23 @@
 		return &runtimev1pb.InvokeActorResponse{}, err
 	}
 
-<<<<<<< HEAD
 	req := invokev1.
 		NewInvokeMethodRequest(in.Method).
 		WithActor(in.ActorType, in.ActorId).
 		WithRawDataBytes(in.Data, "")
 	defer req.Close()
 
+	reqMetadata := map[string][]string{}
+	for k, v := range in.Metadata {
+		reqMetadata[k] = []string{v}
+	}
+	req.WithMetadata(reqMetadata)
+
 	// If the request can be retried, we need to enable replaying
 	pd := a.resiliency.GetPolicy(in.ActorType, &resiliency.ActorPolicy{})
 	if pd != nil && pd.HasRetries() {
 		req.WithReplay(true)
 	}
-=======
-	req := invokev1.NewInvokeMethodRequest(in.Method)
-	req.WithActor(in.ActorType, in.ActorId)
-	req.WithRawData(in.Data, "")
-	reqMetadata := map[string][]string{}
-	for k, v := range in.Metadata {
-		reqMetadata[k] = []string{v}
-	}
-	req.WithMetadata(reqMetadata)
->>>>>>> f5092c5d
 
 	// Unlike other actor calls, resiliency is handled here for invocation.
 	// This is due to actor invocation involving a lookup for the host.
