--- conflicted
+++ resolved
@@ -94,17 +94,7 @@
 	sendToOutputBindingFn      func(name string, req *bindings.InvokeRequest) (*bindings.InvokeResponse, error)
 	tracingSpec                config.TracingSpec
 	accessControlList          *config.AccessControlList
-<<<<<<< HEAD
-	appProtocol                string
-=======
 	appProtocolIsHTTP          bool
-	extendedMetadata           sync.Map
-	shutdown                   func()
-	getComponentsFn            func() []componentsV1alpha.Component
-	getComponentsCapabilitesFn func() map[string][]string
-	getSubscriptionsFn         func() []runtimePubsub.Subscription
-	daprRunTimeVersion         string
->>>>>>> 1b883761
 }
 
 // APIOpts contains options for NewAPI.
@@ -152,7 +142,6 @@
 			GetComponentsCapabilitesFn: opts.GetComponentsCapabilitiesFn,
 			GetSubscriptionsFn:         opts.GetSubscriptionsFn,
 		},
-<<<<<<< HEAD
 		directMessaging:        opts.DirectMessaging,
 		actor:                  opts.Actor,
 		id:                     opts.AppID,
@@ -165,27 +154,7 @@
 		sendToOutputBindingFn:  opts.SendToOutputBindingFn,
 		tracingSpec:            opts.TracingSpec,
 		accessControlList:      opts.AccessControlList,
-		appProtocol:            opts.AppProtocol,
-=======
-		directMessaging:            opts.DirectMessaging,
-		actor:                      opts.Actor,
-		id:                         opts.AppID,
-		resiliency:                 opts.Resiliency,
-		appChannel:                 opts.AppChannel,
-		pubsubAdapter:              opts.PubsubAdapter,
-		stateStores:                opts.StateStores,
-		configurationStores:        opts.ConfigurationStores,
-		configurationSubscribe:     make(map[string]chan struct{}),
-		sendToOutputBindingFn:      opts.SendToOutputBindingFn,
-		tracingSpec:                opts.TracingSpec,
-		accessControlList:          opts.AccessControlList,
-		appProtocolIsHTTP:          opts.AppProtocolIsHTTP,
-		shutdown:                   opts.Shutdown,
-		getComponentsFn:            opts.GetComponentsFn,
-		getComponentsCapabilitesFn: opts.GetComponentsCapabilitiesFn,
-		getSubscriptionsFn:         opts.GetSubscriptionsFn,
-		daprRunTimeVersion:         buildinfo.Version(),
->>>>>>> 1b883761
+		appProtocolIsHTTP:      opts.AppProtocolIsHTTP,
 	}
 }
 
