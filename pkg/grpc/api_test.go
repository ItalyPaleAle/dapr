/*
Copyright 2021 The Dapr Authors
Licensed under the Apache License, Version 2.0 (the "License");
you may not use this file except in compliance with the License.
You may obtain a copy of the License at
    http://www.apache.org/licenses/LICENSE-2.0
Unless required by applicable law or agreed to in writing, software
distributed under the License is distributed on an "AS IS" BASIS,
WITHOUT WARRANTIES OR CONDITIONS OF ANY KIND, either express or implied.
See the License for the specific language governing permissions and
limitations under the License.
*/

package grpc

import (
	"context"
	"errors"
	"fmt"
	"io"
	"net"
	"strconv"
	"testing"
	"time"

	"github.com/golang/mock/gomock"
	grpcMiddleware "github.com/grpc-ecosystem/go-grpc-middleware"
	"github.com/stretchr/testify/assert"
	"github.com/stretchr/testify/mock"
	"github.com/stretchr/testify/require"
	"go.opentelemetry.io/otel/trace"
	epb "google.golang.org/genproto/googleapis/rpc/errdetails"
	"google.golang.org/grpc"
	"google.golang.org/grpc/codes"
	"google.golang.org/grpc/credentials/insecure"
	grpcMetadata "google.golang.org/grpc/metadata"
	"google.golang.org/grpc/status"
	"google.golang.org/grpc/test/bufconn"
	"google.golang.org/protobuf/proto"
	"google.golang.org/protobuf/types/known/anypb"
	"google.golang.org/protobuf/types/known/emptypb"

	"github.com/dapr/components-contrib/bindings"
	"github.com/dapr/components-contrib/configuration"
	"github.com/dapr/components-contrib/lock"
	"github.com/dapr/components-contrib/pubsub"
	"github.com/dapr/components-contrib/secretstores"
	"github.com/dapr/components-contrib/state"
	"github.com/dapr/dapr/pkg/apis/resiliency/v1alpha1"
	stateLoader "github.com/dapr/dapr/pkg/components/state"
	"github.com/dapr/dapr/pkg/config"
	diag "github.com/dapr/dapr/pkg/diagnostics"
	diagUtils "github.com/dapr/dapr/pkg/diagnostics/utils"
	"github.com/dapr/dapr/pkg/encryption"
	"github.com/dapr/dapr/pkg/grpc/metadata"
	"github.com/dapr/dapr/pkg/grpc/universalapi"
	"github.com/dapr/dapr/pkg/messages"
	invokev1 "github.com/dapr/dapr/pkg/messaging/v1"
	commonv1pb "github.com/dapr/dapr/pkg/proto/common/v1"
	internalv1pb "github.com/dapr/dapr/pkg/proto/internals/v1"
	runtimev1pb "github.com/dapr/dapr/pkg/proto/runtime/v1"
	"github.com/dapr/dapr/pkg/resiliency"
	"github.com/dapr/dapr/pkg/runtime/compstore"
	runtimePubsub "github.com/dapr/dapr/pkg/runtime/pubsub"
	daprt "github.com/dapr/dapr/pkg/testing"
	testtrace "github.com/dapr/dapr/pkg/testing/trace"
	"github.com/dapr/kit/logger"
	"github.com/dapr/kit/ptr"
)

const (
	goodStoreKey    = "fakeAPI||good-key"
	errorStoreKey   = "fakeAPI||error-key"
	etagMismatchKey = "fakeAPI||etag-mismatch"
	etagInvalidKey  = "fakeAPI||etag-invalid"
	goodKey         = "good-key"
	goodKey2        = "good-key2"
	mockSubscribeID = "mockId"
	bufconnBufSize  = 1 << 20 // 1MB
)

var testResiliency = &v1alpha1.Resiliency{
	Spec: v1alpha1.ResiliencySpec{
		Policies: v1alpha1.Policies{
			Retries: map[string]v1alpha1.Retry{
				"singleRetry": {
					MaxRetries:  ptr.Of(1),
					MaxInterval: "100ms",
					Policy:      "constant",
					Duration:    "10ms",
				},
				"tenRetries": {
					MaxRetries:  ptr.Of(10),
					MaxInterval: "100ms",
					Policy:      "constant",
					Duration:    "10ms",
				},
			},
			Timeouts: map[string]string{
				"fast": "100ms",
			},
			CircuitBreakers: map[string]v1alpha1.CircuitBreaker{
				"simpleCB": {
					MaxRequests: 1,
					Timeout:     "1s",
					Trip:        "consecutiveFailures > 4",
				},
			},
		},
		Targets: v1alpha1.Targets{
			Apps: map[string]v1alpha1.EndpointPolicyNames{
				"failingApp": {
					Retry:   "singleRetry",
					Timeout: "fast",
				},
				"circuitBreakerApp": {
					Retry:          "tenRetries",
					CircuitBreaker: "simpleCB",
				},
			},
			Components: map[string]v1alpha1.ComponentPolicyNames{
				"failSecret": {
					Outbound: v1alpha1.PolicyNames{
						Retry:   "singleRetry",
						Timeout: "fast",
					},
				},
				"failStore": {
					Outbound: v1alpha1.PolicyNames{
						Retry:   "singleRetry",
						Timeout: "fast",
					},
				},
				"failConfig": {
					Outbound: v1alpha1.PolicyNames{
						Retry:   "singleRetry",
						Timeout: "fast",
					},
				},
			},
		},
	},
}

type mockGRPCAPI struct{}

func (m *mockGRPCAPI) CallLocal(ctx context.Context, in *internalv1pb.InternalInvokeRequest) (*internalv1pb.InternalInvokeResponse, error) {
	resp := invokev1.NewInvokeMethodResponse(0, "", nil).
		WithRawDataBytes(ExtractSpanContext(ctx)).
		WithContentType("text/plain")
	defer resp.Close()
	return resp.ProtoWithData()
}

func (m *mockGRPCAPI) CallLocalStream(stream internalv1pb.ServiceInvocation_CallLocalStreamServer) error { //nolint:nosnakecase
	resp := invokev1.NewInvokeMethodResponse(0, "", nil).
		WithRawDataBytes(ExtractSpanContext(stream.Context())).
		WithContentType("text/plain")
	defer resp.Close()

	var data []byte
	pd, err := resp.ProtoWithData()
	if err != nil {
		return err
	}
	if pd.Message != nil && pd.Message.Data != nil {
		data = pd.Message.Data.Value
	}

	stream.Send(&internalv1pb.InternalInvokeResponseStream{
		Response: resp.Proto(),
		Payload: &commonv1pb.StreamPayload{
			Data: data,
			Seq:  0,
		},
	})

	return nil
}

func (m *mockGRPCAPI) CallActor(ctx context.Context, in *internalv1pb.InternalInvokeRequest) (*internalv1pb.InternalInvokeResponse, error) {
	resp := invokev1.NewInvokeMethodResponse(0, "", nil).
		WithRawDataBytes(ExtractSpanContext(ctx)).
		WithContentType("text/plain")
	defer resp.Close()
	return resp.ProtoWithData()
}

func (m *mockGRPCAPI) PublishEvent(ctx context.Context, in *runtimev1pb.PublishEventRequest) (*emptypb.Empty, error) {
	return &emptypb.Empty{}, nil
}

func (m *mockGRPCAPI) BulkPublishEventAlpha1(ctx context.Context, in *runtimev1pb.BulkPublishRequest) (*runtimev1pb.BulkPublishResponse, error) {
	return &runtimev1pb.BulkPublishResponse{}, nil
}

func (m *mockGRPCAPI) InvokeService(ctx context.Context, in *runtimev1pb.InvokeServiceRequest) (*commonv1pb.InvokeResponse, error) {
	return &commonv1pb.InvokeResponse{}, nil
}

func (m *mockGRPCAPI) InvokeBinding(ctx context.Context, in *runtimev1pb.InvokeBindingRequest) (*runtimev1pb.InvokeBindingResponse, error) {
	return &runtimev1pb.InvokeBindingResponse{}, nil
}

func (m *mockGRPCAPI) GetState(ctx context.Context, in *runtimev1pb.GetStateRequest) (*runtimev1pb.GetStateResponse, error) {
	return &runtimev1pb.GetStateResponse{}, nil
}

func (m *mockGRPCAPI) GetBulkState(ctx context.Context, in *runtimev1pb.GetBulkStateRequest) (*runtimev1pb.GetBulkStateResponse, error) {
	return &runtimev1pb.GetBulkStateResponse{}, nil
}

func (m *mockGRPCAPI) SaveState(ctx context.Context, in *runtimev1pb.SaveStateRequest) (*emptypb.Empty, error) {
	return &emptypb.Empty{}, nil
}

func (m *mockGRPCAPI) QueryStateAlpha1(ctx context.Context, in *runtimev1pb.QueryStateRequest) (*runtimev1pb.QueryStateResponse, error) {
	return &runtimev1pb.QueryStateResponse{}, nil
}

func (m *mockGRPCAPI) DeleteState(ctx context.Context, in *runtimev1pb.DeleteStateRequest) (*emptypb.Empty, error) {
	return &emptypb.Empty{}, nil
}

func (m *mockGRPCAPI) GetSecret(ctx context.Context, in *runtimev1pb.GetSecretRequest) (*runtimev1pb.GetSecretResponse, error) {
	return &runtimev1pb.GetSecretResponse{}, nil
}

func (m *mockGRPCAPI) ExecuteStateTransaction(ctx context.Context, in *runtimev1pb.ExecuteStateTransactionRequest) (*emptypb.Empty, error) {
	return &emptypb.Empty{}, nil
}

func (m *mockGRPCAPI) RegisterActorTimer(ctx context.Context, in *runtimev1pb.RegisterActorTimerRequest) (*emptypb.Empty, error) {
	return &emptypb.Empty{}, nil
}

func ExtractSpanContext(ctx context.Context) []byte {
	span := diagUtils.SpanFromContext(ctx)
	return []byte(SerializeSpanContext(span.SpanContext()))
}

// SerializeSpanContext serializes a span context into a simple string.
func SerializeSpanContext(ctx trace.SpanContext) string {
	return fmt.Sprintf("%s;%s;%d", ctx.SpanID(), ctx.TraceID(), ctx.TraceFlags())
}

func configureTestTraceExporter(buffer *string) {
	exporter := testtrace.NewStringExporter(buffer, logger.NewLogger("fakeLogger"))
	exporter.Register("fakeID")
}

func startTestServerWithTracing() (*grpc.Server, *string, *bufconn.Listener) {
	lis := bufconn.Listen(bufconnBufSize)

	var buffer string
	configureTestTraceExporter(&buffer)

	spec := config.TracingSpec{SamplingRate: "1"}
	server := grpc.NewServer(
		grpc.UnaryInterceptor(grpcMiddleware.ChainUnaryServer(diag.GRPCTraceUnaryServerInterceptor("id", spec))),
	)

	go func() {
		internalv1pb.RegisterServiceInvocationServer(server, &mockGRPCAPI{})
		if err := server.Serve(lis); err != nil {
			panic(err)
		}
	}()

	return server, &buffer, lis
}

func startTestServerAPI(srv runtimev1pb.DaprServer) (*grpc.Server, *bufconn.Listener) {
	lis := bufconn.Listen(bufconnBufSize)

	server := grpc.NewServer(
		grpc.UnaryInterceptor(metadata.SetMetadataInContextUnary),
	)
	go func() {
		runtimev1pb.RegisterDaprServer(server, srv)
		if err := server.Serve(lis); err != nil {
			panic(err)
		}
	}()

	return server, lis
}

func startInternalServer(testAPIServer *api) (*grpc.Server, *bufconn.Listener) {
	lis := bufconn.Listen(bufconnBufSize)

	server := grpc.NewServer()
	go func() {
		internalv1pb.RegisterServiceInvocationServer(server, testAPIServer)
		if err := server.Serve(lis); err != nil {
			panic(err)
		}
	}()

	return server, lis
}

func startDaprAPIServer(testAPIServer *api, token string) (*grpc.Server, *bufconn.Listener) {
	lis := bufconn.Listen(bufconnBufSize)

	interceptors := []grpc.UnaryServerInterceptor{
		metadata.SetMetadataInContextUnary,
	}
	streamInterceptors := []grpc.StreamServerInterceptor{}
	if token != "" {
		unary, stream := getAPIAuthenticationMiddlewares(token, "dapr-api-token")
		interceptors = append(interceptors, unary)
		streamInterceptors = append(streamInterceptors, stream)
	}
	opts := []grpc.ServerOption{
		grpc.ChainUnaryInterceptor(interceptors...),
		grpc.ChainStreamInterceptor(streamInterceptors...),
		grpc.InTapHandle(metadata.SetMetadataInTapHandle),
	}

	server := grpc.NewServer(opts...)
	go func() {
		runtimev1pb.RegisterDaprServer(server, testAPIServer)
		if err := server.Serve(lis); err != nil {
			panic(err)
		}
	}()

	return server, lis
}

func createTestClient(lis *bufconn.Listener) *grpc.ClientConn {
	ctx, cancel := context.WithTimeout(context.Background(), 5*time.Second)
	defer cancel()
	conn, err := grpc.DialContext(
		ctx, "bufnet",
		grpc.WithContextDialer(func(ctx context.Context, _ string) (net.Conn, error) {
			return lis.DialContext(ctx)
		}),
		grpc.WithTransportCredentials(insecure.NewCredentials()),
		grpc.WithBlock(),
	)
	if err != nil {
		panic(err)
	}
	return conn
}

func mustMarshalAny(msg proto.Message) *anypb.Any {
	any, err := anypb.New(msg)
	if err != nil {
		panic(fmt.Sprintf("anypb.New((%+v) failed: %v", msg, err))
	}
	return any
}

func TestAPIToken(t *testing.T) {
	mockDirectMessaging := new(daprt.MockDirectMessaging)

	// Setup Dapr API server
	fakeAPI := &api{
		UniversalAPI: &universalapi.UniversalAPI{
			AppID: "fakeAPI",
		},
		directMessaging: mockDirectMessaging,
		resiliency:      resiliency.New(nil),
	}

	t.Run("valid token", func(t *testing.T) {
		token := "1234"

		fakeResp := invokev1.NewInvokeMethodResponse(404, "NotFound", nil).
			WithRawDataString("fakeDirectMessageResponse").
			WithContentType("application/json")
		defer fakeResp.Close()

		// Set up direct messaging mock
		mockDirectMessaging.Calls = nil // reset call count
		mockDirectMessaging.On("Invoke",
			mock.MatchedBy(matchContextInterface),
			"fakeAppID",
			mock.AnythingOfType("*v1.InvokeMethodRequest")).Return(fakeResp, nil).Once()

		// Run test server
		server, lis := startDaprAPIServer(fakeAPI, token)
		defer server.Stop()

		// Create gRPC test client
		clientConn := createTestClient(lis)
		defer clientConn.Close()

		client := runtimev1pb.NewDaprClient(clientConn)
		md := grpcMetadata.Pairs("dapr-api-token", token)
		ctx := grpcMetadata.NewOutgoingContext(context.Background(), md)

		t.Run("unary", func(t *testing.T) {
			// act
			req := &runtimev1pb.InvokeServiceRequest{
				Id: "fakeAppID",
				Message: &commonv1pb.InvokeRequest{
					Method: "fakeMethod",
					Data:   &anypb.Any{Value: []byte("testData")},
				},
			}
			_, err := client.InvokeService(ctx, req)

			// assert
			mockDirectMessaging.AssertNumberOfCalls(t, "Invoke", 1)
			s, ok := status.FromError(err)
			assert.True(t, ok)
			assert.Equal(t, codes.NotFound, s.Code())
			assert.Equal(t, "Not Found", s.Message())

			errInfo := s.Details()[0].(*epb.ErrorInfo)
			assert.Equal(t, 1, len(s.Details()))
			assert.Equal(t, "404", errInfo.Metadata["http.code"])
			assert.Equal(t, "fakeDirectMessageResponse", errInfo.Metadata["http.error_message"])
		})

		t.Run("stream", func(t *testing.T) {
			// We use a low-level gRPC method to invoke a method as a stream (even unary methods are streams, internally)
			stream, err := clientConn.NewStream(ctx, &grpc.StreamDesc{ServerStreams: true, ClientStreams: true}, "/"+runtimev1pb.Dapr_ServiceDesc.ServiceName+"/InvokeActor")
			require.NoError(t, err)
			defer stream.CloseSend()

			// Send a message in the stream since it will be waiting for our input
			err = stream.SendMsg(&emptypb.Empty{})
			require.NoError(t, err)

			// The request was invalid so we should get an error about the actor runtime (which means we passed the auth middleware and are hitting the API as expected)
			var m any
			err = stream.RecvMsg(&m)
			assert.Error(t, err)
			assert.ErrorContains(t, err, "actor runtime")
		})
	})

	t.Run("invalid token", func(t *testing.T) {
		token := "1234"

		fakeResp := invokev1.NewInvokeMethodResponse(404, "NotFound", nil).
			WithRawDataString("fakeDirectMessageResponse").
			WithContentType("application/json")
		defer fakeResp.Close()

		// Set up direct messaging mock
		mockDirectMessaging.Calls = nil // reset call count
		mockDirectMessaging.On("Invoke",
			mock.MatchedBy(matchContextInterface),
			"fakeAppID",
			mock.AnythingOfType("*v1.InvokeMethodRequest")).Return(fakeResp, nil).Once()

		// Run test server
		server, lis := startDaprAPIServer(fakeAPI, token)
		defer server.Stop()

		// Create gRPC test client
		clientConn := createTestClient(lis)
		defer clientConn.Close()

		client := runtimev1pb.NewDaprClient(clientConn)
		md := grpcMetadata.Pairs("dapr-api-token", "bad, bad token")
		ctx := grpcMetadata.NewOutgoingContext(context.Background(), md)

		t.Run("unary", func(t *testing.T) {
			// act
			req := &runtimev1pb.InvokeServiceRequest{
				Id: "fakeAppID",
				Message: &commonv1pb.InvokeRequest{
					Method: "fakeMethod",
					Data:   &anypb.Any{Value: []byte("testData")},
				},
			}
			_, err := client.InvokeService(ctx, req)

			// assert
			mockDirectMessaging.AssertNumberOfCalls(t, "Invoke", 0)
			s, ok := status.FromError(err)
			assert.True(t, ok)
			assert.Equal(t, codes.Unauthenticated, s.Code())
		})

		t.Run("stream", func(t *testing.T) {
			// We use a low-level gRPC method to invoke a method as a stream (even unary methods are streams, internally)
			stream, err := clientConn.NewStream(ctx, &grpc.StreamDesc{ServerStreams: true, ClientStreams: true}, "/"+runtimev1pb.Dapr_ServiceDesc.ServiceName+"/InvokeActor")
			require.NoError(t, err)
			defer stream.CloseSend()

			// Send a message in the stream since it will be waiting for our input
			err = stream.SendMsg(&emptypb.Empty{})
			require.NoError(t, err)

			// We should get an Unauthenticated error
			var m any
			err = stream.RecvMsg(&m)
			assert.Error(t, err)
			s, ok := status.FromError(err)
			assert.True(t, ok)
			assert.Equal(t, codes.Unauthenticated, s.Code())
		})
	})

	t.Run("missing token", func(t *testing.T) {
		token := "1234"

		fakeResp := invokev1.NewInvokeMethodResponse(404, "NotFound", nil).
			WithRawDataString("fakeDirectMessageResponse").
			WithContentType("application/json")
		defer fakeResp.Close()

		// Set up direct messaging mock
		mockDirectMessaging.Calls = nil // reset call count
		mockDirectMessaging.On("Invoke",
			mock.MatchedBy(matchContextInterface),
			"fakeAppID",
			mock.AnythingOfType("*v1.InvokeMethodRequest")).Return(fakeResp, nil).Once()

		// Run test server
		server, lis := startDaprAPIServer(fakeAPI, token)
		defer server.Stop()

		// Create gRPC test client
		clientConn := createTestClient(lis)
		defer clientConn.Close()

		client := runtimev1pb.NewDaprClient(clientConn)
		ctx := context.Background()

		t.Run("unary", func(t *testing.T) {
			// act
			req := &runtimev1pb.InvokeServiceRequest{
				Id: "fakeAppID",
				Message: &commonv1pb.InvokeRequest{
					Method: "fakeMethod",
					Data:   &anypb.Any{Value: []byte("testData")},
				},
			}
			_, err := client.InvokeService(ctx, req)

			// assert
			mockDirectMessaging.AssertNumberOfCalls(t, "Invoke", 0)
			s, ok := status.FromError(err)
			assert.True(t, ok)
			assert.Equal(t, codes.Unauthenticated, s.Code())
		})

		t.Run("stream", func(t *testing.T) {
			// We use a low-level gRPC method to invoke a method as a stream (even unary methods are streams, internally)
			stream, err := clientConn.NewStream(ctx, &grpc.StreamDesc{ServerStreams: true, ClientStreams: true}, "/"+runtimev1pb.Dapr_ServiceDesc.ServiceName+"/InvokeActor")
			require.NoError(t, err)
			defer stream.CloseSend()

			// Send a message in the stream since it will be waiting for our input
			err = stream.SendMsg(&emptypb.Empty{})
			require.NoError(t, err)

			// We should get an Unauthenticated error
			var m any
			err = stream.RecvMsg(&m)
			assert.Error(t, err)
			s, ok := status.FromError(err)
			assert.True(t, ok)
			assert.Equal(t, codes.Unauthenticated, s.Code())
		})
	})
}

func TestInvokeServiceFromHTTPResponse(t *testing.T) {
	mockDirectMessaging := new(daprt.MockDirectMessaging)

	// Setup Dapr API server
	fakeAPI := &api{
		UniversalAPI: &universalapi.UniversalAPI{
			AppID: "fakeAPI",
		},
		directMessaging: mockDirectMessaging,
		resiliency:      resiliency.New(nil),
	}

	httpResponseTests := []struct {
		status         int
		statusMessage  string
		grpcStatusCode codes.Code
		grpcMessage    string
		errHTTPCode    string
		errHTTPMessage string
	}{
		{
			status:         200,
			statusMessage:  "OK",
			grpcStatusCode: codes.OK,
			grpcMessage:    "",
			errHTTPCode:    "",
			errHTTPMessage: "",
		},
		{
			status:         201,
			statusMessage:  "Accepted",
			grpcStatusCode: codes.OK,
			grpcMessage:    "",
			errHTTPCode:    "",
			errHTTPMessage: "",
		},
		{
			status:         204,
			statusMessage:  "No Content",
			grpcStatusCode: codes.OK,
			grpcMessage:    "",
			errHTTPCode:    "",
			errHTTPMessage: "",
		},
		{
			status:         404,
			statusMessage:  "NotFound",
			grpcStatusCode: codes.NotFound,
			grpcMessage:    "Not Found",
			errHTTPCode:    "404",
			errHTTPMessage: "fakeDirectMessageResponse",
		},
	}

	for _, tt := range httpResponseTests {
		t.Run(fmt.Sprintf("handle http %d response code", tt.status), func(t *testing.T) {
			fakeResp := invokev1.NewInvokeMethodResponse(int32(tt.status), tt.statusMessage, nil).
				WithRawDataString(tt.errHTTPMessage).
				WithContentType("application/json")
			defer fakeResp.Close()

			// Set up direct messaging mock
			mockDirectMessaging.Calls = nil // reset call count
			mockDirectMessaging.On("Invoke",
				mock.MatchedBy(matchContextInterface),
				"fakeAppID",
				mock.AnythingOfType("*v1.InvokeMethodRequest")).Return(fakeResp, nil).Once()

			// Run test server
			server, lis := startDaprAPIServer(fakeAPI, "")
			defer server.Stop()

			// Create gRPC test client
			clientConn := createTestClient(lis)
			defer clientConn.Close()

			// act
			client := runtimev1pb.NewDaprClient(clientConn)
			req := &runtimev1pb.InvokeServiceRequest{
				Id: "fakeAppID",
				Message: &commonv1pb.InvokeRequest{
					Method: "fakeMethod",
					Data:   &anypb.Any{Value: []byte("testData")},
				},
			}
			var header grpcMetadata.MD
			_, err := client.InvokeService(context.Background(), req, grpc.Header(&header))

			// assert
			mockDirectMessaging.AssertNumberOfCalls(t, "Invoke", 1)
			s, ok := status.FromError(err)
			assert.True(t, ok)
			statusHeader := header.Get(daprHTTPStatusHeader)
			assert.Equal(t, strconv.Itoa(tt.status), statusHeader[0])
			assert.Equal(t, tt.grpcStatusCode, s.Code())
			assert.Equal(t, tt.grpcMessage, s.Message())

			if tt.errHTTPCode != "" {
				errInfo := s.Details()[0].(*epb.ErrorInfo)
				assert.Equal(t, 1, len(s.Details()))
				assert.Equal(t, tt.errHTTPCode, errInfo.Metadata["http.code"])
				assert.Equal(t, tt.errHTTPMessage, errInfo.Metadata["http.error_message"])
			}
		})
	}
}

func TestInvokeServiceFromGRPCResponse(t *testing.T) {
	mockDirectMessaging := new(daprt.MockDirectMessaging)

	// Setup Dapr API server
	fakeAPI := &api{
		UniversalAPI: &universalapi.UniversalAPI{
			AppID: "fakeAPI",
		},
		directMessaging: mockDirectMessaging,
		resiliency:      resiliency.New(nil),
	}

	t.Run("handle grpc response code", func(t *testing.T) {
		fakeResp := invokev1.NewInvokeMethodResponse(
			int32(codes.Unimplemented), "Unimplemented",
			[]*anypb.Any{
				mustMarshalAny(&epb.ResourceInfo{
					ResourceType: "sidecar",
					ResourceName: "invoke/service",
					Owner:        "Dapr",
				}),
			},
		).
			WithRawDataString("fakeDirectMessageResponse").
			WithContentType("application/json")
		defer fakeResp.Close()

		// Set up direct messaging mock
		mockDirectMessaging.Calls = nil // reset call count
		mockDirectMessaging.On("Invoke",
			mock.MatchedBy(matchContextInterface),
			"fakeAppID",
			mock.AnythingOfType("*v1.InvokeMethodRequest")).Return(fakeResp, nil).Once()

		// Run test server
		server, lis := startDaprAPIServer(fakeAPI, "")
		defer server.Stop()

		// Create gRPC test client
		clientConn := createTestClient(lis)
		defer clientConn.Close()

		// act
		client := runtimev1pb.NewDaprClient(clientConn)
		req := &runtimev1pb.InvokeServiceRequest{
			Id: "fakeAppID",
			Message: &commonv1pb.InvokeRequest{
				Method: "fakeMethod",
				Data:   &anypb.Any{Value: []byte("testData")},
			},
		}
		_, err := client.InvokeService(context.Background(), req)

		// assert
		mockDirectMessaging.AssertNumberOfCalls(t, "Invoke", 1)
		s, ok := status.FromError(err)
		assert.True(t, ok)
		assert.Equal(t, codes.Unimplemented, s.Code())
		assert.Equal(t, "Unimplemented", s.Message())

		errInfo := s.Details()[0].(*epb.ResourceInfo)
		assert.Equal(t, 1, len(s.Details()))
		assert.Equal(t, "sidecar", errInfo.GetResourceType())
		assert.Equal(t, "invoke/service", errInfo.GetResourceName())
		assert.Equal(t, "Dapr", errInfo.GetOwner())
	})
}

func TestSecretStoreNotConfigured(t *testing.T) {
	server, lis := startDaprAPIServer(&api{
		UniversalAPI: &universalapi.UniversalAPI{
			Logger:    logger.NewLogger("grpc.api.test"),
			AppID:     "fakeAPI",
			CompStore: compstore.New(),
		},
	}, "")
	defer server.Stop()

	clientConn := createTestClient(lis)
	defer clientConn.Close()

	client := runtimev1pb.NewDaprClient(clientConn)
	_, err := client.GetSecret(context.Background(), &runtimev1pb.GetSecretRequest{})
	assert.Equal(t, codes.FailedPrecondition, status.Code(err))
}

func TestGetSecret(t *testing.T) {
	fakeStore := daprt.FakeSecretStore{}
	fakeStores := map[string]secretstores.SecretStore{
		"store1": fakeStore,
		"store2": fakeStore,
		"store3": fakeStore,
		"store4": fakeStore,
	}
	secretsConfiguration := map[string]config.SecretsScope{
		"store1": {
			DefaultAccess: config.AllowAccess,
			DeniedSecrets: []string{"not-allowed"},
		},
		"store2": {
			DefaultAccess:  config.DenyAccess,
			AllowedSecrets: []string{goodKey},
		},
		"store3": {
			DefaultAccess:  config.AllowAccess,
			AllowedSecrets: []string{"error-key", goodKey},
		},
	}
	expectedResponse := "life is good"
	storeName := "store1"
	deniedStoreName := "store2"
	restrictedStore := "store3"
	unrestrictedStore := "store4"     // No configuration defined for the store
	nonExistingStore := "nonexistent" // Non-existing store

	testCases := []struct {
		testName         string
		storeName        string
		key              string
		errorExcepted    bool
		expectedResponse string
		expectedError    codes.Code
	}{
		{
			testName:         "Good Key from unrestricted store",
			storeName:        unrestrictedStore,
			key:              goodKey,
			errorExcepted:    false,
			expectedResponse: expectedResponse,
		},
		{
			testName:         "Good Key default access",
			storeName:        storeName,
			key:              goodKey,
			errorExcepted:    false,
			expectedResponse: expectedResponse,
		},
		{
			testName:         "Good Key restricted store access",
			storeName:        restrictedStore,
			key:              goodKey,
			errorExcepted:    false,
			expectedResponse: expectedResponse,
		},
		{
			testName:         "Error Key restricted store access",
			storeName:        restrictedStore,
			key:              "error-key",
			errorExcepted:    true,
			expectedResponse: "",
			expectedError:    codes.Internal,
		},
		{
			testName:         "Random Key restricted store access",
			storeName:        restrictedStore,
			key:              "random",
			errorExcepted:    true,
			expectedResponse: "",
			expectedError:    codes.PermissionDenied,
		},
		{
			testName:         "Random Key accessing a store denied access by default",
			storeName:        deniedStoreName,
			key:              "random",
			errorExcepted:    true,
			expectedResponse: "",
			expectedError:    codes.PermissionDenied,
		},
		{
			testName:         "Random Key accessing a store denied access by default",
			storeName:        deniedStoreName,
			key:              "random",
			errorExcepted:    true,
			expectedResponse: "",
			expectedError:    codes.PermissionDenied,
		},
		{
			testName:         "Store doesn't exist",
			storeName:        nonExistingStore,
			key:              "key",
			errorExcepted:    true,
			expectedResponse: "",
			expectedError:    codes.InvalidArgument,
		},
	}

	compStore := compstore.New()
	for name, store := range fakeStores {
		compStore.AddSecretStore(name, store)
	}
	for name, conf := range secretsConfiguration {
		compStore.AddSecretsConfiguration(name, conf)
	}

	// Setup Dapr API server
	fakeAPI := &api{
		UniversalAPI: &universalapi.UniversalAPI{
			AppID:      "fakeAPI",
			Logger:     logger.NewLogger("grpc.api.test"),
			Resiliency: resiliency.New(nil),
			CompStore:  compStore,
		},
	}
	// Run test server
	server, lis := startDaprAPIServer(fakeAPI, "")
	defer server.Stop()

	// Create gRPC test client
	clientConn := createTestClient(lis)
	defer clientConn.Close()

	// act
	client := runtimev1pb.NewDaprClient(clientConn)

	for _, tt := range testCases {
		t.Run(tt.testName, func(t *testing.T) {
			req := &runtimev1pb.GetSecretRequest{
				StoreName: tt.storeName,
				Key:       tt.key,
			}
			resp, err := client.GetSecret(context.Background(), req)

			if !tt.errorExcepted {
				assert.NoError(t, err, "Expected no error")
				assert.Equal(t, resp.Data[tt.key], tt.expectedResponse, "Expected responses to be same")
			} else {
				assert.Error(t, err, "Expected error")
				assert.Equal(t, tt.expectedError, status.Code(err))
			}
		})
	}
}

func TestGetBulkSecret(t *testing.T) {
	fakeStore := daprt.FakeSecretStore{}
	fakeStores := map[string]secretstores.SecretStore{
		"store1": fakeStore,
	}
	secretsConfiguration := map[string]config.SecretsScope{
		"store1": {
			DefaultAccess: config.AllowAccess,
			DeniedSecrets: []string{"not-allowed"},
		},
	}
	expectedResponse := "life is good"

	testCases := []struct {
		testName         string
		storeName        string
		key              string
		errorExcepted    bool
		expectedResponse string
		expectedError    codes.Code
	}{
		{
			testName:         "Good Key from unrestricted store",
			storeName:        "store1",
			key:              goodKey,
			errorExcepted:    false,
			expectedResponse: expectedResponse,
		},
	}

	compStore := compstore.New()
	for name, store := range fakeStores {
		compStore.AddSecretStore(name, store)
	}
	for name, conf := range secretsConfiguration {
		compStore.AddSecretsConfiguration(name, conf)
	}

	// Setup Dapr API server
	fakeAPI := &api{
		UniversalAPI: &universalapi.UniversalAPI{
			AppID:      "fakeAPI",
			Logger:     logger.NewLogger("grpc.api.test"),
			Resiliency: resiliency.New(nil),
			CompStore:  compStore,
		},
	}
	// Run test server
	server, lis := startDaprAPIServer(fakeAPI, "")
	defer server.Stop()

	// Create gRPC test client
	clientConn := createTestClient(lis)
	defer clientConn.Close()

	// act
	client := runtimev1pb.NewDaprClient(clientConn)

	for _, tt := range testCases {
		t.Run(tt.testName, func(t *testing.T) {
			req := &runtimev1pb.GetBulkSecretRequest{
				StoreName: tt.storeName,
			}
			resp, err := client.GetBulkSecret(context.Background(), req)

			if !tt.errorExcepted {
				assert.NoError(t, err, "Expected no error")
				assert.Equal(t, resp.Data[tt.key].Secrets[tt.key], tt.expectedResponse, "Expected responses to be same")
			} else {
				assert.Error(t, err, "Expected error")
				assert.Equal(t, tt.expectedError, status.Code(err))
			}
		})
	}
}

func TestGetStateWhenStoreNotConfigured(t *testing.T) {
	server, lis := startDaprAPIServer(&api{
		UniversalAPI: &universalapi.UniversalAPI{
			AppID:      "fakeAPI",
			Logger:     logger.NewLogger("grpc.api.test"),
			CompStore:  compstore.New(),
			Resiliency: resiliency.New(nil),
		},
		resiliency: resiliency.New(nil),
	}, "")
	defer server.Stop()

	clientConn := createTestClient(lis)
	defer clientConn.Close()

	client := runtimev1pb.NewDaprClient(clientConn)
	_, err := client.GetState(context.Background(), &runtimev1pb.GetStateRequest{})
	assert.Equal(t, codes.FailedPrecondition, status.Code(err))
}

func TestSaveState(t *testing.T) {
	etagMismatchErr := state.NewETagError(state.ETagMismatch, errors.New("simulated"))
	etagInvalidErr := state.NewETagError(state.ETagInvalid, errors.New("simulated"))

	fakeStore := &daprt.MockStateStore{}
	fakeStore.On("Set",
		mock.MatchedBy(matchContextInterface),
		mock.MatchedBy(func(req *state.SetRequest) bool {
			return req.Key == goodStoreKey
		}),
	).Return(nil)
	fakeStore.On("Set",
		mock.MatchedBy(matchContextInterface),
		mock.MatchedBy(func(req *state.SetRequest) bool {
			return req.Key == errorStoreKey
		}),
	).Return(errors.New("failed to save state with error-key"))
	fakeStore.On("Set",
		mock.MatchedBy(matchContextInterface),
		mock.MatchedBy(func(req *state.SetRequest) bool {
			return req.Key == etagMismatchKey
		}),
	).Return(etagMismatchErr)
	fakeStore.On("Set",
		mock.MatchedBy(matchContextInterface),
		mock.MatchedBy(func(req *state.SetRequest) bool {
			return req.Key == etagInvalidKey
		}),
	).Return(etagInvalidErr)
	fakeStore.On("BulkSet",
		mock.MatchedBy(matchContextInterface),
		mock.MatchedBy(func(req []state.SetRequest) bool {
			return len(req) == 2 &&
				req[0].Key == goodStoreKey &&
				req[1].Key == goodStoreKey+"2"
		}),
		mock.Anything,
	).Return(nil)
	fakeStore.On("BulkSet",
		mock.MatchedBy(matchContextInterface),
		mock.MatchedBy(func(req []state.SetRequest) bool {
			return len(req) == 2 &&
				req[0].Key == goodStoreKey &&
				req[1].Key == etagMismatchKey
		}),
		mock.Anything,
	).Return(errors.Join(state.NewBulkStoreError(etagMismatchKey, etagMismatchErr)))
	fakeStore.On("BulkSet",
		mock.MatchedBy(matchContextInterface),
		mock.MatchedBy(func(req []state.SetRequest) bool {
			return len(req) == 3 &&
				req[0].Key == goodStoreKey &&
				req[1].Key == etagMismatchKey &&
				req[2].Key == etagInvalidKey
		}),
		mock.Anything,
	).Return(errors.Join(
		state.NewBulkStoreError(etagMismatchKey, etagMismatchErr),
		state.NewBulkStoreError(etagInvalidKey, etagInvalidErr),
	))

	compStore := compstore.New()
	compStore.AddStateStore("store1", fakeStore)

	// Setup dapr api server
	fakeAPI := &api{
		UniversalAPI: &universalapi.UniversalAPI{
<<<<<<< HEAD
			AppID:      "fakeAPI",
			Logger:     logger.NewLogger("grpc.api.test"),
			CompStore:  compStore,
			Resiliency: resiliency.New(nil),
=======
			AppID:     "fakeAPI",
			CompStore: compStore,
>>>>>>> f23c727c
		},
	}
	server, lis := startDaprAPIServer(fakeAPI, "")
	defer server.Stop()

	// create client
	clientConn := createTestClient(lis)
	defer clientConn.Close()

	client := runtimev1pb.NewDaprClient(clientConn)

	testCases := []struct {
		testName     string
		storeName    string
		states       []*commonv1pb.StateItem
		expectedCode codes.Code
	}{
		{
			testName:     "save state with non-existing store",
			storeName:    "store2",
			expectedCode: codes.InvalidArgument,
		},
		{
			testName:  "single - save state",
			storeName: "store1",
			states: []*commonv1pb.StateItem{
				{
					Key:   goodKey,
					Value: []byte("value"),
				},
			},
			expectedCode: codes.OK,
		},
		{
			testName:  "single - save state but error occurs",
			storeName: "store1",
			states: []*commonv1pb.StateItem{
				{
					Key:   "error-key",
					Value: []byte("value"),
				},
			},
			expectedCode: codes.Internal,
		},
		{
			testName:  "single - save state with etag mismatch",
			storeName: "store1",
			states: []*commonv1pb.StateItem{
				{
					Key:   "etag-mismatch",
					Value: []byte("value"),
				},
			},
			expectedCode: codes.Aborted,
		},
		{
			testName:  "single - save state with etag invalid",
			storeName: "store1",
			states: []*commonv1pb.StateItem{
				{
					Key:   "etag-invalid",
					Value: []byte("value"),
				},
			},
			expectedCode: codes.InvalidArgument,
		},
		{
			testName:  "multi - save state",
			storeName: "store1",
			states: []*commonv1pb.StateItem{
				{
					Key:   goodKey,
					Value: []byte("value"),
				},
				{
					Key:   goodKey + "2",
					Value: []byte("value"),
				},
			},
			expectedCode: codes.OK,
		},
		{
			testName:  "multi - save state with etag mismatch",
			storeName: "store1",
			states: []*commonv1pb.StateItem{
				{
					Key:   goodKey,
					Value: []byte("value"),
				},
				{
					Key:   "etag-mismatch",
					Value: []byte("value"),
				},
			},
			expectedCode: codes.Aborted,
		},
		{
			testName:  "multi - save state with etag mismatch and etag invalid",
			storeName: "store1",
			states: []*commonv1pb.StateItem{
				{
					Key:   goodKey,
					Value: []byte("value"),
				},
				{
					Key:   "etag-mismatch",
					Value: []byte("value"),
				},
				{
					Key:   "etag-invalid",
					Value: []byte("value"),
				},
			},
			expectedCode: codes.InvalidArgument,
		},
	}

	// test and assert
	for _, tt := range testCases {
		t.Run(tt.testName, func(t *testing.T) {
			_, err := client.SaveState(context.Background(), &runtimev1pb.SaveStateRequest{
				StoreName: tt.storeName,
				States:    tt.states,
			})
			if tt.expectedCode == codes.OK {
				require.NoError(t, err)
			} else {
				require.Error(t, err)
				assert.Equal(t, tt.expectedCode, status.Code(err))
			}
		})
	}
}

func TestGetState(t *testing.T) {
	// Setup mock store
	fakeStore := &daprt.MockStateStore{}
	fakeStore.On("Get", mock.MatchedBy(matchContextInterface), mock.MatchedBy(func(req *state.GetRequest) bool {
		return req.Key == goodStoreKey
	})).Return(
		&state.GetResponse{
			Data: []byte("test-data"),
			ETag: ptr.Of("test-etag"),
		}, nil)
	fakeStore.On("Get", mock.MatchedBy(matchContextInterface), mock.MatchedBy(func(req *state.GetRequest) bool {
		return req.Key == errorStoreKey
	})).Return(
		nil,
		errors.New("failed to get state with error-key"))

	compStore := compstore.New()
	compStore.AddStateStore("store1", fakeStore)

	// Setup dapr api server
	fakeAPI := &api{
		UniversalAPI: &universalapi.UniversalAPI{
<<<<<<< HEAD
			AppID:      "fakeAPI",
			Logger:     logger.NewLogger("grpc.api.test"),
			CompStore:  compStore,
			Resiliency: resiliency.New(nil),
=======
			AppID:     "fakeAPI",
			CompStore: compStore,
>>>>>>> f23c727c
		},
	}
	server, lis := startDaprAPIServer(fakeAPI, "")
	defer server.Stop()

	clientConn := createTestClient(lis)
	defer clientConn.Close()

	client := runtimev1pb.NewDaprClient(clientConn)

	testCases := []struct {
		testName         string
		storeName        string
		key              string
		errorExcepted    bool
		expectedResponse *runtimev1pb.GetStateResponse
		expectedError    codes.Code
	}{
		{
			testName:      "get state",
			storeName:     "store1",
			key:           goodKey,
			errorExcepted: false,
			expectedResponse: &runtimev1pb.GetStateResponse{
				Data: []byte("test-data"),
				Etag: "test-etag",
			},
			expectedError: codes.OK,
		},
		{
			testName:         "get store with non-existing store",
			storeName:        "no-store",
			key:              goodKey,
			errorExcepted:    true,
			expectedResponse: &runtimev1pb.GetStateResponse{},
			expectedError:    codes.InvalidArgument,
		},
		{
			testName:         "get store with key but error occurs",
			storeName:        "store1",
			key:              "error-key",
			errorExcepted:    true,
			expectedResponse: &runtimev1pb.GetStateResponse{},
			expectedError:    codes.Internal,
		},
	}

	for _, tt := range testCases {
		t.Run(tt.testName, func(t *testing.T) {
			req := &runtimev1pb.GetStateRequest{
				StoreName: tt.storeName,
				Key:       tt.key,
			}

			resp, err := client.GetState(context.Background(), req)
			if !tt.errorExcepted {
				assert.NoError(t, err, "Expected no error")
				assert.Equal(t, resp.Data, tt.expectedResponse.Data, "Expected response Data to be same")
				assert.Equal(t, resp.Etag, tt.expectedResponse.Etag, "Expected response Etag to be same")
			} else {
				assert.Error(t, err, "Expected error")
				assert.Equal(t, tt.expectedError, status.Code(err))
			}
		})
	}
}

func TestGetConfiguration(t *testing.T) {
	fakeConfigurationStore := &daprt.MockConfigurationStore{}
	fakeConfigurationStore.On("Get",
		mock.MatchedBy(matchContextInterface),
		mock.MatchedBy(func(req *configuration.GetRequest) bool {
			return req.Keys[0] == goodKey
		})).Return(
		&configuration.GetResponse{
			Items: map[string]*configuration.Item{
				goodKey: {
					Value: "test-data",
				},
			},
		}, nil)
	fakeConfigurationStore.On("Get",
		mock.MatchedBy(matchContextInterface),
		mock.MatchedBy(func(req *configuration.GetRequest) bool {
			return req.Keys[0] == "good-key1" && req.Keys[1] == goodKey2 && req.Keys[2] == "good-key3"
		})).Return(
		&configuration.GetResponse{
			Items: map[string]*configuration.Item{
				"good-key1": {
					Value: "test-data",
				},
				goodKey2: {
					Value: "test-data",
				},
				"good-key3": {
					Value: "test-data",
				},
			},
		}, nil)
	fakeConfigurationStore.On("Get",
		mock.MatchedBy(matchContextInterface),
		mock.MatchedBy(func(req *configuration.GetRequest) bool {
			return req.Keys[0] == "error-key"
		})).Return(
		nil,
		errors.New("failed to get state with error-key"))

	compStore := compstore.New()
	compStore.AddConfiguration("store1", fakeConfigurationStore)
	fakeAPI := &api{
		UniversalAPI: &universalapi.UniversalAPI{
			AppID:     "fakeAPI",
			CompStore: compStore,
		},
		resiliency: resiliency.New(nil),
	}
	server, lis := startDaprAPIServer(fakeAPI, "")
	defer server.Stop()

	clientConn := createTestClient(lis)
	defer clientConn.Close()

	client := runtimev1pb.NewDaprClient(clientConn)

	testCases := []struct {
		testName         string
		storeName        string
		keys             []string
		errorExcepted    bool
		expectedResponse *runtimev1pb.GetConfigurationResponse
		expectedError    codes.Code
	}{
		{
			testName:      "get state",
			storeName:     "store1",
			keys:          []string{goodKey},
			errorExcepted: false,
			expectedResponse: &runtimev1pb.GetConfigurationResponse{
				Items: map[string]*commonv1pb.ConfigurationItem{
					goodKey: {
						Value: "test-data",
					},
				},
			},
			expectedError: codes.OK,
		},
		{
			testName:      "get state",
			storeName:     "store1",
			keys:          []string{"good-key1", goodKey2, "good-key3"},
			errorExcepted: false,
			expectedResponse: &runtimev1pb.GetConfigurationResponse{
				Items: map[string]*commonv1pb.ConfigurationItem{
					"good-key1": {
						Value: "test-data",
					},
					goodKey2: {
						Value: "test-data",
					},
					"good-key3": {
						Value: "test-data",
					},
				},
			},
			expectedError: codes.OK,
		},
		{
			testName:         "get store with non-existing store",
			storeName:        "no-store",
			keys:             []string{goodKey},
			errorExcepted:    true,
			expectedResponse: &runtimev1pb.GetConfigurationResponse{},
			expectedError:    codes.InvalidArgument,
		},
		{
			testName:         "get store with key but error occurs",
			storeName:        "store1",
			keys:             []string{"error-key"},
			errorExcepted:    true,
			expectedResponse: &runtimev1pb.GetConfigurationResponse{},
			expectedError:    codes.Internal,
		},
	}

	for _, tt := range testCases {
		// Testing alpha1 endpoint
		t.Run(tt.testName+"-alpha1", func(t *testing.T) {
			req := &runtimev1pb.GetConfigurationRequest{
				StoreName: tt.storeName,
				Keys:      tt.keys,
			}

			resp, err := client.GetConfigurationAlpha1(context.Background(), req)
			if !tt.errorExcepted {
				assert.NoError(t, err, "Expected no error")
				assert.Equal(t, resp.Items, tt.expectedResponse.Items, "Expected response items to be same")
			} else {
				assert.Error(t, err, "Expected error")
				assert.Equal(t, tt.expectedError, status.Code(err))
			}
		})
		// Testing stable endpoint
		t.Run(tt.testName, func(t *testing.T) {
			req := &runtimev1pb.GetConfigurationRequest{
				StoreName: tt.storeName,
				Keys:      tt.keys,
			}

			resp, err := client.GetConfiguration(context.Background(), req)
			if !tt.errorExcepted {
				assert.NoError(t, err, "Expected no error")
				assert.Equal(t, resp.Items, tt.expectedResponse.Items, "Expected response items to be same")
			} else {
				assert.Error(t, err, "Expected error")
				assert.Equal(t, tt.expectedError, status.Code(err))
			}
		})
	}
}

func TestSubscribeConfiguration(t *testing.T) {
	fakeConfigurationStore := &daprt.MockConfigurationStore{}
	var tempReq *configuration.SubscribeRequest
	fakeConfigurationStore.On("Subscribe",
		mock.MatchedBy(matchContextInterface),
		mock.MatchedBy(func(req *configuration.SubscribeRequest) bool {
			tempReq = req
			return len(tempReq.Keys) == 1 && tempReq.Keys[0] == goodKey
		}),
		mock.MatchedBy(func(f configuration.UpdateHandler) bool {
			if len(tempReq.Keys) == 1 && tempReq.Keys[0] == goodKey {
				_ = f(context.Background(), &configuration.UpdateEvent{
					Items: map[string]*configuration.Item{
						goodKey: {
							Value: "test-data",
						},
					},
				})
			}
			return true
		})).Return("id", nil)
	fakeConfigurationStore.On("Subscribe",
		mock.MatchedBy(matchContextInterface),
		mock.MatchedBy(func(req *configuration.SubscribeRequest) bool {
			tempReq = req
			return len(req.Keys) == 2 && req.Keys[0] == goodKey && req.Keys[1] == goodKey2
		}),
		mock.MatchedBy(func(f configuration.UpdateHandler) bool {
			if len(tempReq.Keys) == 2 && tempReq.Keys[0] == goodKey && tempReq.Keys[1] == goodKey2 {
				_ = f(context.Background(), &configuration.UpdateEvent{
					Items: map[string]*configuration.Item{
						goodKey: {
							Value: "test-data",
						},
						goodKey2: {
							Value: "test-data2",
						},
					},
				})
			}
			return true
		})).Return("id", nil)
	fakeConfigurationStore.On("Subscribe",
		mock.MatchedBy(matchContextInterface),
		mock.MatchedBy(func(req *configuration.SubscribeRequest) bool {
			return req.Keys[0] == "error-key"
		}),
		mock.AnythingOfType("configuration.UpdateHandler")).Return(nil, errors.New("failed to get state with error-key"))

	compStore := compstore.New()
	compStore.AddConfiguration("store1", fakeConfigurationStore)

	// Setup dapr api server
	fakeAPI := &api{
		UniversalAPI: &universalapi.UniversalAPI{
			AppID:     "fakeAPI",
			CompStore: compStore,
		},
		resiliency: resiliency.New(nil),
	}
	server, lis := startDaprAPIServer(fakeAPI, "")
	defer server.Stop()

	clientConn := createTestClient(lis)
	defer clientConn.Close()

	client := runtimev1pb.NewDaprClient(clientConn)

	testCases := []struct {
		testName         string
		storeName        string
		keys             []string
		errorExcepted    bool
		expectedResponse map[string]*commonv1pb.ConfigurationItem
		expectedError    codes.Code
	}{
		{
			testName:      "get store with single key",
			storeName:     "store1",
			keys:          []string{goodKey},
			errorExcepted: false,
			expectedResponse: map[string]*commonv1pb.ConfigurationItem{
				goodKey: {
					Value: "test-data",
				},
			},
			expectedError: codes.OK,
		},
		{
			testName:         "get store with non-existing store",
			storeName:        "no-store",
			keys:             []string{goodKey},
			errorExcepted:    true,
			expectedResponse: map[string]*commonv1pb.ConfigurationItem{},
			expectedError:    codes.InvalidArgument,
		},
		{
			testName:         "get store with key but error occurs",
			storeName:        "store1",
			keys:             []string{"error-key"},
			errorExcepted:    true,
			expectedResponse: map[string]*commonv1pb.ConfigurationItem{},
			expectedError:    codes.InvalidArgument,
		},
		{
			testName:      "get store with multi keys",
			storeName:     "store1",
			keys:          []string{goodKey, goodKey2},
			errorExcepted: false,
			expectedResponse: map[string]*commonv1pb.ConfigurationItem{
				goodKey: {
					Value: "test-data",
				},
				goodKey2: {
					Value: "test-data2",
				},
			},
			expectedError: codes.OK,
		},
	}

	for _, tt := range testCases {
		// Testing alpha1 endpoint
		t.Run(tt.testName+"-alpha1", func(t *testing.T) {
			req := &runtimev1pb.SubscribeConfigurationRequest{
				StoreName: tt.storeName,
				Keys:      tt.keys,
			}

			resp, _ := client.SubscribeConfigurationAlpha1(context.Background(), req)
			if !tt.errorExcepted {
				rsp, err := resp.Recv()
				assert.NoError(t, err, "Expected no error")
				assert.Equal(t, rsp.Items, tt.expectedResponse, "Expected response items to be same")
			} else {
				retry := 3
				count := 0
				_, err := resp.Recv()
				for {
					if err != nil {
						break
					}
					if count > retry {
						break
					}
					count++
					time.Sleep(time.Millisecond * 10)
					_, err = resp.Recv()
				}
				assert.Equal(t, tt.expectedError, status.Code(err))
				assert.Error(t, err, "Expected error")
			}
		})
		// Testing stable endpoint
		t.Run(tt.testName, func(t *testing.T) {
			req := &runtimev1pb.SubscribeConfigurationRequest{
				StoreName: tt.storeName,
				Keys:      tt.keys,
			}

			resp, _ := client.SubscribeConfiguration(context.Background(), req)
			if !tt.errorExcepted {
				rsp, err := resp.Recv()
				assert.NoError(t, err, "Expected no error")
				assert.Equal(t, rsp.Items, tt.expectedResponse, "Expected response items to be same")
			} else {
				retry := 3
				count := 0
				_, err := resp.Recv()
				for {
					if err != nil {
						break
					}
					if count > retry {
						break
					}
					count++
					time.Sleep(time.Millisecond * 10)
					_, err = resp.Recv()
				}
				assert.Equal(t, tt.expectedError, status.Code(err))
				assert.Error(t, err, "Expected error")
			}
		})
	}
}

func TestUnSubscribeConfiguration(t *testing.T) {
	fakeConfigurationStore := &daprt.MockConfigurationStore{}
	stop := make(chan struct{})
	defer close(stop)
	var tempReq *configuration.SubscribeRequest
	fakeConfigurationStore.On("Unsubscribe",
		mock.MatchedBy(matchContextInterface),
		mock.MatchedBy(func(req *configuration.UnsubscribeRequest) bool {
			return true
		})).Return(nil)
	fakeConfigurationStore.On("Subscribe",
		mock.MatchedBy(matchContextInterface),
		mock.MatchedBy(func(req *configuration.SubscribeRequest) bool {
			tempReq = req
			return len(req.Keys) == 1 && req.Keys[0] == goodKey
		}),
		mock.MatchedBy(func(f configuration.UpdateHandler) bool {
			if !(len(tempReq.Keys) == 1 && tempReq.Keys[0] == goodKey) {
				return true
			}
			go func() {
				for {
					select {
					case <-stop:
						return
					default:
					}
					if err := f(context.Background(), &configuration.UpdateEvent{
						Items: map[string]*configuration.Item{
							goodKey: {
								Value: "test-data",
							},
						},
						ID: mockSubscribeID,
					}); err != nil {
						return
					}
					time.Sleep(time.Millisecond * 10)
				}
			}()
			return true
		})).Return(mockSubscribeID, nil)
	fakeConfigurationStore.On("Subscribe",
		mock.MatchedBy(matchContextInterface),
		mock.MatchedBy(func(req *configuration.SubscribeRequest) bool {
			tempReq = req
			return len(req.Keys) == 2 && req.Keys[0] == goodKey && req.Keys[1] == goodKey2
		}),
		mock.MatchedBy(func(f configuration.UpdateHandler) bool {
			if !(len(tempReq.Keys) == 2 && tempReq.Keys[0] == goodKey && tempReq.Keys[1] == goodKey2) {
				return true
			}
			go func() {
				for {
					select {
					case <-stop:
						return
					default:
					}
					if err := f(context.Background(), &configuration.UpdateEvent{
						Items: map[string]*configuration.Item{
							goodKey: {
								Value: "test-data",
							},
							goodKey2: {
								Value: "test-data2",
							},
						},
						ID: mockSubscribeID,
					}); err != nil {
						return
					}
					time.Sleep(time.Millisecond * 10)
				}
			}()
			return true
		})).Return(mockSubscribeID, nil)

	compStore := compstore.New()
	compStore.AddConfiguration("store1", fakeConfigurationStore)

	// Setup dapr api server
	fakeAPI := &api{
		UniversalAPI: &universalapi.UniversalAPI{
			AppID:     "fakeAPI",
			CompStore: compStore,
		},
		resiliency: resiliency.New(nil),
	}
	server, lis := startDaprAPIServer(fakeAPI, "")
	defer server.Stop()

	clientConn := createTestClient(lis)
	defer clientConn.Close()

	client := runtimev1pb.NewDaprClient(clientConn)

	testCases := []struct {
		testName         string
		storeName        string
		keys             []string
		expectedResponse map[string]*commonv1pb.ConfigurationItem
		expectedError    codes.Code
	}{
		{
			testName:  "Test unsubscribe",
			storeName: "store1",
			keys:      []string{goodKey},
			expectedResponse: map[string]*commonv1pb.ConfigurationItem{
				goodKey: {
					Value: "test-data",
				},
			},
			expectedError: codes.OK,
		},
		{
			testName:  "Test unsubscribe with multi keys",
			storeName: "store1",
			keys:      []string{goodKey, goodKey2},
			expectedResponse: map[string]*commonv1pb.ConfigurationItem{
				goodKey: {
					Value: "test-data",
				},
				goodKey2: {
					Value: "test-data2",
				},
			},
			expectedError: codes.OK,
		},
	}

	for _, tt := range testCases {
		// Testing alpha1 endpoint
		t.Run(tt.testName+"-alpha1", func(t *testing.T) {
			req := &runtimev1pb.SubscribeConfigurationRequest{
				StoreName: tt.storeName,
				Keys:      tt.keys,
			}

			resp, err := client.SubscribeConfigurationAlpha1(context.Background(), req)
			assert.Nil(t, err, "Error should be nil")
			retry := 3
			count := 0
			var subscribeID string
			for {
				if count > retry {
					break
				}
				count++
				time.Sleep(time.Millisecond * 10)
				rsp, recvErr := resp.Recv()
				assert.NotNil(t, rsp)
				assert.NoError(t, recvErr)
				if rsp.Items != nil {
					assert.Equal(t, tt.expectedResponse, rsp.Items)
				} else {
					assert.Equal(t, mockSubscribeID, rsp.Id)
				}
				subscribeID = rsp.Id
			}
			assert.Nil(t, err, "Error should be nil")
			_, err = client.UnsubscribeConfigurationAlpha1(context.Background(), &runtimev1pb.UnsubscribeConfigurationRequest{
				StoreName: tt.storeName,
				Id:        subscribeID,
			})
			assert.Nil(t, err, "Error should be nil")
			count = 0
			for {
				if err != nil && err.Error() == "EOF" {
					break
				}
				if count > retry {
					break
				}
				count++
				time.Sleep(time.Millisecond * 10)
				_, err = resp.Recv()
			}
			assert.Error(t, err, "Unsubscribed channel should returns EOF")
		})
		// Testing stable endpoint
		t.Run(tt.testName, func(t *testing.T) {
			req := &runtimev1pb.SubscribeConfigurationRequest{
				StoreName: tt.storeName,
				Keys:      tt.keys,
			}

			resp, err := client.SubscribeConfiguration(context.Background(), req)
			assert.Nil(t, err, "Error should be nil")
			retry := 3
			count := 0
			var subscribeID string
			for {
				if count > retry {
					break
				}
				count++
				time.Sleep(time.Millisecond * 10)
				rsp, recvErr := resp.Recv()
				assert.NotNil(t, rsp)
				assert.NoError(t, recvErr)
				if rsp.Items != nil {
					assert.Equal(t, tt.expectedResponse, rsp.Items)
				} else {
					assert.Equal(t, mockSubscribeID, rsp.Id)
				}
				subscribeID = rsp.Id
			}
			assert.Nil(t, err, "Error should be nil")
			_, err = client.UnsubscribeConfiguration(context.Background(), &runtimev1pb.UnsubscribeConfigurationRequest{
				StoreName: tt.storeName,
				Id:        subscribeID,
			})
			assert.Nil(t, err, "Error should be nil")
			count = 0
			for {
				if err != nil && err.Error() == "EOF" {
					break
				}
				if count > retry {
					break
				}
				count++
				time.Sleep(time.Millisecond * 10)
				_, err = resp.Recv()
			}
			assert.Error(t, err, "Unsubscribed channel should returns EOF")
		})
	}
}

func TestUnsubscribeConfigurationErrScenario(t *testing.T) {
	fakeConfigurationStore := &daprt.MockConfigurationStore{}
	fakeConfigurationStore.On("Unsubscribe",
		mock.MatchedBy(matchContextInterface),
		mock.MatchedBy(func(req *configuration.UnsubscribeRequest) bool {
			return req.ID == mockSubscribeID
		})).Return(nil)

	compStore := compstore.New()
	compStore.AddConfiguration("store1", fakeConfigurationStore)

	// Setup dapr api server
	fakeAPI := &api{
		UniversalAPI: &universalapi.UniversalAPI{
			AppID:     "fakeAPI",
			CompStore: compStore,
		},
		resiliency: resiliency.New(nil),
	}
	server, lis := startDaprAPIServer(fakeAPI, "")
	defer server.Stop()

	clientConn := createTestClient(lis)
	defer clientConn.Close()

	client := runtimev1pb.NewDaprClient(clientConn)

	testCases := []struct {
		testName         string
		storeName        string
		id               string
		expectedResponse bool
		expectedError    bool
	}{
		{
			testName:         "Test unsubscribe",
			storeName:        "store1",
			id:               "",
			expectedResponse: true,
			expectedError:    false,
		},
		{
			testName:         "Test unsubscribe with incorrect store name",
			storeName:        "no-store",
			id:               mockSubscribeID,
			expectedResponse: false,
			expectedError:    true,
		},
	}

	for _, tt := range testCases {
		t.Run(tt.testName+"-alpha1", func(t *testing.T) {
			req := &runtimev1pb.UnsubscribeConfigurationRequest{
				StoreName: tt.storeName,
				Id:        tt.id,
			}

			resp, err := client.UnsubscribeConfigurationAlpha1(context.Background(), req)
			assert.Equal(t, tt.expectedResponse, resp != nil)
			assert.Equal(t, tt.expectedError, err != nil)
		})
		t.Run(tt.testName, func(t *testing.T) {
			req := &runtimev1pb.UnsubscribeConfigurationRequest{
				StoreName: tt.storeName,
				Id:        tt.id,
			}

			resp, err := client.UnsubscribeConfiguration(context.Background(), req)
			assert.Equal(t, tt.expectedResponse, resp != nil)
			assert.Equal(t, tt.expectedError, err != nil)
		})
	}
}

func TestGetBulkState(t *testing.T) {
	fakeStore := &daprt.MockStateStore{}
	fakeStore.On("Get",
		mock.MatchedBy(matchContextInterface),
		mock.MatchedBy(func(req *state.GetRequest) bool {
			return req.Key == goodStoreKey
		})).Return(
		&state.GetResponse{
			Data: []byte("test-data"),
			ETag: ptr.Of("test-etag"),
		}, nil)
	fakeStore.On("Get",
		mock.MatchedBy(matchContextInterface),
		mock.MatchedBy(func(req *state.GetRequest) bool {
			return req.Key == errorStoreKey
		})).Return(
		nil,
		errors.New("failed to get state with error-key"))

	compStore := compstore.New()
	compStore.AddStateStore("store1", fakeStore)

	// Setup dapr api server
	fakeAPI := &api{
		UniversalAPI: &universalapi.UniversalAPI{
<<<<<<< HEAD
			AppID:      "fakeAPI",
			Logger:     logger.NewLogger("grpc.api.test"),
			CompStore:  compStore,
			Resiliency: resiliency.New(nil),
=======
			AppID:     "fakeAPI",
			CompStore: compStore,
>>>>>>> f23c727c
		},
	}
	server, lis := startDaprAPIServer(fakeAPI, "")
	defer server.Stop()

	clientConn := createTestClient(lis)
	defer clientConn.Close()

	client := runtimev1pb.NewDaprClient(clientConn)

	testCases := []struct {
		testName         string
		storeName        string
		keys             []string
		errorExcepted    bool
		expectedResponse []*runtimev1pb.BulkStateItem
		expectedError    codes.Code
	}{
		{
			testName:      "get state",
			storeName:     "store1",
			keys:          []string{goodKey, goodKey},
			errorExcepted: false,
			expectedResponse: []*runtimev1pb.BulkStateItem{
				{
					Data: []byte("test-data"),
					Etag: "test-etag",
				},
				{
					Data: []byte("test-data"),
					Etag: "test-etag",
				},
			},
			expectedError: codes.OK,
		},
		{
			testName:         "get store with non-existing store",
			storeName:        "no-store",
			keys:             []string{goodKey, goodKey},
			errorExcepted:    true,
			expectedResponse: []*runtimev1pb.BulkStateItem{},
			expectedError:    codes.InvalidArgument,
		},
		{
			testName:      "get store with key but error occurs",
			storeName:     "store1",
			keys:          []string{"error-key", "error-key"},
			errorExcepted: false,
			expectedResponse: []*runtimev1pb.BulkStateItem{
				{
					Error: "failed to get state with error-key",
				},
				{
					Error: "failed to get state with error-key",
				},
			},
			expectedError: codes.OK,
		},
		{
			testName:         "get store with empty keys",
			storeName:        "store1",
			keys:             []string{},
			errorExcepted:    false,
			expectedResponse: []*runtimev1pb.BulkStateItem{},
			expectedError:    codes.OK,
		},
	}

	for _, tt := range testCases {
		t.Run(tt.testName, func(t *testing.T) {
			req := &runtimev1pb.GetBulkStateRequest{
				StoreName: tt.storeName,
				Keys:      tt.keys,
			}

			resp, err := client.GetBulkState(context.Background(), req)
			if !tt.errorExcepted {
				assert.NoError(t, err, "Expected no error")

				if len(tt.expectedResponse) == 0 {
					assert.Equal(t, len(resp.Items), 0, "Expected response to be empty")
				} else {
					for i := 0; i < len(resp.Items); i++ {
						if tt.expectedResponse[i].Error == "" {
							assert.Equal(t, resp.Items[i].Data, tt.expectedResponse[i].Data, "Expected response Data to be same")
							assert.Equal(t, resp.Items[i].Etag, tt.expectedResponse[i].Etag, "Expected response Etag to be same")
						} else {
							assert.Equal(t, resp.Items[i].Error, tt.expectedResponse[i].Error, "Expected response error to be same")
						}
					}
				}
			} else {
				assert.Error(t, err, "Expected error")
				assert.Equal(t, tt.expectedError, status.Code(err))
			}
		})
	}
}

func TestDeleteState(t *testing.T) {
	etagMismatchErr := state.NewETagError(state.ETagMismatch, errors.New("simulated"))
	etagInvalidErr := state.NewETagError(state.ETagInvalid, errors.New("simulated"))

	fakeStore := &daprt.MockStateStore{}
	fakeStore.On("Delete",
		mock.MatchedBy(matchContextInterface),
		mock.MatchedBy(func(req *state.DeleteRequest) bool {
			return req.Key == goodStoreKey
		}),
	).Return(nil)
	fakeStore.On("Delete",
		mock.MatchedBy(matchContextInterface),
		mock.MatchedBy(func(req *state.DeleteRequest) bool {
			return req.Key == errorStoreKey
		}),
	).Return(errors.New("failed to delete state with key2"))
	fakeStore.On("Delete",
		mock.MatchedBy(matchContextInterface),
		mock.MatchedBy(func(req *state.DeleteRequest) bool {
			return req.Key == etagMismatchKey
		}),
	).Return(etagMismatchErr)
	fakeStore.On("Delete",
		mock.MatchedBy(matchContextInterface),
		mock.MatchedBy(func(req *state.DeleteRequest) bool {
			return req.Key == etagInvalidKey
		}),
	).Return(etagInvalidErr)

	compStore := compstore.New()
	compStore.AddStateStore("store1", fakeStore)

	// Setup dapr api server
	fakeAPI := &api{
		UniversalAPI: &universalapi.UniversalAPI{
			AppID:      "fakeAPI",
			Logger:     logger.NewLogger("grpc.api.test"),
			CompStore:  compStore,
			Resiliency: resiliency.New(nil),
		},
	}
	server, lis := startDaprAPIServer(fakeAPI, "")
	defer server.Stop()

	clientConn := createTestClient(lis)
	defer clientConn.Close()

	client := runtimev1pb.NewDaprClient(clientConn)

	testCases := []struct {
		testName     string
		storeName    string
		key          string
		expectedCode codes.Code
	}{
		{
			testName:     "delete state",
			storeName:    "store1",
			key:          goodKey,
			expectedCode: codes.OK,
		},
		{
			testName:     "delete state with non-existing store",
			storeName:    "no-store",
			key:          goodKey,
			expectedCode: codes.InvalidArgument,
		},
		{
			testName:     "delete state with key but error occurs",
			storeName:    "store1",
			key:          "error-key",
			expectedCode: codes.Internal,
		},
		{
			testName:     "delete state with etag mismatch",
			storeName:    "store1",
			key:          "etag-mismatch",
			expectedCode: codes.Aborted,
		},
		{
			testName:     "delete state with etag invalid",
			storeName:    "store1",
			key:          "etag-invalid",
			expectedCode: codes.InvalidArgument,
		},
	}

	for _, tt := range testCases {
		t.Run(tt.testName, func(t *testing.T) {
			_, err := client.DeleteState(context.Background(), &runtimev1pb.DeleteStateRequest{
				StoreName: tt.storeName,
				Key:       tt.key,
			})
			if tt.expectedCode == codes.OK {
				require.NoError(t, err)
			} else {
				require.Error(t, err)
				assert.Equal(t, tt.expectedCode, status.Code(err))
			}
		})
	}
}

func TestDeleteBulkState(t *testing.T) {
	etagMismatchErr := state.NewETagError(state.ETagMismatch, errors.New("simulated"))
	etagInvalidErr := state.NewETagError(state.ETagInvalid, errors.New("simulated"))

	fakeStore := &daprt.MockStateStore{}
	fakeStore.On("BulkDelete",
		mock.MatchedBy(matchContextInterface),
		mock.MatchedBy(func(req []state.DeleteRequest) bool {
			return len(req) == 2 &&
				req[0].Key == goodStoreKey &&
				req[1].Key == goodStoreKey+"2"
		}),
		mock.Anything,
	).Return(nil)
	fakeStore.On("BulkDelete",
		mock.MatchedBy(matchContextInterface),
		mock.MatchedBy(func(req []state.DeleteRequest) bool {
			return len(req) == 2 &&
				req[0].Key == goodStoreKey &&
				req[1].Key == etagMismatchKey
		}),
		mock.Anything,
	).Return(errors.Join(state.NewBulkStoreError(etagMismatchKey, etagMismatchErr)))
	fakeStore.On("BulkDelete",
		mock.MatchedBy(matchContextInterface),
		mock.MatchedBy(func(req []state.DeleteRequest) bool {
			return len(req) == 3 &&
				req[0].Key == goodStoreKey &&
				req[1].Key == etagMismatchKey &&
				req[2].Key == etagInvalidKey
		}),
		mock.Anything,
	).Return(errors.Join(
		state.NewBulkStoreError(etagMismatchKey, etagMismatchErr),
		state.NewBulkStoreError(etagInvalidKey, etagInvalidErr),
	))

	compStore := compstore.New()
	compStore.AddStateStore("store1", fakeStore)

	// Setup dapr api server
	fakeAPI := &api{
		UniversalAPI: &universalapi.UniversalAPI{
			AppID:      "fakeAPI",
			Logger:     logger.NewLogger("grpc.api.test"),
			CompStore:  compStore,
			Resiliency: resiliency.New(nil),
		},
	}
	server, lis := startDaprAPIServer(fakeAPI, "")
	defer server.Stop()

	clientConn := createTestClient(lis)
	defer clientConn.Close()

	client := runtimev1pb.NewDaprClient(clientConn)

	testCases := []struct {
		testName     string
		storeName    string
		states       []*commonv1pb.StateItem
		expectedCode codes.Code
	}{
		{
			testName:     "delete state with non-existing store",
			storeName:    "store2",
			expectedCode: codes.InvalidArgument,
		},
		{
			testName:  "delete state",
			storeName: "store1",
			states: []*commonv1pb.StateItem{
				{
					Key: goodKey,
				},
				{
					Key: goodKey + "2",
				},
			},
			expectedCode: codes.OK,
		},
		{
			testName:  "delete state with etag mismatch",
			storeName: "store1",
			states: []*commonv1pb.StateItem{
				{
					Key: goodKey,
				},
				{
					Key: "etag-mismatch",
				},
			},
			expectedCode: codes.Aborted,
		},
		{
			testName:  "delete state with etag mismatch and etag invalid",
			storeName: "store1",
			states: []*commonv1pb.StateItem{
				{
					Key: goodKey,
				},
				{
					Key: "etag-mismatch",
				},
				{
					Key: "etag-invalid",
				},
			},
			expectedCode: codes.InvalidArgument,
		},
	}

	for _, tt := range testCases {
		t.Run(tt.testName, func(t *testing.T) {
			_, err := client.DeleteBulkState(context.Background(), &runtimev1pb.DeleteBulkStateRequest{
				StoreName: tt.storeName,
				States:    tt.states,
			})
			if tt.expectedCode == codes.OK {
				require.NoError(t, err)
			} else {
				require.Error(t, err)
				assert.Equal(t, tt.expectedCode, status.Code(err))
			}
		})
	}
}

func TestPublishTopic(t *testing.T) {
	srv := &api{
		UniversalAPI: &universalapi.UniversalAPI{
			AppID: "fakeAPI",
		},
		pubsubAdapter: &daprt.MockPubSubAdapter{
			PublishFn: func(req *pubsub.PublishRequest) error {
				if req.Topic == "error-topic" {
					return errors.New("error when publish")
				}

				if req.Topic == "err-not-found" {
					return runtimePubsub.NotFoundError{PubsubName: "errnotfound"}
				}

				if req.Topic == "err-not-allowed" {
					return runtimePubsub.NotAllowedError{Topic: req.Topic, ID: "test"}
				}

				return nil
			},
			GetPubSubFn: func(pubsubName string) pubsub.PubSub {
				mock := daprt.MockPubSub{}
				mock.On("Features").Return([]pubsub.Feature{})
				return &mock
			},
			BulkPublishFn: func(req *pubsub.BulkPublishRequest) (pubsub.BulkPublishResponse, error) {
				switch req.Topic {
				case "error-topic":
					return pubsub.BulkPublishResponse{}, errors.New("error when publish")

				case "err-not-found":
					return pubsub.BulkPublishResponse{}, runtimePubsub.NotFoundError{PubsubName: "errnotfound"}

				case "err-not-allowed":
					return pubsub.BulkPublishResponse{}, runtimePubsub.NotAllowedError{Topic: req.Topic, ID: "test"}
				}
				return pubsub.BulkPublishResponse{}, nil
			},
		},
	}
	server, lis := startTestServerAPI(srv)
	defer server.Stop()

	clientConn := createTestClient(lis)
	defer clientConn.Close()

	client := runtimev1pb.NewDaprClient(clientConn)

	t.Run("err: empty publish event request", func(t *testing.T) {
		_, err := client.PublishEvent(context.Background(), &runtimev1pb.PublishEventRequest{})
		assert.Equal(t, codes.InvalidArgument, status.Code(err))
	})

	t.Run("err: publish event request with empty topic", func(t *testing.T) {
		_, err := client.PublishEvent(context.Background(), &runtimev1pb.PublishEventRequest{
			PubsubName: "pubsub",
		})
		assert.Equal(t, codes.InvalidArgument, status.Code(err))
	})

	t.Run("no err: publish event request with topic and pubsub alone", func(t *testing.T) {
		_, err := client.PublishEvent(context.Background(), &runtimev1pb.PublishEventRequest{
			PubsubName: "pubsub",
			Topic:      "topic",
		})
		assert.Nil(t, err)
	})

	t.Run("no err: publish event request with topic, pubsub and ce metadata override", func(t *testing.T) {
		_, err := client.PublishEvent(context.Background(), &runtimev1pb.PublishEventRequest{
			PubsubName: "pubsub",
			Topic:      "topic",
			Metadata: map[string]string{
				"cloudevent.source": "unit-test",
				"cloudevent.topic":  "overridetopic",  // noop -- if this modified the envelope the test would fail
				"cloudevent.pubsub": "overridepubsub", // noop -- if this modified the envelope the test would fail
			},
		})
		assert.Nil(t, err)
	})

	t.Run("err: publish event request with error-topic and pubsub", func(t *testing.T) {
		_, err := client.PublishEvent(context.Background(), &runtimev1pb.PublishEventRequest{
			PubsubName: "pubsub",
			Topic:      "error-topic",
		})
		assert.Equal(t, codes.Internal, status.Code(err))
	})

	t.Run("err: publish event request with err-not-found topic and pubsub", func(t *testing.T) {
		_, err := client.PublishEvent(context.Background(), &runtimev1pb.PublishEventRequest{
			PubsubName: "pubsub",
			Topic:      "err-not-found",
		})
		assert.Equal(t, codes.NotFound, status.Code(err))
	})

	t.Run("err: publish event request with err-not-allowed topic and pubsub", func(t *testing.T) {
		_, err := client.PublishEvent(context.Background(), &runtimev1pb.PublishEventRequest{
			PubsubName: "pubsub",
			Topic:      "err-not-allowed",
		})
		assert.Equal(t, codes.PermissionDenied, status.Code(err))
	})

	t.Run("err: empty bulk publish event request", func(t *testing.T) {
		_, err := client.BulkPublishEventAlpha1(context.Background(), &runtimev1pb.BulkPublishRequest{})
		assert.Equal(t, codes.InvalidArgument, status.Code(err))
	})

	t.Run("err: bulk publish event request with duplicate entry Ids", func(t *testing.T) {
		_, err := client.BulkPublishEventAlpha1(context.Background(), &runtimev1pb.BulkPublishRequest{
			PubsubName: "pubsub",
			Topic:      "topic",
			Entries: []*runtimev1pb.BulkPublishRequestEntry{
				{
					Event:       []byte("data"),
					EntryId:     "1",
					ContentType: "text/plain",
					Metadata:    map[string]string{},
				},
				{
					Event:       []byte("data 2"),
					EntryId:     "1",
					ContentType: "text/plain",
					Metadata:    map[string]string{},
				},
			},
		})
		assert.Error(t, err)
		assert.Equal(t, codes.InvalidArgument, status.Code(err))
		assert.Contains(t, err.Error(), "entryId is duplicated")
	})

	t.Run("err: bulk publish event request with missing entry Ids", func(t *testing.T) {
		_, err := client.BulkPublishEventAlpha1(context.Background(), &runtimev1pb.BulkPublishRequest{
			PubsubName: "pubsub",
			Topic:      "topic",
			Entries: []*runtimev1pb.BulkPublishRequestEntry{
				{
					Event:       []byte("data"),
					ContentType: "text/plain",
					Metadata:    map[string]string{},
				},
				{
					Event:       []byte("data 2"),
					EntryId:     "1",
					ContentType: "text/plain",
					Metadata:    map[string]string{},
				},
			},
		})
		assert.Error(t, err)
		assert.Equal(t, codes.InvalidArgument, status.Code(err))
		assert.Contains(t, err.Error(), "not present for entry")
	})
	t.Run("err: bulk publish event request with pubsub and empty topic", func(t *testing.T) {
		_, err := client.BulkPublishEventAlpha1(context.Background(), &runtimev1pb.BulkPublishRequest{
			PubsubName: "pubsub",
		})
		assert.Equal(t, codes.InvalidArgument, status.Code(err))
	})

	t.Run("no err: bulk publish event request with pubsub, topic and empty entries", func(t *testing.T) {
		_, err := client.BulkPublishEventAlpha1(context.Background(), &runtimev1pb.BulkPublishRequest{
			PubsubName: "pubsub",
			Topic:      "topic",
		})
		assert.Nil(t, err)
	})

	t.Run("err: bulk publish event request with error-topic and pubsub", func(t *testing.T) {
		_, err := client.BulkPublishEventAlpha1(context.Background(), &runtimev1pb.BulkPublishRequest{
			PubsubName: "pubsub",
			Topic:      "error-topic",
		})
		assert.Equal(t, codes.Internal, status.Code(err))
	})

	t.Run("err: bulk publish event request with err-not-found topic and pubsub", func(t *testing.T) {
		_, err := client.BulkPublishEventAlpha1(context.Background(), &runtimev1pb.BulkPublishRequest{
			PubsubName: "pubsub",
			Topic:      "err-not-found",
		})
		assert.Equal(t, codes.NotFound, status.Code(err))
	})

	t.Run("err: bulk publish event request with err-not-allowed topic and pubsub", func(t *testing.T) {
		_, err := client.BulkPublishEventAlpha1(context.Background(), &runtimev1pb.BulkPublishRequest{
			PubsubName: "pubsub",
			Topic:      "err-not-allowed",
		})
		assert.Equal(t, codes.PermissionDenied, status.Code(err))
	})
}

func TestBulkPublish(t *testing.T) {
	fakeAPI := &api{
		UniversalAPI: &universalapi.UniversalAPI{
			AppID: "fakeAPI",
		},
		pubsubAdapter: &daprt.MockPubSubAdapter{
			GetPubSubFn: func(pubsubName string) pubsub.PubSub {
				mock := daprt.MockPubSub{}
				mock.On("Features").Return([]pubsub.Feature{})
				return &mock
			},
			BulkPublishFn: func(req *pubsub.BulkPublishRequest) (pubsub.BulkPublishResponse, error) {
				entries := []pubsub.BulkPublishResponseFailedEntry{}
				// Construct sample response from the broker.
				if req.Topic == "error-topic" {
					for _, e := range req.Entries {
						entry := pubsub.BulkPublishResponseFailedEntry{
							EntryId: e.EntryId,
						}
						entry.Error = errors.New("error on publish")
						entries = append(entries, entry)
					}
				} else if req.Topic == "even-error-topic" {
					for i, e := range req.Entries {
						if i%2 == 0 {
							entry := pubsub.BulkPublishResponseFailedEntry{
								EntryId: e.EntryId,
							}
							entry.Error = errors.New("error on publish")
							entries = append(entries, entry)
						}
					}
				}
				// Mock simulates only partial failures or total success, so error is always nil.
				return pubsub.BulkPublishResponse{FailedEntries: entries}, nil
			},
		},
	}

	server, lis := startDaprAPIServer(fakeAPI, "")
	defer server.Stop()

	clientConn := createTestClient(lis)
	defer clientConn.Close()

	client := runtimev1pb.NewDaprClient(clientConn)

	sampleEntries := []*runtimev1pb.BulkPublishRequestEntry{
		{EntryId: "1", Event: []byte("data1")},
		{EntryId: "2", Event: []byte("data2")},
		{EntryId: "3", Event: []byte("data3")},
		{EntryId: "4", Event: []byte("data4")},
	}

	t.Run("no failures", func(t *testing.T) {
		res, err := client.BulkPublishEventAlpha1(context.Background(), &runtimev1pb.BulkPublishRequest{
			PubsubName: "pubsub",
			Topic:      "topic",
			Entries:    sampleEntries,
		})
		assert.Nil(t, err)
		assert.Empty(t, res.FailedEntries)
	})

	t.Run("no failures with ce metadata override", func(t *testing.T) {
		res, err := client.BulkPublishEventAlpha1(context.Background(), &runtimev1pb.BulkPublishRequest{
			PubsubName: "pubsub",
			Topic:      "topic",
			Entries:    sampleEntries,
			Metadata: map[string]string{
				"cloudevent.source": "unit-test",
				"cloudevent.topic":  "overridetopic",  // noop -- if this modified the envelope the test would fail
				"cloudevent.pubsub": "overridepubsub", // noop -- if this modified the envelope the test would fail
			},
		})
		assert.Nil(t, err)
		assert.Empty(t, res.FailedEntries)
	})

	t.Run("all failures from component", func(t *testing.T) {
		res, err := client.BulkPublishEventAlpha1(context.Background(), &runtimev1pb.BulkPublishRequest{
			PubsubName: "pubsub",
			Topic:      "error-topic",
			Entries:    sampleEntries,
		})
		t.Log(res)
		// Full failure from component, so expecting no error
		assert.Nil(t, err)
		assert.NotNil(t, res)
		assert.Equal(t, 4, len(res.FailedEntries))
	})

	t.Run("partial failures from component", func(t *testing.T) {
		res, err := client.BulkPublishEventAlpha1(context.Background(), &runtimev1pb.BulkPublishRequest{
			PubsubName: "pubsub",
			Topic:      "even-error-topic",
			Entries:    sampleEntries,
		})
		// Partial failure, so expecting no error
		assert.Nil(t, err)
		assert.NotNil(t, res)
		assert.Equal(t, 2, len(res.FailedEntries))
	})
}

func TestInvokeBinding(t *testing.T) {
	srv := &api{
		sendToOutputBindingFn: func(name string, req *bindings.InvokeRequest) (*bindings.InvokeResponse, error) {
			if name == "error-binding" {
				return nil, errors.New("error invoking binding")
			}
			return &bindings.InvokeResponse{Data: []byte("ok"), Metadata: req.Metadata}, nil
		},
	}
	server, lis := startTestServerAPI(srv)
	defer server.Stop()

	clientConn := createTestClient(lis)
	defer clientConn.Close()

	client := runtimev1pb.NewDaprClient(clientConn)
	_, err := client.InvokeBinding(context.Background(), &runtimev1pb.InvokeBindingRequest{})
	assert.Nil(t, err)
	_, err = client.InvokeBinding(context.Background(), &runtimev1pb.InvokeBindingRequest{Name: "error-binding"})
	assert.Equal(t, codes.Internal, status.Code(err))

	ctx := grpcMetadata.AppendToOutgoingContext(context.Background(), "traceparent", "Test")
	resp, err := client.InvokeBinding(ctx, &runtimev1pb.InvokeBindingRequest{Metadata: map[string]string{"userMetadata": "val1"}})
	assert.Nil(t, err)
	assert.NotNil(t, resp)
	assert.Contains(t, resp.Metadata, "traceparent")
	assert.Equal(t, resp.Metadata["traceparent"], "Test")
	assert.Contains(t, resp.Metadata, "userMetadata")
	assert.Equal(t, resp.Metadata["userMetadata"], "val1")
}

func TestTransactionStateStoreNotConfigured(t *testing.T) {
	server, lis := startDaprAPIServer(&api{
		UniversalAPI: &universalapi.UniversalAPI{
			AppID:     "fakeAPI",
			Logger:    logger.NewLogger("grpc.api.test"),
			CompStore: compstore.New(),
		},
	}, "")
	defer server.Stop()

	clientConn := createTestClient(lis)
	defer clientConn.Close()

	client := runtimev1pb.NewDaprClient(clientConn)
	_, err := client.ExecuteStateTransaction(context.Background(), &runtimev1pb.ExecuteStateTransactionRequest{})
	assert.Equal(t, codes.FailedPrecondition, status.Code(err))
}

func TestTransactionStateStoreNotImplemented(t *testing.T) {
	compStore := compstore.New()
	compStore.AddStateStore("store1", &daprt.MockStateStore{})
	server, lis := startDaprAPIServer(&api{
		UniversalAPI: &universalapi.UniversalAPI{
			AppID:     "fakeAPI",
			Logger:    logger.NewLogger("grpc.api.test"),
			CompStore: compStore,
		},
	}, "")
	defer server.Stop()

	clientConn := createTestClient(lis)
	defer clientConn.Close()

	client := runtimev1pb.NewDaprClient(clientConn)
	_, err := client.ExecuteStateTransaction(context.Background(), &runtimev1pb.ExecuteStateTransactionRequest{
		StoreName: "store1",
	})
	assert.Equal(t, codes.Unimplemented, status.Code(err))
}

func TestExecuteStateTransaction(t *testing.T) {
	fakeStore := &daprt.TransactionalStoreMock{}
	matchKeyFn := func(ctx context.Context, req *state.TransactionalStateRequest, key string) bool {
		if len(req.Operations) == 1 {
			if rr, ok := req.Operations[0].(state.SetRequest); ok {
				if rr.Key == "fakeAPI||"+key {
					return true
				}
			} else {
				return true
			}
		}
		return false
	}
	fakeStore.On("Multi",
		mock.MatchedBy(matchContextInterface),
		mock.MatchedBy(func(req *state.TransactionalStateRequest) bool {
			return matchKeyFn(context.Background(), req, goodKey)
		})).Return(nil)
	fakeStore.On("Multi",
		mock.MatchedBy(matchContextInterface),
		mock.MatchedBy(func(req *state.TransactionalStateRequest) bool {
			return matchKeyFn(context.Background(), req, "error-key")
		})).Return(errors.New("error to execute with key2"))

	compStore := compstore.New()
	compStore.AddStateStore("store1", fakeStore)

	// Setup dapr api server
	fakeAPI := &api{
		UniversalAPI: &universalapi.UniversalAPI{
<<<<<<< HEAD
			Logger:    logger.NewLogger("grpc.api.test"),
=======
			AppID:     "fakeAPI",
>>>>>>> f23c727c
			CompStore: compStore,
		},
		resiliency: resiliency.New(nil),
	}
	server, lis := startDaprAPIServer(fakeAPI, "")
	defer server.Stop()

	clientConn := createTestClient(lis)
	defer clientConn.Close()

	client := runtimev1pb.NewDaprClient(clientConn)

	stateOptions, _ := GenerateStateOptionsTestCase()
	testCases := []struct {
		testName      string
		storeName     string
		operation     state.OperationType
		key           string
		value         []byte
		options       *commonv1pb.StateOptions
		errorExcepted bool
		expectedError codes.Code
	}{
		{
			testName:      "upsert operation",
			storeName:     "store1",
			operation:     state.OperationUpsert,
			key:           goodKey,
			value:         []byte("1"),
			errorExcepted: false,
			expectedError: codes.OK,
		},
		{
			testName:      "delete operation",
			storeName:     "store1",
			operation:     state.OperationUpsert,
			key:           goodKey,
			errorExcepted: false,
			expectedError: codes.OK,
		},
		{
			testName:      "unknown operation",
			storeName:     "store1",
			operation:     state.OperationType("unknown"),
			key:           goodKey,
			errorExcepted: true,
			expectedError: codes.Unimplemented,
		},
		{
			testName:      "error occurs when multi execute",
			storeName:     "store1",
			operation:     state.OperationUpsert,
			key:           "error-key",
			errorExcepted: true,
			expectedError: codes.Internal,
		},
	}

	for _, tt := range testCases {
		t.Run(tt.testName, func(t *testing.T) {
			req := &runtimev1pb.ExecuteStateTransactionRequest{
				StoreName: tt.storeName,
				Operations: []*runtimev1pb.TransactionalStateOperation{
					{
						OperationType: string(tt.operation),
						Request: &commonv1pb.StateItem{
							Key:     tt.key,
							Value:   tt.value,
							Options: stateOptions,
						},
					},
				},
			}

			_, err := client.ExecuteStateTransaction(context.Background(), req)
			if !tt.errorExcepted {
				assert.NoError(t, err, "Expected no error")
			} else {
				assert.Error(t, err, "Expected error")
				assert.Equal(t, tt.expectedError, status.Code(err))
			}
		})
	}
}

func TestStateStoreErrors(t *testing.T) {
	t.Run("save etag mismatch", func(t *testing.T) {
		a := &api{}
		err := state.NewETagError(state.ETagMismatch, errors.New("error"))
		err2 := a.stateErrorResponse(err, messages.ErrStateSave, "a", err.Error())

		assert.Equal(t, "rpc error: code = Aborted desc = failed saving state in state store a: possible etag mismatch. error from state store: error", err2.Error())
	})

	t.Run("save etag invalid", func(t *testing.T) {
		a := &api{}
		err := state.NewETagError(state.ETagInvalid, errors.New("error"))
		err2 := a.stateErrorResponse(err, messages.ErrStateSave, "a", err.Error())

		assert.Equal(t, "rpc error: code = InvalidArgument desc = failed saving state in state store a: invalid etag value: error", err2.Error())
	})

	t.Run("save non etag", func(t *testing.T) {
		a := &api{}
		err := errors.New("error")
		err2 := a.stateErrorResponse(err, messages.ErrStateSave, "a", err.Error())

		assert.Equal(t, "rpc error: code = Internal desc = failed saving state in state store a: error", err2.Error())
	})

	t.Run("delete etag mismatch", func(t *testing.T) {
		a := &api{}
		err := state.NewETagError(state.ETagMismatch, errors.New("error"))
		err2 := a.stateErrorResponse(err, messages.ErrStateDelete, "a", err.Error())

		assert.Equal(t, "rpc error: code = Aborted desc = failed deleting state with key a: possible etag mismatch. error from state store: error", err2.Error())
	})

	t.Run("delete etag invalid", func(t *testing.T) {
		a := &api{}
		err := state.NewETagError(state.ETagInvalid, errors.New("error"))
		err2 := a.stateErrorResponse(err, messages.ErrStateDelete, "a", err.Error())

		assert.Equal(t, "rpc error: code = InvalidArgument desc = failed deleting state with key a: invalid etag value: error", err2.Error())
	})

	t.Run("delete non etag", func(t *testing.T) {
		a := &api{}
		err := errors.New("error")
		err2 := a.stateErrorResponse(err, messages.ErrStateDelete, "a", err.Error())

		assert.Equal(t, "rpc error: code = Internal desc = failed deleting state with key a: error", err2.Error())
	})
}

func TestExtractEtag(t *testing.T) {
	t.Run("no etag present", func(t *testing.T) {
		ok, etag := extractEtag(&commonv1pb.StateItem{})
		assert.False(t, ok)
		assert.Empty(t, etag)
	})

	t.Run("empty etag exists", func(t *testing.T) {
		ok, etag := extractEtag(&commonv1pb.StateItem{
			Etag: &commonv1pb.Etag{},
		})
		assert.True(t, ok)
		assert.Empty(t, etag)
	})

	t.Run("non-empty etag exists", func(t *testing.T) {
		ok, etag := extractEtag(&commonv1pb.StateItem{
			Etag: &commonv1pb.Etag{
				Value: "a",
			},
		})
		assert.True(t, ok)
		assert.Equal(t, "a", etag)
	})
}

//nolint:nosnakecase
func GenerateStateOptionsTestCase() (*commonv1pb.StateOptions, state.SetStateOption) {
	concurrencyOption := commonv1pb.StateOptions_CONCURRENCY_FIRST_WRITE
	consistencyOption := commonv1pb.StateOptions_CONSISTENCY_STRONG

	testOptions := commonv1pb.StateOptions{
		Concurrency: concurrencyOption,
		Consistency: consistencyOption,
	}
	expected := state.SetStateOption{
		Concurrency: "first-write",
		Consistency: "strong",
	}
	return &testOptions, expected
}

type mockStateStoreQuerier struct {
	daprt.MockStateStore
	daprt.MockQuerier
}

const (
	queryTestRequestOK = `{
	"filter": {
		"EQ": { "a": "b" }
	},
	"sort": [
		{ "key": "a" }
	],
	"page": {
		"limit": 2
	}
}`
	queryTestRequestNoRes = `{
	"filter": {
		"EQ": { "a": "b" }
	},
	"page": {
		"limit": 2
	}
}`
	queryTestRequestErr = `{
	"filter": {
		"EQ": { "a": "b" }
	},
	"sort": [
		{ "key": "a" }
	]
}`
	queryTestRequestSyntaxErr = `syntax error`
)

func TestQueryState(t *testing.T) {
	fakeStore := &mockStateStoreQuerier{}
	// simulate full result
	fakeStore.MockQuerier.On("Query",
		mock.MatchedBy(matchContextInterface),
		mock.MatchedBy(func(req *state.QueryRequest) bool {
			return len(req.Query.Sort) != 0 && req.Query.Page.Limit != 0
		})).Return(
		&state.QueryResponse{
			Results: []state.QueryItem{
				{
					Key:  "1",
					Data: []byte(`{"a":"b"}`),
				},
			},
		}, nil)
	// simulate empty data
	fakeStore.MockQuerier.On("Query",
		mock.MatchedBy(matchContextInterface),
		mock.MatchedBy(func(req *state.QueryRequest) bool {
			return len(req.Query.Sort) == 0 && req.Query.Page.Limit != 0
		})).Return(
		&state.QueryResponse{
			Results: []state.QueryItem{},
		}, nil)
	// simulate error
	fakeStore.MockQuerier.On("Query",
		mock.MatchedBy(matchContextInterface),
		mock.MatchedBy(func(req *state.QueryRequest) bool {
			return len(req.Query.Sort) != 0 && req.Query.Page.Limit == 0
		})).Return(nil, errors.New("Query error"))

	compStore := compstore.New()
	compStore.AddStateStore("store1", fakeStore)
	server, lis := startTestServerAPI(&api{
		UniversalAPI: &universalapi.UniversalAPI{
			AppID:      "fakeAPI",
			Logger:     logger.NewLogger("grpc.api.test"),
			CompStore:  compStore,
			Resiliency: resiliency.New(nil),
		},
	})
	defer server.Stop()

	clientConn := createTestClient(lis)
	defer clientConn.Close()

	client := runtimev1pb.NewDaprClient(clientConn)

	resp, err := client.QueryStateAlpha1(context.Background(), &runtimev1pb.QueryStateRequest{
		StoreName: "store1",
		Query:     queryTestRequestOK,
	})
	assert.Equal(t, 1, len(resp.Results))
	assert.Equal(t, codes.OK, status.Code(err))
	if len(resp.Results) > 0 {
		assert.NotNil(t, resp.Results[0].Data)
	}

	resp, err = client.QueryStateAlpha1(context.Background(), &runtimev1pb.QueryStateRequest{
		StoreName: "store1",
		Query:     queryTestRequestNoRes,
	})
	assert.Equal(t, 0, len(resp.Results))
	assert.Equal(t, codes.OK, status.Code(err))

	_, err = client.QueryStateAlpha1(context.Background(), &runtimev1pb.QueryStateRequest{
		StoreName: "store1",
		Query:     queryTestRequestErr,
	})
	assert.Equal(t, codes.Internal, status.Code(err))

	_, err = client.QueryStateAlpha1(context.Background(), &runtimev1pb.QueryStateRequest{
		StoreName: "store1",
		Query:     queryTestRequestSyntaxErr,
	})
	assert.Equal(t, codes.Internal, status.Code(err))
}

func TestStateStoreQuerierNotImplemented(t *testing.T) {
	compStore := compstore.New()
	compStore.AddStateStore("store1", &daprt.MockStateStore{})

	server, lis := startDaprAPIServer(&api{
		UniversalAPI: &universalapi.UniversalAPI{
			Logger:     logger.NewLogger("grpc.api.test"),
			CompStore:  compStore,
			Resiliency: resiliency.New(nil),
		},
	}, "")
	defer server.Stop()

	clientConn := createTestClient(lis)
	defer clientConn.Close()

	client := runtimev1pb.NewDaprClient(clientConn)
	_, err := client.QueryStateAlpha1(context.Background(), &runtimev1pb.QueryStateRequest{
		StoreName: "store1",
	})
	assert.Equal(t, codes.Internal, status.Code(err))
}

func TestStateStoreQuerierEncrypted(t *testing.T) {
	storeName := "encrypted-store1"
	encryption.AddEncryptedStateStore(storeName, encryption.ComponentEncryptionKeys{})
	compStore := compstore.New()
	compStore.AddStateStore(storeName, &mockStateStoreQuerier{})
	server, lis := startDaprAPIServer(&api{
		UniversalAPI: &universalapi.UniversalAPI{
			AppID:      "fakeAPI",
			Logger:     logger.NewLogger("grpc.api.test"),
			CompStore:  compStore,
			Resiliency: resiliency.New(nil),
		},
	}, "")
	defer server.Stop()

	clientConn := createTestClient(lis)
	defer clientConn.Close()

	client := runtimev1pb.NewDaprClient(clientConn)
	_, err := client.QueryStateAlpha1(context.Background(), &runtimev1pb.QueryStateRequest{
		StoreName: storeName,
	})
	assert.Equal(t, codes.Internal, status.Code(err))
}

func TestGetConfigurationAPI(t *testing.T) {
	t.Run("get configuration item - alpha1", func(t *testing.T) {
		compStore := compstore.New()
		compStore.AddConfiguration("store1", &mockConfigStore{})
		server, lis := startDaprAPIServer(&api{
			UniversalAPI: &universalapi.UniversalAPI{
				AppID:     "fakeAPI",
				CompStore: compStore,
			},
			resiliency: resiliency.New(nil),
		}, "")
		defer server.Stop()

		clientConn := createTestClient(lis)
		defer clientConn.Close()

		client := runtimev1pb.NewDaprClient(clientConn)
		r, err := client.GetConfigurationAlpha1(context.Background(), &runtimev1pb.GetConfigurationRequest{
			StoreName: "store1",
			Keys: []string{
				"key1",
			},
		})

		assert.NoError(t, err)
		assert.NotNil(t, r.Items)
		assert.Len(t, r.Items, 1)
		assert.Equal(t, "val1", r.Items["key1"].Value)
	})
	t.Run("get configuration item", func(t *testing.T) {
		compStore := compstore.New()
		compStore.AddConfiguration("store1", &mockConfigStore{})
		server, lis := startDaprAPIServer(&api{
			UniversalAPI: &universalapi.UniversalAPI{
				AppID:     "fakeAPI",
				CompStore: compStore,
			},
			resiliency: resiliency.New(nil),
		}, "")
		defer server.Stop()

		clientConn := createTestClient(lis)
		defer clientConn.Close()

		client := runtimev1pb.NewDaprClient(clientConn)
		r, err := client.GetConfiguration(context.Background(), &runtimev1pb.GetConfigurationRequest{
			StoreName: "store1",
			Keys: []string{
				"key1",
			},
		})

		assert.NoError(t, err)
		assert.NotNil(t, r.Items)
		assert.Len(t, r.Items, 1)
		assert.Equal(t, "val1", r.Items["key1"].Value)
	})
}

func TestSubscribeConfigurationAPI(t *testing.T) {
	t.Run("get configuration item - alpha1", func(t *testing.T) {
		compStore := compstore.New()
		compStore.AddConfiguration("store1", &mockConfigStore{})

		server, lis := startDaprAPIServer(&api{
			UniversalAPI: &universalapi.UniversalAPI{
				AppID:     "fakeAPI",
				CompStore: compStore,
			},
			resiliency: resiliency.New(nil),
		}, "")
		defer server.Stop()

		clientConn := createTestClient(lis)
		defer clientConn.Close()

		ctx := context.Background()
		client := runtimev1pb.NewDaprClient(clientConn)
		s, err := client.SubscribeConfigurationAlpha1(ctx, &runtimev1pb.SubscribeConfigurationRequest{
			StoreName: "store1",
			Keys: []string{
				"key1",
			},
		})

		assert.NoError(t, err)

		r := &runtimev1pb.SubscribeConfigurationResponse{}

		for {
			update, err := s.Recv()
			if err == io.EOF {
				break
			}

			if update != nil {
				r = update
				break
			}
		}

		assert.NotNil(t, r)
		assert.Len(t, r.Items, 1)
		assert.Equal(t, "val1", r.Items["key1"].Value)
	})

	t.Run("get configuration item", func(t *testing.T) {
		compStore := compstore.New()
		compStore.AddConfiguration("store1", &mockConfigStore{})

		server, lis := startDaprAPIServer(&api{
			UniversalAPI: &universalapi.UniversalAPI{
				AppID:     "fakeAPI",
				CompStore: compStore,
			},
			resiliency: resiliency.New(nil),
		}, "")
		defer server.Stop()

		clientConn := createTestClient(lis)
		defer clientConn.Close()

		ctx := context.Background()
		client := runtimev1pb.NewDaprClient(clientConn)
		s, err := client.SubscribeConfiguration(ctx, &runtimev1pb.SubscribeConfigurationRequest{
			StoreName: "store1",
			Keys: []string{
				"key1",
			},
		})

		assert.NoError(t, err)

		r := &runtimev1pb.SubscribeConfigurationResponse{}

		for {
			update, err := s.Recv()
			if err == io.EOF {
				break
			}

			if update != nil {
				r = update
				break
			}
		}

		assert.NotNil(t, r)
		assert.Len(t, r.Items, 1)
		assert.Equal(t, "val1", r.Items["key1"].Value)
	})

	t.Run("get all configuration item for empty list - alpha1", func(t *testing.T) {
		compStore := compstore.New()
		compStore.AddConfiguration("store1", &mockConfigStore{})
		server, lis := startDaprAPIServer(&api{
			UniversalAPI: &universalapi.UniversalAPI{
				AppID:     "fakeAPI",
				CompStore: compStore,
			},
			resiliency: resiliency.New(nil),
		}, "")
		defer server.Stop()

		clientConn := createTestClient(lis)
		defer clientConn.Close()

		ctx := context.Background()
		client := runtimev1pb.NewDaprClient(clientConn)
		s, err := client.SubscribeConfigurationAlpha1(ctx, &runtimev1pb.SubscribeConfigurationRequest{
			StoreName: "store1",
			Keys:      []string{},
		})

		require.NoError(t, err)

		r := &runtimev1pb.SubscribeConfigurationResponse{}

		for {
			update, err := s.Recv()
			if err == io.EOF {
				break
			}

			if update != nil {
				r = update
				break
			}
		}

		assert.NotNil(t, r)
		assert.Len(t, r.Items, 2)
		assert.Equal(t, "val1", r.Items["key1"].Value)
		assert.Equal(t, "val2", r.Items["key2"].Value)
	})
	t.Run("get all configuration item for empty list", func(t *testing.T) {
		compStore := compstore.New()
		compStore.AddConfiguration("store1", &mockConfigStore{})
		server, lis := startDaprAPIServer(&api{
			UniversalAPI: &universalapi.UniversalAPI{
				AppID:     "fakeAPI",
				CompStore: compStore,
			},
			resiliency: resiliency.New(nil),
		}, "")
		defer server.Stop()

		clientConn := createTestClient(lis)
		defer clientConn.Close()

		ctx := context.Background()
		client := runtimev1pb.NewDaprClient(clientConn)
		s, err := client.SubscribeConfiguration(ctx, &runtimev1pb.SubscribeConfigurationRequest{
			StoreName: "store1",
			Keys:      []string{},
		})

		require.NoError(t, err)

		r := &runtimev1pb.SubscribeConfigurationResponse{}

		for {
			update, err := s.Recv()
			if err == io.EOF {
				break
			}

			if update != nil {
				r = update
				break
			}
		}

		assert.NotNil(t, r)
		assert.Len(t, r.Items, 2)
		assert.Equal(t, "val1", r.Items["key1"].Value)
		assert.Equal(t, "val2", r.Items["key2"].Value)
	})
}

func TestStateAPIWithResiliency(t *testing.T) {
	failingStore := &daprt.FailingStatestore{
		Failure: daprt.NewFailure(
			map[string]int{
				"failingGetKey":        1,
				"failingSetKey":        1,
				"failingDeleteKey":     1,
				"failingBulkGetKey":    1,
				"failingBulkSetKey":    1,
				"failingBulkDeleteKey": 1,
				"failingMultiKey":      1,
				"failingQueryKey":      1,
			},
			map[string]time.Duration{
				"timeoutGetKey":         time.Second * 10,
				"timeoutSetKey":         time.Second * 10,
				"timeoutDeleteKey":      time.Second * 10,
				"timeoutBulkGetKey":     time.Second * 10,
				"timeoutBulkGetKeyBulk": time.Second * 10,
				"timeoutBulkSetKey":     time.Second * 10,
				"timeoutBulkDeleteKey":  time.Second * 10,
				"timeoutMultiKey":       time.Second * 10,
				"timeoutQueryKey":       time.Second * 10,
			},
			map[string]int{},
		),
	}

	stateLoader.SaveStateConfiguration("failStore", map[string]string{"keyPrefix": "none"})

	compStore := compstore.New()
	compStore.AddStateStore("failStore", failingStore)
	res := resiliency.FromConfigurations(logger.NewLogger("grpc.api.test"), testResiliency)

	fakeAPI := &api{
		UniversalAPI: &universalapi.UniversalAPI{
			AppID:      "fakeAPI",
			Logger:     logger.NewLogger("grpc.api.test"),
			CompStore:  compStore,
			Resiliency: res,
		},
		resiliency: res,
	}
	server, lis := startDaprAPIServer(fakeAPI, "")
	defer server.Stop()

	clientConn := createTestClient(lis)
	defer clientConn.Close()

	client := runtimev1pb.NewDaprClient(clientConn)

	t.Run("get state request retries with resiliency", func(t *testing.T) {
		_, err := client.GetState(context.Background(), &runtimev1pb.GetStateRequest{
			StoreName: "failStore",
			Key:       "failingGetKey",
		})
		assert.NoError(t, err)
		assert.Equal(t, 2, failingStore.Failure.CallCount("failingGetKey"))
	})

	t.Run("get state request times out with resiliency", func(t *testing.T) {
		start := time.Now()
		_, err := client.GetState(context.Background(), &runtimev1pb.GetStateRequest{
			StoreName: "failStore",
			Key:       "timeoutGetKey",
		})
		end := time.Now()

		assert.Error(t, err)
		assert.Equal(t, 2, failingStore.Failure.CallCount("timeoutGetKey"))
		assert.Less(t, end.Sub(start), time.Second*10)
	})

	t.Run("set state request retries with resiliency", func(t *testing.T) {
		_, err := client.SaveState(context.Background(), &runtimev1pb.SaveStateRequest{
			StoreName: "failStore",
			States: []*commonv1pb.StateItem{
				{
					Key:   "failingSetKey",
					Value: []byte("TestData"),
				},
			},
		})
		assert.NoError(t, err)
		assert.Equal(t, 2, failingStore.Failure.CallCount("failingSetKey"))
	})

	t.Run("set state request times out with resiliency", func(t *testing.T) {
		start := time.Now()
		_, err := client.SaveState(context.Background(), &runtimev1pb.SaveStateRequest{
			StoreName: "failStore",
			States: []*commonv1pb.StateItem{
				{
					Key:   "timeoutSetKey",
					Value: []byte("TestData"),
				},
			},
		})
		end := time.Now()

		assert.Error(t, err)
		assert.Equal(t, 2, failingStore.Failure.CallCount("timeoutSetKey"))
		assert.Less(t, end.Sub(start), time.Second*10)
	})

	t.Run("delete state request retries with resiliency", func(t *testing.T) {
		_, err := client.DeleteState(context.Background(), &runtimev1pb.DeleteStateRequest{
			StoreName: "failStore",
			Key:       "failingDeleteKey",
		})
		assert.NoError(t, err)
		assert.Equal(t, 2, failingStore.Failure.CallCount("failingDeleteKey"))
	})

	t.Run("delete state request times out with resiliency", func(t *testing.T) {
		start := time.Now()
		_, err := client.DeleteState(context.Background(), &runtimev1pb.DeleteStateRequest{
			StoreName: "failStore",
			Key:       "timeoutDeleteKey",
		})
		end := time.Now()

		assert.Error(t, err)
		assert.Equal(t, 2, failingStore.Failure.CallCount("timeoutDeleteKey"))
		assert.Less(t, end.Sub(start), time.Second*10)
	})

	t.Run("bulk state get fails with bulk support", func(t *testing.T) {
		// Adding this will make the bulk operation fail
		failingStore.BulkFailKey = "timeoutBulkGetKeyBulk"
		t.Cleanup(func() {
			failingStore.BulkFailKey = ""
		})

		_, err := client.GetBulkState(context.Background(), &runtimev1pb.GetBulkStateRequest{
			StoreName: "failStore",
			Keys:      []string{"failingBulkGetKey", "goodBulkGetKey"},
		})

		assert.Error(t, err)
	})

	t.Run("bulk state set recovers from single key failure with resiliency", func(t *testing.T) {
		_, err := client.SaveState(context.Background(), &runtimev1pb.SaveStateRequest{
			StoreName: "failStore",
			States: []*commonv1pb.StateItem{
				{
					Key:   "failingBulkSetKey",
					Value: []byte("TestData"),
				},
				{
					Key:   "goodBulkSetKey",
					Value: []byte("TestData"),
				},
			},
		})

		assert.NoError(t, err)
		assert.Equal(t, 2, failingStore.Failure.CallCount("failingBulkSetKey"))
		assert.Equal(t, 1, failingStore.Failure.CallCount("goodBulkSetKey"))
	})

	t.Run("bulk state set times out with resiliency", func(t *testing.T) {
		start := time.Now()
		_, err := client.SaveState(context.Background(), &runtimev1pb.SaveStateRequest{
			StoreName: "failStore",
			States: []*commonv1pb.StateItem{
				{
					Key:   "timeoutBulkSetKey",
					Value: []byte("TestData"),
				},
				{
					Key:   "goodTimeoutBulkSetKey",
					Value: []byte("TestData"),
				},
			},
		})
		end := time.Now()

		assert.Error(t, err)
		assert.Equal(t, 2, failingStore.Failure.CallCount("timeoutBulkSetKey"))
		assert.Equal(t, 0, failingStore.Failure.CallCount("goodTimeoutBulkSetKey"))
		assert.Less(t, end.Sub(start), time.Second*10)
	})

	t.Run("state transaction passes after retries with resiliency", func(t *testing.T) {
		_, err := client.ExecuteStateTransaction(context.Background(), &runtimev1pb.ExecuteStateTransactionRequest{
			StoreName: "failStore",
			Operations: []*runtimev1pb.TransactionalStateOperation{
				{
					OperationType: string(state.OperationDelete),
					Request: &commonv1pb.StateItem{
						Key: "failingMultiKey",
					},
				},
			},
		})

		assert.NoError(t, err)
		assert.Equal(t, 2, failingStore.Failure.CallCount("failingMultiKey"))
	})

	t.Run("state transaction times out with resiliency", func(t *testing.T) {
		_, err := client.ExecuteStateTransaction(context.Background(), &runtimev1pb.ExecuteStateTransactionRequest{
			StoreName: "failStore",
			Operations: []*runtimev1pb.TransactionalStateOperation{
				{
					OperationType: string(state.OperationDelete),
					Request: &commonv1pb.StateItem{
						Key: "timeoutMultiKey",
					},
				},
			},
		})

		assert.Error(t, err)
		assert.Equal(t, 2, failingStore.Failure.CallCount("timeoutMultiKey"))
	})

	t.Run("state query retries with resiliency", func(t *testing.T) {
		_, err := client.QueryStateAlpha1(context.Background(), &runtimev1pb.QueryStateRequest{
			StoreName: "failStore",
			Query:     queryTestRequestOK,
			Metadata:  map[string]string{"key": "failingQueryKey"},
		})

		assert.NoError(t, err)
		assert.Equal(t, 2, failingStore.Failure.CallCount("failingQueryKey"))
	})

	t.Run("state query times out with resiliency", func(t *testing.T) {
		_, err := client.QueryStateAlpha1(context.Background(), &runtimev1pb.QueryStateRequest{
			StoreName: "failStore",
			Query:     queryTestRequestOK,
			Metadata:  map[string]string{"key": "timeoutQueryKey"},
		})

		assert.Error(t, err)
		assert.Equal(t, 2, failingStore.Failure.CallCount("timeoutQueryKey"))
	})
}

func TestConfigurationAPIWithResiliency(t *testing.T) {
	failingConfigStore := daprt.FailingConfigurationStore{
		Failure: daprt.NewFailure(
			map[string]int{
				"failingGetKey":                1,
				"failingSubscribeKey":          1,
				"failingUnsubscribeKey":        1,
				"failingGetKey-alpha1":         1,
				"failingSubscribeKey-alpha1":   1,
				"failingUnsubscribeKey-alpha1": 1,
			},
			map[string]time.Duration{
				"timeoutGetKey":                time.Second * 10,
				"timeoutSubscribeKey":          time.Second * 10,
				"timeoutUnsubscribeKey":        time.Second * 10,
				"timeoutGetKey-alpha1":         time.Second * 10,
				"timeoutSubscribeKey-alpha1":   time.Second * 10,
				"timeoutUnsubscribeKey-alpha1": time.Second * 10,
			},
			map[string]int{},
		),
	}

	compStore := compstore.New()
	compStore.AddConfiguration("failConfig", &failingConfigStore)

	fakeAPI := &api{
		UniversalAPI: &universalapi.UniversalAPI{
			AppID:     "fakeAPI",
			CompStore: compStore,
		},
		resiliency: resiliency.FromConfigurations(logger.NewLogger("grpc.api.test"), testResiliency),
	}
	server, lis := startDaprAPIServer(fakeAPI, "")
	defer server.Stop()

	clientConn := createTestClient(lis)
	defer clientConn.Close()

	client := runtimev1pb.NewDaprClient(clientConn)

	t.Run("test get configuration retries with resiliency - alpha1", func(t *testing.T) {
		_, err := client.GetConfigurationAlpha1(context.Background(), &runtimev1pb.GetConfigurationRequest{
			StoreName: "failConfig",
			Keys:      []string{},
			Metadata:  map[string]string{"key": "failingGetKey-alpha1"},
		})

		assert.NoError(t, err)
		assert.Equal(t, 2, failingConfigStore.Failure.CallCount("failingGetKey-alpha1"))
	})
	t.Run("test get configuration retries with resiliency", func(t *testing.T) {
		_, err := client.GetConfiguration(context.Background(), &runtimev1pb.GetConfigurationRequest{
			StoreName: "failConfig",
			Keys:      []string{},
			Metadata:  map[string]string{"key": "failingGetKey"},
		})

		assert.NoError(t, err)
		assert.Equal(t, 2, failingConfigStore.Failure.CallCount("failingGetKey"))
	})
	t.Run("test get configuration fails due to timeout with resiliency - alpha1", func(t *testing.T) {
		_, err := client.GetConfigurationAlpha1(context.Background(), &runtimev1pb.GetConfigurationRequest{
			StoreName: "failConfig",
			Keys:      []string{},
			Metadata:  map[string]string{"key": "timeoutGetKey-alpha1"},
		})

		assert.Error(t, err)
		assert.Equal(t, 2, failingConfigStore.Failure.CallCount("timeoutGetKey-alpha1"))
	})
	t.Run("test get configuration fails due to timeout with resiliency", func(t *testing.T) {
		_, err := client.GetConfiguration(context.Background(), &runtimev1pb.GetConfigurationRequest{
			StoreName: "failConfig",
			Keys:      []string{},
			Metadata:  map[string]string{"key": "timeoutGetKey"},
		})

		assert.Error(t, err)
		assert.Equal(t, 2, failingConfigStore.Failure.CallCount("timeoutGetKey"))
	})

	t.Run("test subscribe configuration retries with resiliency - alpha1", func(t *testing.T) {
		resp, err := client.SubscribeConfigurationAlpha1(context.Background(), &runtimev1pb.SubscribeConfigurationRequest{
			StoreName: "failConfig",
			Keys:      []string{},
			Metadata:  map[string]string{"key": "failingSubscribeKey-alpha1"},
		})
		assert.NoError(t, err)

		_, err = resp.Recv()
		assert.NoError(t, err)

		assert.Equal(t, 2, failingConfigStore.Failure.CallCount("failingSubscribeKey-alpha1"))
	})
	t.Run("test subscribe configuration retries with resiliency", func(t *testing.T) {
		resp, err := client.SubscribeConfiguration(context.Background(), &runtimev1pb.SubscribeConfigurationRequest{
			StoreName: "failConfig",
			Keys:      []string{},
			Metadata:  map[string]string{"key": "failingSubscribeKey"},
		})
		assert.NoError(t, err)

		_, err = resp.Recv()
		assert.NoError(t, err)

		assert.Equal(t, 2, failingConfigStore.Failure.CallCount("failingSubscribeKey"))
	})

	t.Run("test subscribe configuration fails due to timeout with resiliency - alpha1", func(t *testing.T) {
		resp, err := client.SubscribeConfigurationAlpha1(context.Background(), &runtimev1pb.SubscribeConfigurationRequest{
			StoreName: "failConfig",
			Keys:      []string{},
			Metadata:  map[string]string{"key": "timeoutSubscribeKey-alpha1"},
		})
		assert.NoError(t, err)

		_, err = resp.Recv()
		assert.Error(t, err)
		assert.Equal(t, 2, failingConfigStore.Failure.CallCount("timeoutSubscribeKey-alpha1"))
	})
	t.Run("test subscribe configuration fails due to timeout with resiliency", func(t *testing.T) {
		resp, err := client.SubscribeConfiguration(context.Background(), &runtimev1pb.SubscribeConfigurationRequest{
			StoreName: "failConfig",
			Keys:      []string{},
			Metadata:  map[string]string{"key": "timeoutSubscribeKey"},
		})
		assert.NoError(t, err)

		_, err = resp.Recv()
		assert.Error(t, err)
		assert.Equal(t, 2, failingConfigStore.Failure.CallCount("timeoutSubscribeKey"))
	})

	t.Run("test unsubscribe configuration retries with resiliency - alpha1", func(t *testing.T) {
		fakeAPI.CompStore.AddConfigurationSubscribe("failingUnsubscribeKey-alpha1", make(chan struct{}))

		_, err := client.UnsubscribeConfigurationAlpha1(context.Background(), &runtimev1pb.UnsubscribeConfigurationRequest{
			StoreName: "failConfig",
			Id:        "failingUnsubscribeKey-alpha1",
		})

		assert.NoError(t, err)
		assert.Equal(t, 2, failingConfigStore.Failure.CallCount("failingUnsubscribeKey-alpha1"))
	})
	t.Run("test unsubscribe configuration retries with resiliency", func(t *testing.T) {
		fakeAPI.CompStore.AddConfigurationSubscribe("failingUnsubscribeKey", make(chan struct{}))

		_, err := client.UnsubscribeConfiguration(context.Background(), &runtimev1pb.UnsubscribeConfigurationRequest{
			StoreName: "failConfig",
			Id:        "failingUnsubscribeKey",
		})

		assert.NoError(t, err)
		assert.Equal(t, 2, failingConfigStore.Failure.CallCount("failingUnsubscribeKey"))
	})

	t.Run("test unsubscribe configuration fails due to timeout with resiliency - alpha1", func(t *testing.T) {
		fakeAPI.CompStore.AddConfigurationSubscribe("timeoutUnsubscribeKey-alpha1", make(chan struct{}))

		_, err := client.UnsubscribeConfigurationAlpha1(context.Background(), &runtimev1pb.UnsubscribeConfigurationRequest{
			StoreName: "failConfig",
			Id:        "timeoutUnsubscribeKey-alpha1",
		})

		assert.Error(t, err)
		assert.Equal(t, 2, failingConfigStore.Failure.CallCount("timeoutUnsubscribeKey-alpha1"))
	})
	t.Run("test unsubscribe configuration fails due to timeout with resiliency", func(t *testing.T) {
		fakeAPI.CompStore.AddConfigurationSubscribe("timeoutUnsubscribeKey", make(chan struct{}))

		_, err := client.UnsubscribeConfiguration(context.Background(), &runtimev1pb.UnsubscribeConfigurationRequest{
			StoreName: "failConfig",
			Id:        "timeoutUnsubscribeKey",
		})

		assert.Error(t, err)
		assert.Equal(t, 2, failingConfigStore.Failure.CallCount("timeoutUnsubscribeKey"))
	})
}

func TestSecretAPIWithResiliency(t *testing.T) {
	failingStore := daprt.FailingSecretStore{
		Failure: daprt.NewFailure(
			map[string]int{"key": 1, "bulk": 1},
			map[string]time.Duration{"timeout": time.Second * 10, "bulkTimeout": time.Second * 10},
			map[string]int{},
		),
	}

	compStore := compstore.New()
	compStore.AddSecretStore("failSecret", failingStore)

	// Setup Dapr API server
	fakeAPI := &api{
		UniversalAPI: &universalapi.UniversalAPI{
			AppID:      "fakeAPI",
			Logger:     logger.NewLogger("grpc.api.test"),
			Resiliency: resiliency.FromConfigurations(logger.NewLogger("grpc.api.test"), testResiliency),
			CompStore:  compStore,
		},
	}
	// Run test server
	server, lis := startDaprAPIServer(fakeAPI, "")
	defer server.Stop()

	// Create gRPC test client
	clientConn := createTestClient(lis)
	defer clientConn.Close()

	// act
	client := runtimev1pb.NewDaprClient(clientConn)

	t.Run("Get secret - retries on initial failure with resiliency", func(t *testing.T) {
		_, err := client.GetSecret(context.Background(), &runtimev1pb.GetSecretRequest{
			StoreName: "failSecret",
			Key:       "key",
		})

		assert.NoError(t, err)
		assert.Equal(t, 2, failingStore.Failure.CallCount("key"))
	})

	t.Run("Get secret - timeout before request ends", func(t *testing.T) {
		// Store sleeps for 10 seconds, let's make sure our timeout takes less time than that.
		start := time.Now()
		_, err := client.GetSecret(context.Background(), &runtimev1pb.GetSecretRequest{
			StoreName: "failSecret",
			Key:       "timeout",
		})
		end := time.Now()

		assert.Error(t, err)
		assert.Equal(t, 2, failingStore.Failure.CallCount("timeout"))
		assert.Less(t, end.Sub(start), time.Second*10)
	})

	t.Run("Get bulk secret - retries on initial failure with resiliency", func(t *testing.T) {
		_, err := client.GetBulkSecret(context.Background(), &runtimev1pb.GetBulkSecretRequest{
			StoreName: "failSecret",
			Metadata:  map[string]string{"key": "bulk"},
		})

		assert.NoError(t, err)
		assert.Equal(t, 2, failingStore.Failure.CallCount("bulk"))
	})

	t.Run("Get bulk secret - timeout before request ends", func(t *testing.T) {
		start := time.Now()
		_, err := client.GetBulkSecret(context.Background(), &runtimev1pb.GetBulkSecretRequest{
			StoreName: "failSecret",
			Metadata:  map[string]string{"key": "bulkTimeout"},
		})
		end := time.Now()

		assert.Error(t, err)
		assert.Equal(t, 2, failingStore.Failure.CallCount("bulkTimeout"))
		assert.Less(t, end.Sub(start), time.Second*10)
	})
}

func TestServiceInvocationWithResiliency(t *testing.T) {
	failingDirectMessaging := &daprt.FailingDirectMessaging{
		Failure: daprt.NewFailure(
			map[string]int{
				"failingKey":        1,
				"extraFailingKey":   3,
				"circuitBreakerKey": 10,
			},
			map[string]time.Duration{
				"timeoutKey": time.Second * 10,
			},
			map[string]int{},
		),
	}

	// Setup Dapr API server
	fakeAPI := &api{
		UniversalAPI: &universalapi.UniversalAPI{
			AppID: "fakeAPI",
		},
		directMessaging: failingDirectMessaging,
		resiliency:      resiliency.FromConfigurations(logger.NewLogger("grpc.api.test"), testResiliency),
	}

	// Run test server
	server, lis := startDaprAPIServer(fakeAPI, "")
	defer server.Stop()

	// Create gRPC test client
	clientConn := createTestClient(lis)
	defer clientConn.Close()

	// act
	client := runtimev1pb.NewDaprClient(clientConn)

	t.Run("Test invoke direct message retries with resiliency", func(t *testing.T) {
		val := []byte("failingKey")
		res, err := client.InvokeService(context.Background(), &runtimev1pb.InvokeServiceRequest{
			Id: "failingApp",
			Message: &commonv1pb.InvokeRequest{
				Method: "test",
				Data:   &anypb.Any{Value: val},
			},
		})

		require.NoError(t, err)
		assert.Equal(t, 2, failingDirectMessaging.Failure.CallCount("failingKey"))
		require.NotNil(t, res)
		require.NotNil(t, res.Data)
		assert.Equal(t, val, res.Data.Value)
	})

	t.Run("Test invoke direct message fails with timeout", func(t *testing.T) {
		start := time.Now()
		_, err := client.InvokeService(context.Background(), &runtimev1pb.InvokeServiceRequest{
			Id: "failingApp",
			Message: &commonv1pb.InvokeRequest{
				Method: "test",
				Data:   &anypb.Any{Value: []byte("timeoutKey")},
			},
		})
		end := time.Now()

		assert.Error(t, err)
		assert.Equal(t, 2, failingDirectMessaging.Failure.CallCount("timeoutKey"))
		assert.Less(t, end.Sub(start), time.Second*10)
	})

	t.Run("Test invoke direct messages fails after exhausting retries", func(t *testing.T) {
		_, err := client.InvokeService(context.Background(), &runtimev1pb.InvokeServiceRequest{
			Id: "failingApp",
			Message: &commonv1pb.InvokeRequest{
				Method: "test",
				Data:   &anypb.Any{Value: []byte("extraFailingKey")},
			},
		})

		assert.Error(t, err)
		assert.Equal(t, 2, failingDirectMessaging.Failure.CallCount("extraFailingKey"))
	})

	t.Run("Test invoke direct messages opens circuit breaker after consecutive failures", func(t *testing.T) {
		// Circuit breaker trips on the 5th request, ending the retries.
		_, err := client.InvokeService(context.Background(), &runtimev1pb.InvokeServiceRequest{
			Id: "circuitBreakerApp",
			Message: &commonv1pb.InvokeRequest{
				Method: "test",
				Data:   &anypb.Any{Value: []byte("circuitBreakerKey")},
			},
		})
		assert.Error(t, err)
		assert.Equal(t, 5, failingDirectMessaging.Failure.CallCount("circuitBreakerKey"))

		// Additional requests should fail due to the circuit breaker.
		_, err = client.InvokeService(context.Background(), &runtimev1pb.InvokeServiceRequest{
			Id: "circuitBreakerApp",
			Message: &commonv1pb.InvokeRequest{
				Method: "test",
				Data:   &anypb.Any{Value: []byte("circuitBreakerKey")},
			},
		})
		assert.Error(t, err)
		assert.Contains(t, err.Error(), "circuit breaker is open")
		assert.Equal(t, 5, failingDirectMessaging.Failure.CallCount("circuitBreakerKey"))
	})
}

type mockConfigStore struct{}

func (m *mockConfigStore) Init(ctx context.Context, metadata configuration.Metadata) error {
	return nil
}

func (m *mockConfigStore) GetComponentMetadata() map[string]string {
	return map[string]string{}
}

func (m *mockConfigStore) Get(ctx context.Context, req *configuration.GetRequest) (*configuration.GetResponse, error) {
	items := map[string]*configuration.Item{
		"key1": {Value: "val1"},
		"key2": {Value: "val2"},
	}

	res := make(map[string]*configuration.Item)

	if len(req.Keys) == 0 {
		res = items
	} else {
		for _, key := range req.Keys {
			if val, ok := items[key]; ok {
				res[key] = val
			}
		}
	}

	return &configuration.GetResponse{
		Items: res,
	}, nil
}

func (m *mockConfigStore) Subscribe(ctx context.Context, req *configuration.SubscribeRequest, handler configuration.UpdateHandler) (string, error) {
	items := map[string]*configuration.Item{
		"key1": {Value: "val1"},
		"key2": {Value: "val2"},
	}

	res := make(map[string]*configuration.Item)

	if len(req.Keys) == 0 {
		res = items
	} else {
		for _, key := range req.Keys {
			if val, ok := items[key]; ok {
				res[key] = val
			}
		}
	}

	handler(ctx, &configuration.UpdateEvent{
		Items: res,
	})

	return "", nil
}

func (m *mockConfigStore) Unsubscribe(ctx context.Context, req *configuration.UnsubscribeRequest) error {
	return nil
}

func TestTryLock(t *testing.T) {
	l := logger.NewLogger("fakeLogger")
	resiliencyConfig := resiliency.FromConfigurations(l, testResiliency)

	t.Run("error when lock store not configured", func(t *testing.T) {
		api := NewAPI(APIOpts{
			Resiliency: resiliencyConfig,
			CompStore:  compstore.New(),
		})
		req := &runtimev1pb.TryLockRequest{
			StoreName:       "abc",
			ExpiryInSeconds: 10,
		}
		_, err := api.TryLockAlpha1(context.Background(), req)
		assert.Equal(t, "api error: code = FailedPrecondition desc = lock store is not configured", err.Error())
	})

	t.Run("InvalidArgument: ResourceID empty", func(t *testing.T) {
		ctl := gomock.NewController(t)
		defer ctl.Finish()

		compStore := compstore.New()
		compStore.AddLock("mock", daprt.NewMockStore(ctl))
		api := NewAPI(APIOpts{
			Resiliency: resiliencyConfig,
			CompStore:  compStore,
		})
		req := &runtimev1pb.TryLockRequest{
			StoreName:       "mock",
			ExpiryInSeconds: 10,
		}
		_, err := api.TryLockAlpha1(context.Background(), req)
		assert.Equal(t, "api error: code = InvalidArgument desc = ResourceId is empty in lock store mock", err.Error())
	})

	t.Run("InvalidArgument: LockOwner empty", func(t *testing.T) {
		ctl := gomock.NewController(t)
		defer ctl.Finish()

		compStore := compstore.New()
		compStore.AddLock("mock", daprt.NewMockStore(ctl))
		api := NewAPI(APIOpts{
			Resiliency:  resiliencyConfig,
			CompStore:   compStore,
			TracingSpec: config.TracingSpec{},
		})
		req := &runtimev1pb.TryLockRequest{
			StoreName:       "mock",
			ResourceId:      "resource",
			ExpiryInSeconds: 10,
		}
		_, err := api.TryLockAlpha1(context.Background(), req)
		assert.Equal(t, "api error: code = InvalidArgument desc = LockOwner is empty in lock store mock", err.Error())
	})

	t.Run("InvalidArgument: ExpiryInSeconds is not positive", func(t *testing.T) {
		ctl := gomock.NewController(t)
		defer ctl.Finish()

		compStore := compstore.New()
		compStore.AddLock("mock", daprt.NewMockStore(ctl))
		api := NewAPI(APIOpts{
			Resiliency:  resiliencyConfig,
			CompStore:   compStore,
			TracingSpec: config.TracingSpec{},
		})

		req := &runtimev1pb.TryLockRequest{
			StoreName:       "mock",
			ResourceId:      "resource",
			LockOwner:       "owner",
			ExpiryInSeconds: 0,
		}
		_, err := api.TryLockAlpha1(context.Background(), req)
		assert.Equal(t, "api error: code = InvalidArgument desc = ExpiryInSeconds is not positive in lock store mock", err.Error())
	})

	t.Run("InvalidArgument: lock store not found", func(t *testing.T) {
		ctl := gomock.NewController(t)
		defer ctl.Finish()

		compStore := compstore.New()
		compStore.AddLock("mock", daprt.NewMockStore(ctl))
		api := NewAPI(APIOpts{
			Resiliency:  resiliencyConfig,
			CompStore:   compStore,
			TracingSpec: config.TracingSpec{},
		})

		req := &runtimev1pb.TryLockRequest{
			StoreName:       "abc",
			ResourceId:      "resource",
			LockOwner:       "owner",
			ExpiryInSeconds: 1,
		}
		_, err := api.TryLockAlpha1(context.Background(), req)
		assert.Equal(t, "api error: code = InvalidArgument desc = lock store abc not found", err.Error())
	})

	t.Run("successful", func(t *testing.T) {
		ctl := gomock.NewController(t)
		defer ctl.Finish()

		mockLockStore := daprt.NewMockStore(ctl)

		mockLockStore.EXPECT().TryLock(context.Background(), gomock.Any()).DoAndReturn(func(ctx context.Context, req *lock.TryLockRequest) (*lock.TryLockResponse, error) {
			assert.Equal(t, "lock||resource", req.ResourceID)
			assert.Equal(t, "owner", req.LockOwner)
			assert.Equal(t, int32(1), req.ExpiryInSeconds)
			return &lock.TryLockResponse{
				Success: true,
			}, nil
		})
		compStore := compstore.New()
		compStore.AddLock("mock", mockLockStore)
		api := NewAPI(APIOpts{
			Resiliency:  resiliencyConfig,
			CompStore:   compStore,
			TracingSpec: config.TracingSpec{},
		})
		req := &runtimev1pb.TryLockRequest{
			StoreName:       "mock",
			ResourceId:      "resource",
			LockOwner:       "owner",
			ExpiryInSeconds: 1,
		}
		resp, err := api.TryLockAlpha1(context.Background(), req)
		assert.Nil(t, err)
		assert.Equal(t, true, resp.Success)
	})
}

func TestUnlock(t *testing.T) {
	l := logger.NewLogger("fakeLogger")
	resiliencyConfig := resiliency.FromConfigurations(l, testResiliency)

	t.Run("error when lock store not configured", func(t *testing.T) {
		api := NewAPI(APIOpts{
			Resiliency:  resiliencyConfig,
			TracingSpec: config.TracingSpec{},
			CompStore:   compstore.New(),
		})

		req := &runtimev1pb.UnlockRequest{
			StoreName: "abc",
		}
		_, err := api.UnlockAlpha1(context.Background(), req)
		assert.Equal(t, "api error: code = FailedPrecondition desc = lock store is not configured", err.Error())
	})

	t.Run("InvalidArgument: ResourceId empty", func(t *testing.T) {
		ctl := gomock.NewController(t)
		defer ctl.Finish()

		compStore := compstore.New()
		compStore.AddLock("mock", daprt.NewMockStore(ctl))
		api := NewAPI(APIOpts{
			Resiliency: resiliencyConfig,
			CompStore:  compStore,
		})

		req := &runtimev1pb.UnlockRequest{
			StoreName: "abc",
		}
		_, err := api.UnlockAlpha1(context.Background(), req)
		assert.Equal(t, "api error: code = InvalidArgument desc = ResourceId is empty in lock store abc", err.Error())
	})

	t.Run("InvalidArgument: lock owner empty", func(t *testing.T) {
		ctl := gomock.NewController(t)
		defer ctl.Finish()

		compStore := compstore.New()
		compStore.AddLock("mock", daprt.NewMockStore(ctl))
		api := NewAPI(APIOpts{
			Resiliency: resiliencyConfig,
			CompStore:  compStore,
		})
		req := &runtimev1pb.UnlockRequest{
			StoreName:  "abc",
			ResourceId: "resource",
		}
		_, err := api.UnlockAlpha1(context.Background(), req)
		assert.Equal(t, "api error: code = InvalidArgument desc = LockOwner is empty in lock store abc", err.Error())
	})

	t.Run("InvalidArgument: lock store not found", func(t *testing.T) {
		ctl := gomock.NewController(t)
		defer ctl.Finish()

		compStore := compstore.New()
		compStore.AddLock("mock", daprt.NewMockStore(ctl))
		api := NewAPI(APIOpts{
			Resiliency: resiliencyConfig,
			CompStore:  compStore,
		})

		req := &runtimev1pb.UnlockRequest{
			StoreName:  "abc",
			ResourceId: "resource",
			LockOwner:  "owner",
		}
		_, err := api.UnlockAlpha1(context.Background(), req)
		assert.Equal(t, "api error: code = InvalidArgument desc = lock store abc not found", err.Error())
	})

	t.Run("successful", func(t *testing.T) {
		ctl := gomock.NewController(t)
		defer ctl.Finish()

		mockLockStore := daprt.NewMockStore(ctl)

		mockLockStore.EXPECT().Unlock(context.Background(), gomock.Any()).DoAndReturn(func(ctx context.Context, req *lock.UnlockRequest) (*lock.UnlockResponse, error) {
			assert.Equal(t, "lock||resource", req.ResourceID)
			assert.Equal(t, "owner", req.LockOwner)
			return &lock.UnlockResponse{
				Status: lock.Success,
			}, nil
		})
		compStore := compstore.New()
		compStore.AddLock("mock", mockLockStore)
		api := NewAPI(APIOpts{
			Resiliency: resiliencyConfig,
			CompStore:  compStore,
		})
		req := &runtimev1pb.UnlockRequest{
			StoreName:  "mock",
			ResourceId: "resource",
			LockOwner:  "owner",
		}
		resp, err := api.UnlockAlpha1(context.Background(), req)
		assert.NoError(t, err)
		assert.Equal(t, runtimev1pb.UnlockResponse_SUCCESS, resp.Status) //nolint:nosnakecase
	})
}

func matchContextInterface(v any) bool {
	_, ok := v.(context.Context)
	return ok
}<|MERGE_RESOLUTION|>--- conflicted
+++ resolved
@@ -1068,15 +1068,10 @@
 	// Setup dapr api server
 	fakeAPI := &api{
 		UniversalAPI: &universalapi.UniversalAPI{
-<<<<<<< HEAD
 			AppID:      "fakeAPI",
 			Logger:     logger.NewLogger("grpc.api.test"),
 			CompStore:  compStore,
 			Resiliency: resiliency.New(nil),
-=======
-			AppID:     "fakeAPI",
-			CompStore: compStore,
->>>>>>> f23c727c
 		},
 	}
 	server, lis := startDaprAPIServer(fakeAPI, "")
@@ -1233,15 +1228,10 @@
 	// Setup dapr api server
 	fakeAPI := &api{
 		UniversalAPI: &universalapi.UniversalAPI{
-<<<<<<< HEAD
 			AppID:      "fakeAPI",
 			Logger:     logger.NewLogger("grpc.api.test"),
 			CompStore:  compStore,
 			Resiliency: resiliency.New(nil),
-=======
-			AppID:     "fakeAPI",
-			CompStore: compStore,
->>>>>>> f23c727c
 		},
 	}
 	server, lis := startDaprAPIServer(fakeAPI, "")
@@ -1979,15 +1969,10 @@
 	// Setup dapr api server
 	fakeAPI := &api{
 		UniversalAPI: &universalapi.UniversalAPI{
-<<<<<<< HEAD
 			AppID:      "fakeAPI",
 			Logger:     logger.NewLogger("grpc.api.test"),
 			CompStore:  compStore,
 			Resiliency: resiliency.New(nil),
-=======
-			AppID:     "fakeAPI",
-			CompStore: compStore,
->>>>>>> f23c727c
 		},
 	}
 	server, lis := startDaprAPIServer(fakeAPI, "")
@@ -2723,11 +2708,8 @@
 	// Setup dapr api server
 	fakeAPI := &api{
 		UniversalAPI: &universalapi.UniversalAPI{
-<<<<<<< HEAD
 			Logger:    logger.NewLogger("grpc.api.test"),
-=======
 			AppID:     "fakeAPI",
->>>>>>> f23c727c
 			CompStore: compStore,
 		},
 		resiliency: resiliency.New(nil),
