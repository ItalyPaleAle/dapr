--- conflicted
+++ resolved
@@ -741,13 +741,9 @@
 func TestSecretStoreNotConfigured(t *testing.T) {
 	server, lis := startDaprAPIServer(&api{
 		UniversalAPI: &universalapi.UniversalAPI{
-<<<<<<< HEAD
-			Logger: logger.NewLogger("grpc.api.test"),
-			AppID:  "fakeAPI",
-=======
 			Logger:    logger.NewLogger("grpc.api.test"),
+			AppID:     "fakeAPI",
 			CompStore: compstore.New(),
->>>>>>> 32446329
 		},
 	}, "")
 	defer server.Stop()
@@ -871,17 +867,10 @@
 	// Setup Dapr API server
 	fakeAPI := &api{
 		UniversalAPI: &universalapi.UniversalAPI{
-<<<<<<< HEAD
-			AppID:                "fakeAPI",
-			Logger:               logger.NewLogger("grpc.api.test"),
-			Resiliency:           resiliency.New(nil),
-			SecretStores:         fakeStores,
-			SecretsConfiguration: secretsConfiguration,
-=======
+			AppID:      "fakeAPI",
 			Logger:     logger.NewLogger("grpc.api.test"),
 			Resiliency: resiliency.New(nil),
 			CompStore:  compStore,
->>>>>>> 32446329
 		},
 	}
 	// Run test server
@@ -955,17 +944,10 @@
 	// Setup Dapr API server
 	fakeAPI := &api{
 		UniversalAPI: &universalapi.UniversalAPI{
-<<<<<<< HEAD
-			AppID:                "fakeAPI",
-			Logger:               logger.NewLogger("grpc.api.test"),
-			Resiliency:           resiliency.New(nil),
-			SecretStores:         fakeStores,
-			SecretsConfiguration: secretsConfiguration,
-=======
+			AppID:      "fakeAPI",
 			Logger:     logger.NewLogger("grpc.api.test"),
 			Resiliency: resiliency.New(nil),
 			CompStore:  compStore,
->>>>>>> 32446329
 		},
 	}
 	// Run test server
@@ -999,19 +981,11 @@
 
 func TestGetStateWhenStoreNotConfigured(t *testing.T) {
 	server, lis := startDaprAPIServer(&api{
-<<<<<<< HEAD
-		UniversalAPI: &universalapi.UniversalAPI{
-			AppID: "fakeAPI",
-		},
-		resiliency: resiliency.New(nil),
-=======
-		id:         "fakeAPI",
-		resiliency: resiliency.New(nil),
 		UniversalAPI: &universalapi.UniversalAPI{
 			AppID:     "fakeAPI",
 			CompStore: compstore.New(),
 		},
->>>>>>> 32446329
+		resiliency: resiliency.New(nil),
 	}, "")
 	defer server.Stop()
 
@@ -1043,19 +1017,11 @@
 
 	// Setup dapr api server
 	fakeAPI := &api{
-<<<<<<< HEAD
 		UniversalAPI: &universalapi.UniversalAPI{
-			AppID: "fakeAPI",
-		},
-		stateStores: map[string]state.Store{"store1": fakeStore},
-		resiliency:  resiliency.New(nil),
-=======
-		id: "fakeAPI",
-		UniversalAPI: &universalapi.UniversalAPI{
+			AppID:     "fakeAPI",
 			CompStore: compStore,
 		},
 		resiliency: resiliency.New(nil),
->>>>>>> 32446329
 	}
 	server, lis := startDaprAPIServer(fakeAPI, "")
 	defer server.Stop()
@@ -1145,19 +1111,11 @@
 
 	// Setup dapr api server
 	fakeAPI := &api{
-<<<<<<< HEAD
 		UniversalAPI: &universalapi.UniversalAPI{
-			AppID: "fakeAPI",
-		},
-		stateStores: map[string]state.Store{"store1": fakeStore},
-		resiliency:  resiliency.New(nil),
-=======
-		id: "fakeAPI",
-		UniversalAPI: &universalapi.UniversalAPI{
+			AppID:     "fakeAPI",
 			CompStore: compStore,
 		},
 		resiliency: resiliency.New(nil),
->>>>>>> 32446329
 	}
 	server, lis := startDaprAPIServer(fakeAPI, "")
 	defer server.Stop()
@@ -1267,19 +1225,11 @@
 	compStore := compstore.New()
 	compStore.AddConfiguration("store1", fakeConfigurationStore)
 	fakeAPI := &api{
-<<<<<<< HEAD
 		UniversalAPI: &universalapi.UniversalAPI{
-			AppID: "fakeAPI",
-		},
-		configurationStores: map[string]configuration.Store{"store1": fakeConfigurationStore},
-		resiliency:          resiliency.New(nil),
-=======
-		id: "fakeAPI",
-		UniversalAPI: &universalapi.UniversalAPI{
+			AppID:     "fakeAPI",
 			CompStore: compStore,
 		},
 		resiliency: resiliency.New(nil),
->>>>>>> 32446329
 	}
 	server, lis := startDaprAPIServer(fakeAPI, "")
 	defer server.Stop()
@@ -1422,20 +1372,11 @@
 
 	// Setup dapr api server
 	fakeAPI := &api{
-<<<<<<< HEAD
-		configurationSubscribe: make(map[string]chan struct{}),
 		UniversalAPI: &universalapi.UniversalAPI{
-			AppID: "fakeAPI",
-		},
-		configurationStores: map[string]configuration.Store{"store1": fakeConfigurationStore},
-		resiliency:          resiliency.New(nil),
-=======
-		id: "fakeAPI",
-		UniversalAPI: &universalapi.UniversalAPI{
+			AppID:     "fakeAPI",
 			CompStore: compStore,
 		},
 		resiliency: resiliency.New(nil),
->>>>>>> 32446329
 	}
 	server, lis := startDaprAPIServer(fakeAPI, "")
 	defer server.Stop()
@@ -1615,20 +1556,11 @@
 
 	// Setup dapr api server
 	fakeAPI := &api{
-<<<<<<< HEAD
-		configurationSubscribe: make(map[string]chan struct{}),
 		UniversalAPI: &universalapi.UniversalAPI{
-			AppID: "fakeAPI",
-		},
-		configurationStores: map[string]configuration.Store{"store1": fakeConfigurationStore},
-		resiliency:          resiliency.New(nil),
-=======
-		id: "fakeAPI",
-		UniversalAPI: &universalapi.UniversalAPI{
+			AppID:     "fakeAPI",
 			CompStore: compStore,
 		},
 		resiliency: resiliency.New(nil),
->>>>>>> 32446329
 	}
 	server, lis := startDaprAPIServer(fakeAPI, "")
 	defer server.Stop()
@@ -1736,20 +1668,11 @@
 
 	// Setup dapr api server
 	fakeAPI := &api{
-<<<<<<< HEAD
 		UniversalAPI: &universalapi.UniversalAPI{
-			AppID: "fakeAPI",
-		},
-		configurationSubscribe: make(map[string]chan struct{}),
-		configurationStores:    map[string]configuration.Store{"store1": fakeConfigurationStore},
-		resiliency:             resiliency.New(nil),
-=======
-		id:         "fakeAPI",
+			AppID:     "fakeAPI",
+			CompStore: compStore,
+		},
 		resiliency: resiliency.New(nil),
-		UniversalAPI: &universalapi.UniversalAPI{
-			CompStore: compStore,
-		},
->>>>>>> 32446329
 	}
 	server, lis := startDaprAPIServer(fakeAPI, "")
 	defer server.Stop()
@@ -1820,19 +1743,11 @@
 
 	// Setup dapr api server
 	fakeAPI := &api{
-<<<<<<< HEAD
 		UniversalAPI: &universalapi.UniversalAPI{
-			AppID: "fakeAPI",
-		},
-		stateStores: map[string]state.Store{"store1": fakeStore},
-		resiliency:  resiliency.New(nil),
-=======
-		id: "fakeAPI",
-		UniversalAPI: &universalapi.UniversalAPI{
+			AppID:     "fakeAPI",
 			CompStore: compStore,
 		},
 		resiliency: resiliency.New(nil),
->>>>>>> 32446329
 	}
 	server, lis := startDaprAPIServer(fakeAPI, "")
 	defer server.Stop()
@@ -1949,20 +1864,11 @@
 
 	// Setup dapr api server
 	fakeAPI := &api{
-<<<<<<< HEAD
-		UniversalAPI: &universalapi.UniversalAPI{
-			AppID: "fakeAPI",
-		},
-		stateStores: map[string]state.Store{"store1": fakeStore},
-		resiliency:  resiliency.New(nil),
-=======
-		id: "fakeAPI",
 		UniversalAPI: &universalapi.UniversalAPI{
 			AppID:     "fakeAPI",
 			CompStore: compStore,
 		},
 		resiliency: resiliency.New(nil),
->>>>>>> 32446329
 	}
 	server, lis := startDaprAPIServer(fakeAPI, "")
 	defer server.Stop()
@@ -2355,15 +2261,9 @@
 
 func TestTransactionStateStoreNotConfigured(t *testing.T) {
 	server, lis := startDaprAPIServer(&api{
-<<<<<<< HEAD
-		UniversalAPI: &universalapi.UniversalAPI{
-			AppID: "fakeAPI",
-=======
-		id: "fakeAPI",
 		UniversalAPI: &universalapi.UniversalAPI{
 			AppID:     "fakeAPI",
 			CompStore: compstore.New(),
->>>>>>> 32446329
 		},
 	}, "")
 	defer server.Stop()
@@ -2380,18 +2280,10 @@
 	compStore := compstore.New()
 	compStore.AddStateStore("store1", &daprt.MockStateStore{})
 	server, lis := startDaprAPIServer(&api{
-<<<<<<< HEAD
-		UniversalAPI: &universalapi.UniversalAPI{
-			AppID: "fakeAPI",
-		},
-		stateStores: map[string]state.Store{"store1": fakeStore},
-=======
-		id: "fakeAPI",
 		UniversalAPI: &universalapi.UniversalAPI{
 			AppID:     "fakeAPI",
 			CompStore: compStore,
 		},
->>>>>>> 32446329
 	}, "")
 	defer server.Stop()
 
@@ -2435,19 +2327,11 @@
 
 	// Setup dapr api server
 	fakeAPI := &api{
-<<<<<<< HEAD
 		UniversalAPI: &universalapi.UniversalAPI{
-			AppID: "fakeAPI",
-		},
-		stateStores: map[string]state.Store{"store1": fakeStore},
-		resiliency:  resiliency.New(nil),
-=======
-		id: "fakeAPI",
-		UniversalAPI: &universalapi.UniversalAPI{
+			AppID:     "fakeAPI",
 			CompStore: compStore,
 		},
 		resiliency: resiliency.New(nil),
->>>>>>> 32446329
 	}
 	server, lis := startDaprAPIServer(fakeAPI, "")
 	defer server.Stop()
@@ -2530,108 +2414,6 @@
 	}
 }
 
-<<<<<<< HEAD
-=======
-func TestGetMetadata(t *testing.T) {
-	fakeComponent := componentsV1alpha.Component{}
-	fakeComponent.Name = "testComponent"
-
-	mockActors := new(actors.MockActors)
-	mockActors.On("GetActiveActorsCount").Return(actors.ActiveActorsCount{
-		Count: 10,
-		Type:  "abcd",
-	})
-
-	compStore := compstore.New()
-	compStore.AddComponent(fakeComponent)
-	compStore.SetSubscriptions([]runtimePubsub.Subscription{
-		{
-			PubsubName:      "test",
-			Topic:           "topic",
-			DeadLetterTopic: "dead",
-			Metadata:        map[string]string{},
-			Rules: []*runtimePubsub.Rule{
-				{
-					Match: &expr.Expr{},
-					Path:  "path",
-				},
-			},
-		},
-	})
-
-	fakeAPI := &api{
-		id:    "fakeAPI",
-		actor: mockActors,
-		UniversalAPI: &universalapi.UniversalAPI{
-			CompStore: compStore,
-		},
-		getComponentsCapabilitesFn: func() map[string][]string {
-			capsMap := make(map[string][]string)
-			capsMap["testComponent"] = []string{"mock.feat.testComponent"}
-			return capsMap
-		},
-	}
-	fakeAPI.extendedMetadata.Store("testKey", "testValue")
-	server, lis := startDaprAPIServer(fakeAPI, "")
-	defer server.Stop()
-
-	clientConn := createTestClient(lis)
-	defer clientConn.Close()
-
-	client := runtimev1pb.NewDaprClient(clientConn)
-	response, err := client.GetMetadata(context.Background(), &emptypb.Empty{})
-	assert.NoError(t, err, "Expected no error")
-	assert.Equal(t, response.Id, "fakeAPI")
-	assert.Len(t, response.RegisteredComponents, 1, "One component should be returned")
-	assert.Equal(t, response.RegisteredComponents[0].Name, "testComponent")
-	assert.Contains(t, response.ExtendedMetadata, "testKey")
-	assert.Equal(t, response.ExtendedMetadata["testKey"], "testValue")
-	assert.Len(t, response.RegisteredComponents[0].Capabilities, 1, "One capabilities should be returned")
-	assert.Equal(t, response.RegisteredComponents[0].Capabilities[0], "mock.feat.testComponent")
-	assert.Equal(t, response.GetActiveActorsCount()[0].Type, "abcd")
-	assert.Equal(t, response.GetActiveActorsCount()[0].Count, int32(10))
-	assert.Len(t, response.Subscriptions, 1)
-	assert.Equal(t, response.Subscriptions[0].PubsubName, "test")
-	assert.Equal(t, response.Subscriptions[0].Topic, "topic")
-	assert.Equal(t, response.Subscriptions[0].DeadLetterTopic, "dead")
-	assert.Equal(t, response.Subscriptions[0].PubsubName, "test")
-	assert.Len(t, response.Subscriptions[0].Rules.Rules, 1)
-	assert.Equal(t, fmt.Sprintf("%s", response.Subscriptions[0].Rules.Rules[0].Match), "")
-	assert.Equal(t, response.Subscriptions[0].Rules.Rules[0].Path, "path")
-}
-
-func TestSetMetadata(t *testing.T) {
-	fakeComponent := componentsV1alpha.Component{}
-	fakeComponent.Name = "testComponent"
-	fakeAPI := &api{
-		id: "fakeAPI",
-	}
-	server, lis := startDaprAPIServer(fakeAPI, "")
-	defer server.Stop()
-
-	clientConn := createTestClient(lis)
-	defer clientConn.Close()
-
-	client := runtimev1pb.NewDaprClient(clientConn)
-	req := &runtimev1pb.SetMetadataRequest{
-		Key:   "testKey",
-		Value: "testValue",
-	}
-	_, err := client.SetMetadata(context.Background(), req)
-	assert.NoError(t, err, "Expected no error")
-	temp := make(map[string]string)
-
-	// Copy synchronously so it can be serialized to JSON.
-	fakeAPI.extendedMetadata.Range(func(key, value interface{}) bool {
-		temp[key.(string)] = value.(string)
-		return true
-	})
-
-	assert.Contains(t, temp, "testKey")
-	assert.Equal(t, temp["testKey"], "testValue")
-}
-
->>>>>>> 32446329
 func TestStateStoreErrors(t *testing.T) {
 	t.Run("save etag mismatch", func(t *testing.T) {
 		a := &api{}
@@ -2796,17 +2578,10 @@
 	compStore.AddStateStore("store1", fakeStore)
 	server, lis := startTestServerAPI(&api{
 		UniversalAPI: &universalapi.UniversalAPI{
-<<<<<<< HEAD
-			AppID:       "fakeAPI",
-			Logger:      logger.NewLogger("grpc.api.test"),
-			StateStores: map[string]state.Store{"store1": fakeStore},
-			Resiliency:  resiliency.New(nil),
-=======
 			AppID:      "fakeAPI",
 			Logger:     logger.NewLogger("grpc.api.test"),
 			CompStore:  compStore,
 			Resiliency: resiliency.New(nil),
->>>>>>> 32446329
 		},
 	})
 	defer server.Stop()
@@ -2899,20 +2674,11 @@
 		compStore := compstore.New()
 		compStore.AddConfiguration("store1", &mockConfigStore{})
 		server, lis := startDaprAPIServer(&api{
-<<<<<<< HEAD
-			UniversalAPI: &universalapi.UniversalAPI{
-				AppID: "fakeAPI",
-			},
-			configurationStores: map[string]configuration.Store{"store1": &mockConfigStore{}},
-			resiliency:          resiliency.New(nil),
-=======
-			id: "fakeAPI",
 			UniversalAPI: &universalapi.UniversalAPI{
 				AppID:     "fakeAPI",
 				CompStore: compStore,
 			},
 			resiliency: resiliency.New(nil),
->>>>>>> 32446329
 		}, "")
 		defer server.Stop()
 
@@ -2940,21 +2706,11 @@
 		compStore.AddConfiguration("store1", &mockConfigStore{})
 
 		server, lis := startDaprAPIServer(&api{
-<<<<<<< HEAD
-			UniversalAPI: &universalapi.UniversalAPI{
-				AppID: "fakeAPI",
-			},
-			configurationStores:    map[string]configuration.Store{"store1": &mockConfigStore{}},
-			configurationSubscribe: make(map[string]chan struct{}),
-			resiliency:             resiliency.New(nil),
-=======
-			id: "fakeAPI",
 			UniversalAPI: &universalapi.UniversalAPI{
 				AppID:     "fakeAPI",
 				CompStore: compStore,
 			},
 			resiliency: resiliency.New(nil),
->>>>>>> 32446329
 		}, "")
 		defer server.Stop()
 
@@ -2995,21 +2751,11 @@
 		compStore := compstore.New()
 		compStore.AddConfiguration("store1", &mockConfigStore{})
 		server, lis := startDaprAPIServer(&api{
-<<<<<<< HEAD
-			UniversalAPI: &universalapi.UniversalAPI{
-				AppID: "fakeAPI",
-			},
-			configurationStores:    map[string]configuration.Store{"store1": &mockConfigStore{}},
-			configurationSubscribe: make(map[string]chan struct{}),
-			resiliency:             resiliency.New(nil),
-=======
-			id: "fakeAPI",
 			UniversalAPI: &universalapi.UniversalAPI{
 				AppID:     "fakeAPI",
 				CompStore: compStore,
 			},
 			resiliency: resiliency.New(nil),
->>>>>>> 32446329
 		}, "")
 		defer server.Stop()
 
@@ -3081,26 +2827,13 @@
 	res := resiliency.FromConfigurations(logger.NewLogger("grpc.api.test"), testResiliency)
 
 	fakeAPI := &api{
-<<<<<<< HEAD
 		UniversalAPI: &universalapi.UniversalAPI{
-			AppID: "fakeAPI",
-		},
-		stateStores: map[string]state.Store{"failStore": failingStore},
-		resiliency:  resiliency.FromConfigurations(logger.NewLogger("grpc.api.test"), testResiliency),
-	}
-	fakeAPI.UniversalAPI = &universalapi.UniversalAPI{
-		Logger:      logger.NewLogger("grpc.api.test"),
-		StateStores: fakeAPI.stateStores,
-		Resiliency:  fakeAPI.resiliency,
-=======
-		id: "fakeAPI",
-		UniversalAPI: &universalapi.UniversalAPI{
+			AppID:      "fakeAPI",
 			Logger:     logger.NewLogger("grpc.api.test"),
 			CompStore:  compStore,
 			Resiliency: res,
 		},
 		resiliency: res,
->>>>>>> 32446329
 	}
 	server, lis := startDaprAPIServer(fakeAPI, "")
 	defer server.Stop()
@@ -3354,20 +3087,11 @@
 	compStore.AddConfiguration("failConfig", &failingConfigStore)
 
 	fakeAPI := &api{
-<<<<<<< HEAD
 		UniversalAPI: &universalapi.UniversalAPI{
-			AppID: "fakeAPI",
-		},
-		configurationStores:    map[string]configuration.Store{"failConfig": &failingConfigStore},
-		configurationSubscribe: map[string]chan struct{}{},
-		resiliency:             resiliency.FromConfigurations(logger.NewLogger("grpc.api.test"), testResiliency),
-=======
-		id: "fakeAPI",
-		UniversalAPI: &universalapi.UniversalAPI{
+			AppID:     "fakeAPI",
 			CompStore: compStore,
 		},
 		resiliency: resiliency.FromConfigurations(logger.NewLogger("grpc.api.test"), testResiliency),
->>>>>>> 32446329
 	}
 	server, lis := startDaprAPIServer(fakeAPI, "")
 	defer server.Stop()
@@ -3466,16 +3190,10 @@
 	// Setup Dapr API server
 	fakeAPI := &api{
 		UniversalAPI: &universalapi.UniversalAPI{
-<<<<<<< HEAD
-			AppID:        "fakeAPI",
-			Logger:       logger.NewLogger("grpc.api.test"),
-			Resiliency:   resiliency.FromConfigurations(logger.NewLogger("grpc.api.test"), testResiliency),
-			SecretStores: map[string]secretstores.SecretStore{"failSecret": failingStore},
-=======
+			AppID:      "fakeAPI",
 			Logger:     logger.NewLogger("grpc.api.test"),
 			Resiliency: resiliency.FromConfigurations(logger.NewLogger("grpc.api.test"), testResiliency),
 			CompStore:  compStore,
->>>>>>> 32446329
 		},
 	}
 	// Run test server
