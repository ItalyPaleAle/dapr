--- conflicted
+++ resolved
@@ -1746,15 +1746,10 @@
 	// Setup dapr api server
 	fakeAPI := &api{
 		UniversalAPI: &universalapi.UniversalAPI{
-<<<<<<< HEAD
 			AppID:      "fakeAPI",
 			CompStore:  compStore,
+			Logger:     logger.NewLogger("grpc.api.test"),
 			Resiliency: resiliency.New(nil),
-=======
-			AppID:     "fakeAPI",
-			Logger:    logger.NewLogger("grpc.api.test"),
-			CompStore: compStore,
->>>>>>> 81e8260a
 		},
 	}
 	server, lis := startDaprAPIServer(fakeAPI, "")
@@ -1915,15 +1910,10 @@
 	// Setup dapr api server
 	fakeAPI := &api{
 		UniversalAPI: &universalapi.UniversalAPI{
-<<<<<<< HEAD
 			AppID:      "fakeAPI",
 			CompStore:  compStore,
+			Logger:     logger.NewLogger("grpc.api.test"),
 			Resiliency: resiliency.New(nil),
-=======
-			AppID:     "fakeAPI",
-			Logger:    logger.NewLogger("grpc.api.test"),
-			CompStore: compStore,
->>>>>>> 81e8260a
 		},
 	}
 	server, lis := startDaprAPIServer(fakeAPI, "")
@@ -3521,15 +3511,10 @@
 
 	fakeAPI := &api{
 		UniversalAPI: &universalapi.UniversalAPI{
-<<<<<<< HEAD
 			AppID:      "fakeAPI",
+			Logger:     logger.NewLogger("grpc.api.test"),
 			CompStore:  compStore,
 			Resiliency: resiliency.FromConfigurations(logger.NewLogger("grpc.api.test"), testResiliency),
-=======
-			AppID:     "fakeAPI",
-			Logger:    logger.NewLogger("grpc.api.test"),
-			CompStore: compStore,
->>>>>>> 81e8260a
 		},
 	}
 	server, lis := startDaprAPIServer(fakeAPI, "")
