/*
Copyright 2021 The Dapr Authors
Licensed under the Apache License, Version 2.0 (the "License");
you may not use this file except in compliance with the License.
You may obtain a copy of the License at
    http://www.apache.org/licenses/LICENSE-2.0
Unless required by applicable law or agreed to in writing, software
distributed under the License is distributed on an "AS IS" BASIS,
WITHOUT WARRANTIES OR CONDITIONS OF ANY KIND, either express or implied.
See the License for the specific language governing permissions and
limitations under the License.
*/

package injector

import (
	"fmt"
	"strconv"
	"testing"

	"github.com/stretchr/testify/assert"

	corev1 "k8s.io/api/core/v1"

	"k8s.io/apimachinery/pkg/util/intstr"
)

const defaultTestConfig = "config"

func TestLogAsJSONEnabled(t *testing.T) {
	t.Run("dapr.io/log-as-json is true", func(t *testing.T) {
		fakeAnnotation := map[string]string{
			daprLogAsJSON: trueString,
		}

		assert.Equal(t, true, logAsJSONEnabled(fakeAnnotation))
	})

	t.Run("dapr.io/log-as-json is false", func(t *testing.T) {
		fakeAnnotation := map[string]string{
			daprLogAsJSON: "false",
		}

		assert.Equal(t, false, logAsJSONEnabled(fakeAnnotation))
	})

	t.Run("dapr.io/log-as-json is not given", func(t *testing.T) {
		fakeAnnotation := map[string]string{}

		assert.Equal(t, false, logAsJSONEnabled(fakeAnnotation))
	})
}

func TestFormatProbePath(t *testing.T) {
	testCases := []struct {
		given    []string
		expected string
	}{
		{
			given:    []string{"api", "v1"},
			expected: "/api/v1",
		},
		{
			given:    []string{"//api", "v1"},
			expected: "/api/v1",
		},
		{
			given:    []string{"//api", "/v1/"},
			expected: "/api/v1",
		},
		{
			given:    []string{"//api", "/v1/", "healthz"},
			expected: "/api/v1/healthz",
		},
		{
			given:    []string{""},
			expected: "/",
		},
	}

	for _, tc := range testCases {
		assert.Equal(t, tc.expected, formatProbePath(tc.given...))
	}
}

func TestGetProbeHttpHandler(t *testing.T) {
	pathElements := []string{"api", "v1", "healthz"}
	expectedPath := "/api/v1/healthz"
	expectedHandler := corev1.Handler{
		HTTPGet: &corev1.HTTPGetAction{
			Path: expectedPath,
			Port: intstr.IntOrString{IntVal: sidecarHTTPPort},
		},
	}

	assert.EqualValues(t, expectedHandler, getProbeHTTPHandler(sidecarHTTPPort, pathElements...))
}

func TestGetSideCarContainer(t *testing.T) {
	t.Run("get sidecar container without debugging", func(t *testing.T) {
		annotations := map[string]string{}
		annotations[daprConfigKey] = defaultTestConfig
		annotations[daprAppPortKey] = "5000"
		annotations[daprLogAsJSON] = trueString
		annotations[daprAPITokenSecret] = "secret"
		annotations[daprAppTokenSecret] = "appsecret"
		container, _ := getSidecarContainer(annotations, "app_id", "darpio/dapr", "Always", "dapr-system", "controlplane:9000", "placement:50000", nil, "", "", "", "sentry:50000", true, "pod_identity")

		expectedArgs := []string{
			"--mode", "kubernetes",
			"--dapr-http-port", "3500",
			"--dapr-grpc-port", "50001",
			"--dapr-internal-grpc-port", "50002",
			"--dapr-listen-addresses", "[::1],127.0.0.1",
			"--dapr-public-port", "3501",
			"--app-port", "5000",
			"--app-id", "app_id",
			"--control-plane-address", "controlplane:9000",
			"--app-protocol", "http",
			"--placement-host-address", "placement:50000",
			"--config", defaultTestConfig,
			"--log-level", "info",
			"--app-max-concurrency", "-1",
			"--sentry-address", "sentry:50000",
			"--enable-metrics=true",
			"--metrics-port", "9090",
			"--dapr-http-max-request-size", "-1",
			"--dapr-http-read-buffer-size", "-1",
<<<<<<< HEAD
			"--resiliency", "",
=======
			"--dapr-graceful-shutdown-seconds", "-1",
>>>>>>> 9d199c2b
			"--log-as-json",
			"--enable-mtls",
		}

		// NAMESPACE
		assert.Equal(t, "dapr-system", container.Env[0].Value)
		// DAPR_API_TOKEN
		assert.Equal(t, "secret", container.Env[5].ValueFrom.SecretKeyRef.Name)
		// DAPR_APP_TOKEN
		assert.Equal(t, "appsecret", container.Env[6].ValueFrom.SecretKeyRef.Name)
		// default image
		assert.Equal(t, "darpio/dapr", container.Image)
		assert.EqualValues(t, expectedArgs, container.Args)
		assert.Equal(t, corev1.PullAlways, container.ImagePullPolicy)
	})

	t.Run("get sidecar container with debugging", func(t *testing.T) {
		annotations := map[string]string{}
		annotations[daprConfigKey] = defaultTestConfig
		annotations[daprAppPortKey] = "5000"
		annotations[daprLogAsJSON] = trueString
		annotations[daprAPITokenSecret] = "secret"
		annotations[daprAppTokenSecret] = "appsecret"
		annotations[daprEnableDebugKey] = trueString
		annotations[daprDebugPortKey] = "55555"
		container, _ := getSidecarContainer(annotations, "app_id", "darpio/dapr", "Always", "dapr-system", "controlplane:9000", "placement:50000", nil, "", "", "", "sentry:50000", true, "pod_identity")

		expectedArgs := []string{
			"--listen=:55555",
			"--accept-multiclient",
			"--headless=true",
			"--log",
			"--api-version=2",
			"exec",
			"/daprd",
			"--",
			"--mode", "kubernetes",
			"--dapr-http-port", "3500",
			"--dapr-grpc-port", "50001",
			"--dapr-internal-grpc-port", "50002",
			"--dapr-listen-addresses", "[::1],127.0.0.1",
			"--dapr-public-port", "3501",
			"--app-port", "5000",
			"--app-id", "app_id",
			"--control-plane-address", "controlplane:9000",
			"--app-protocol", "http",
			"--placement-host-address", "placement:50000",
			"--config", defaultTestConfig,
			"--log-level", "info",
			"--app-max-concurrency", "-1",
			"--sentry-address", "sentry:50000",
			"--enable-metrics=true",
			"--metrics-port", "9090",
			"--dapr-http-max-request-size", "-1",
			"--dapr-http-read-buffer-size", "-1",
<<<<<<< HEAD
			"--resiliency", "",
=======
			"--dapr-graceful-shutdown-seconds", "-1",
>>>>>>> 9d199c2b
			"--log-as-json",
			"--enable-mtls",
		}

		assert.Equal(t, "/dlv", container.Command[0])
		// NAMESPACE
		assert.Equal(t, "dapr-system", container.Env[0].Value)
		// DAPR_API_TOKEN
		assert.Equal(t, "secret", container.Env[5].ValueFrom.SecretKeyRef.Name)
		// DAPR_APP_TOKEN
		assert.Equal(t, "appsecret", container.Env[6].ValueFrom.SecretKeyRef.Name)
		assert.EqualValues(t, expectedArgs, container.Args)
		assert.Equal(t, corev1.PullAlways, container.ImagePullPolicy)
	})
	t.Run("get sidecar container override listen address", func(t *testing.T) {
		annotations := map[string]string{}
		annotations[daprConfigKey] = defaultTestConfig
		annotations[daprListenAddresses] = "1.2.3.4,::1"
		container, _ := getSidecarContainer(annotations, "app_id", "darpio/dapr", "Always", "dapr-system", "controlplane:9000", "placement:50000", nil, "", "", "", "sentry:50000", true, "pod_identity")

		expectedArgs := []string{
			"--mode", "kubernetes",
			"--dapr-http-port", "3500",
			"--dapr-grpc-port", "50001",
			"--dapr-internal-grpc-port", "50002",
			"--dapr-listen-addresses", "1.2.3.4,::1",
			"--dapr-public-port", "3501",
			"--app-port", "",
			"--app-id", "app_id",
			"--control-plane-address", "controlplane:9000",
			"--app-protocol", "http",
			"--placement-host-address", "placement:50000",
			"--config", defaultTestConfig,
			"--log-level", "info",
			"--app-max-concurrency", "-1",
			"--sentry-address", "sentry:50000",
			"--enable-metrics=true",
			"--metrics-port", "9090",
			"--dapr-http-max-request-size", "-1",
			"--dapr-http-read-buffer-size", "-1",
			"--dapr-graceful-shutdown-seconds", "-1",
			"--enable-mtls",
		}

		assert.EqualValues(t, expectedArgs, container.Args)
	})

	t.Run("invalid graceful shutdown seconds", func(t *testing.T) {
		annotations := map[string]string{}
		annotations[daprConfigKey] = defaultTestConfig
		annotations[daprGracefulShutdownSeconds] = "invalid"
		container, _ := getSidecarContainer(annotations, "app_id", "darpio/dapr", "Always", "dapr-system", "controlplane:9000", "placement:50000", nil, "", "", "", "sentry:50000", true, "pod_identity")

		expectedArgs := []string{
			"--mode", "kubernetes",
			"--dapr-http-port", "3500",
			"--dapr-grpc-port", "50001",
			"--dapr-internal-grpc-port", "50002",
			"--dapr-listen-addresses", "[::1],127.0.0.1",
			"--dapr-public-port", "3501",
			"--app-port", "",
			"--app-id", "app_id",
			"--control-plane-address", "controlplane:9000",
			"--app-protocol", "http",
			"--placement-host-address", "placement:50000",
			"--config", defaultTestConfig,
			"--log-level", "info",
			"--app-max-concurrency", "-1",
			"--sentry-address", "sentry:50000",
			"--enable-metrics=true",
			"--metrics-port", "9090",
			"--dapr-http-max-request-size", "-1",
			"--dapr-http-read-buffer-size", "-1",
			"--dapr-graceful-shutdown-seconds", "-1",
			"--enable-mtls",
		}

		assert.EqualValues(t, expectedArgs, container.Args)
	})

	t.Run("valid graceful shutdown seconds", func(t *testing.T) {
		annotations := map[string]string{}
		annotations[daprConfigKey] = defaultTestConfig
		annotations[daprGracefulShutdownSeconds] = "5"
		container, _ := getSidecarContainer(annotations, "app_id", "darpio/dapr", "Always", "dapr-system", "controlplane:9000", "placement:50000", nil, "", "", "", "sentry:50000", true, "pod_identity")

		expectedArgs := []string{
			"--mode", "kubernetes",
			"--dapr-http-port", "3500",
			"--dapr-grpc-port", "50001",
			"--dapr-internal-grpc-port", "50002",
			"--dapr-listen-addresses", "[::1],127.0.0.1",
			"--dapr-public-port", "3501",
			"--app-port", "",
			"--app-id", "app_id",
			"--control-plane-address", "controlplane:9000",
			"--app-protocol", "http",
			"--placement-host-address", "placement:50000",
			"--config", defaultTestConfig,
			"--log-level", "info",
			"--app-max-concurrency", "-1",
			"--sentry-address", "sentry:50000",
			"--enable-metrics=true",
			"--metrics-port", "9090",
			"--dapr-http-max-request-size", "-1",
			"--dapr-http-read-buffer-size", "-1",
<<<<<<< HEAD
			"--resiliency", "",
=======
			"--dapr-graceful-shutdown-seconds", "5",
>>>>>>> 9d199c2b
			"--enable-mtls",
		}

		assert.EqualValues(t, expectedArgs, container.Args)
	})

	t.Run("get sidecar container override image", func(t *testing.T) {
		image := "daprio/overvide"
		annotations := map[string]string{
			daprImage: image,
		}

		container, _ := getSidecarContainer(annotations, "app_id", "darpio/dapr", "Always", "dapr-system", "controlplane:9000", "placement:50000", nil, "", "", "", "sentry:50000", true, "pod_identity")

		assert.Equal(t, image, container.Image)
	})

	t.Run("get sidecar container with resiliency", func(t *testing.T) {
		resiliency := "resiliencyConfig"
		annotations := map[string]string{
			daprResiliencyKey: resiliency,
		}

		container, _ := getSidecarContainer(annotations, "app_id", "darpio/dapr", "Always", "dapr-system", "controlplane:9000", "placement:50000", nil, "", "", "", "sentry:50000", true, "pod_identity")

		for i, val := range container.Args {
			if val == "--resiliency" {
				assert.Equal(t, container.Args[i+1], resiliency)
			}
		}
	})
}

func TestImagePullPolicy(t *testing.T) {
	testCases := []struct {
		testName       string
		pullPolicy     string
		expectedPolicy corev1.PullPolicy
	}{
		{
			"TestDefaultPullPolicy",
			"",
			corev1.PullIfNotPresent,
		},
		{
			"TestAlwaysPullPolicy",
			"Always",
			corev1.PullAlways,
		},
		{
			"TestNeverPullPolicy",
			"Never",
			corev1.PullNever,
		},
		{
			"TestIfNotPresentPullPolicy",
			"IfNotPresent",
			corev1.PullIfNotPresent,
		},
	}
	for _, tc := range testCases {
		tc := tc
		t.Run(tc.testName, func(t *testing.T) {
			actualPolicy := getPullPolicy(tc.pullPolicy)
			fmt.Println(tc.testName)
			assert.Equal(t, tc.expectedPolicy, actualPolicy)
		})
	}
}

func TestAddDaprEnvVarsToContainers(t *testing.T) {
	testCases := []struct {
		testName      string
		mockContainer corev1.Container
		expOpsLen     int
		expOps        []PatchOperation
	}{
		{
			testName: "empty environment vars",
			mockContainer: corev1.Container{
				Name: "MockContainer",
			},
			expOpsLen: 1,
			expOps: []PatchOperation{
				{
					Op:   "add",
					Path: "/spec/containers/0/env",
					Value: []corev1.EnvVar{
						{
							Name:  userContainerDaprHTTPPortName,
							Value: strconv.Itoa(sidecarHTTPPort),
						},
						{
							Name:  userContainerDaprGRPCPortName,
							Value: strconv.Itoa(sidecarAPIGRPCPort),
						},
					},
				},
			},
		},
		{
			testName: "existing env var",
			mockContainer: corev1.Container{
				Name: "Mock Container",
				Env: []corev1.EnvVar{
					{
						Name:  "TEST",
						Value: "Existing value",
					},
				},
			},
			expOpsLen: 2,
			expOps: []PatchOperation{
				{
					Op:   "add",
					Path: "/spec/containers/0/env/-",
					Value: corev1.EnvVar{
						Name:  userContainerDaprHTTPPortName,
						Value: strconv.Itoa(sidecarHTTPPort),
					},
				},
				{
					Op:   "add",
					Path: "/spec/containers/0/env/-",
					Value: corev1.EnvVar{
						Name:  userContainerDaprGRPCPortName,
						Value: strconv.Itoa(sidecarAPIGRPCPort),
					},
				},
			},
		},
		{
			testName: "existing conflicting env var",
			mockContainer: corev1.Container{
				Name: "Mock Container",
				Env: []corev1.EnvVar{
					{
						Name:  "TEST",
						Value: "Existing value",
					},
					{
						Name:  userContainerDaprGRPCPortName,
						Value: "550000",
					},
				},
			},
			expOpsLen: 1,
			expOps: []PatchOperation{
				{
					Op:   "add",
					Path: "/spec/containers/0/env/-",
					Value: corev1.EnvVar{
						Name:  userContainerDaprHTTPPortName,
						Value: strconv.Itoa(sidecarHTTPPort),
					},
				},
			},
		},
		{
			testName: "multiple existing conflicting env vars",
			mockContainer: corev1.Container{
				Name: "Mock Container",
				Env: []corev1.EnvVar{
					{
						Name:  userContainerDaprHTTPPortName,
						Value: "3510",
					},
					{
						Name:  userContainerDaprGRPCPortName,
						Value: "550000",
					},
				},
			},
			expOpsLen: 0,
			expOps:    []PatchOperation{},
		},
	}

	for _, tc := range testCases {
		tc := tc
		t.Run(tc.testName, func(t *testing.T) {
			patchEnv := addDaprEnvVarsToContainers([]corev1.Container{tc.mockContainer})
			fmt.Println(tc.testName)
			assert.Equal(t, tc.expOpsLen, len(patchEnv))
			assert.Equal(t, tc.expOps, patchEnv)
		})
	}
}<|MERGE_RESOLUTION|>--- conflicted
+++ resolved
@@ -126,11 +126,7 @@
 			"--metrics-port", "9090",
 			"--dapr-http-max-request-size", "-1",
 			"--dapr-http-read-buffer-size", "-1",
-<<<<<<< HEAD
-			"--resiliency", "",
-=======
 			"--dapr-graceful-shutdown-seconds", "-1",
->>>>>>> 9d199c2b
 			"--log-as-json",
 			"--enable-mtls",
 		}
@@ -186,11 +182,7 @@
 			"--metrics-port", "9090",
 			"--dapr-http-max-request-size", "-1",
 			"--dapr-http-read-buffer-size", "-1",
-<<<<<<< HEAD
-			"--resiliency", "",
-=======
 			"--dapr-graceful-shutdown-seconds", "-1",
->>>>>>> 9d199c2b
 			"--log-as-json",
 			"--enable-mtls",
 		}
@@ -297,11 +289,7 @@
 			"--metrics-port", "9090",
 			"--dapr-http-max-request-size", "-1",
 			"--dapr-http-read-buffer-size", "-1",
-<<<<<<< HEAD
-			"--resiliency", "",
-=======
 			"--dapr-graceful-shutdown-seconds", "5",
->>>>>>> 9d199c2b
 			"--enable-mtls",
 		}
 
