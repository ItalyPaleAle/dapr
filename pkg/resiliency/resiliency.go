/*
Copyright 2021 The Dapr Authors
Licensed under the Apache License, Version 2.0 (the "License");
you may not use this file except in compliance with the License.
You may obtain a copy of the License at
    http://www.apache.org/licenses/LICENSE-2.0
Unless required by applicable law or agreed to in writing, software
distributed under the License is distributed on an "AS IS" BASIS,
WITHOUT WARRANTIES OR CONDITIONS OF ANY KIND, either express or implied.
See the License for the specific language governing permissions and
limitations under the License.
*/

package resiliency

import (
	"context"
	"encoding/json"
	"fmt"
	"os"
	"path/filepath"
	"strconv"
	"sync"
	"time"

	"github.com/dapr/dapr/utils"

	"github.com/ghodss/yaml"
	grpc_retry "github.com/grpc-ecosystem/go-grpc-middleware/retry"
	lru "github.com/hashicorp/golang-lru"

	resiliency_v1alpha "github.com/dapr/dapr/pkg/apis/resiliency/v1alpha1"
	operatorv1pb "github.com/dapr/dapr/pkg/proto/operator/v1"

	metav1 "k8s.io/apimachinery/pkg/apis/meta/v1"

	"github.com/dapr/dapr/pkg/resiliency/breaker"
	"github.com/dapr/kit/config"
	"github.com/dapr/kit/logger"
	"github.com/dapr/kit/retry"
)

const (
	operatorRetryCount   = 100
	operatorTimePerRetry = time.Second * 5

	defaultEndpointCacheSize = 100
	defaultActorCacheSize    = 5000

<<<<<<< HEAD
	BuiltInServiceRetries        BuiltInPolicyName = "DaprBuiltInServiceRetries"
	BuiltInActorRetries          BuiltInPolicyName = "DaprBuiltInActorRetries"
	BuiltInActorReminderRetries  BuiltInPolicyName = "DaprBuiltInActorReminderRetries"
	BuiltInActorNotFoundRetries  BuiltInPolicyName = "DaprBuiltInActorNotFoundRetries"
	BuiltInInitializationRetries BuiltInPolicyName = "DaprBuiltInInitializationRetries"
	Endpoint                     PolicyType        = "endpoint"
	ComponentInbound             PolicyType        = "component.inbound"
	ComponentOutbound            PolicyType        = "component.outbound"
	Actor                        PolicyType        = "actor"
=======
	BuiltInServiceRetries         BuiltInPolicyName     = "DaprBuiltInServiceRetries"
	BuiltInActorRetries           BuiltInPolicyName     = "DaprBuiltInActorRetries"
	BuiltInActorReminderRetries   BuiltInPolicyName     = "DaprBuiltInActorReminderRetries"
	BuiltInActorNotFoundRetries   BuiltInPolicyName     = "DaprBuiltInActorNotFoundRetries"
	BuiltInInitializationRetries  BuiltInPolicyName     = "DaprBuiltInInitializationRetries"
	DefaultRetryTemplate          DefaultPolicyTemplate = "Default%sRetryPolicy"
	DefaultTimeoutTemplate        DefaultPolicyTemplate = "Default%sTimeoutPolicy"
	DefaultCircuitBreakerTemplate DefaultPolicyTemplate = "Default%sCircuitBreakerPolicy"
	Endpoint                      PolicyType            = "App"
	Component                     PolicyType            = "Component"
	Actor                         PolicyType            = "Actor"
>>>>>>> 921fabe2
)

// ActorCircuitBreakerScope indicates the scope of the circuit breaker for an actor.
type ActorCircuitBreakerScope int

const (
	// ActorCircuitBreakerScopeType indicates the type scope (less granular).
	ActorCircuitBreakerScopeType ActorCircuitBreakerScope = iota
	// ActorCircuitBreakerScopeID indicates the type+id scope (more granular).
	ActorCircuitBreakerScopeID
	// ActorCircuitBreakerScopeBoth indicates both type and type+id are used for scope.
	ActorCircuitBreakerScopeBoth // Usage is TODO.

	resiliencyKind = "Resiliency"
)

type (
	// Provider is the interface for returning a `Runner` for the various
	// resiliency scenarios in the runtime.
	Provider interface {
		// EndpointPolicy returns the policy for a service endpoint.
		EndpointPolicy(ctx context.Context, service string, endpoint string) Runner
		// ActorPolicy returns the policy for an actor instance to be used before the lock is acquired.
		ActorPreLockPolicy(ctx context.Context, actorType string, id string) Runner
		// ActorPolicy returns the policy for an actor instance to be used after the lock is acquired.
		ActorPostLockPolicy(ctx context.Context, actorType string, id string) Runner
		// ComponentOutboundPolicy returns the outbound policy for a component.
		ComponentOutboundPolicy(ctx context.Context, name string) Runner
		// ComponentInboundPolicy returns the inbound policy for a component.
		ComponentInboundPolicy(ctx context.Context, name string) Runner
		// BuiltInPolicy are used to replace existing retries in Dapr which may not bind specifically to one of the above categories.
		BuiltInPolicy(ctx context.Context, name BuiltInPolicyName) Runner
		// PolicyDefined returns a boolean stating if the given target has a policy.
		PolicyDefined(target string, policyType PolicyType) *PolicyDescription
	}

	// Resiliency encapsulates configuration for timeouts, retries, and circuit breakers.
	// It maps services, actors, components, and routes to each of these configurations.
	// Lastly, it maintains circuit breaker state across invocations.
	Resiliency struct {
		log logger.Logger

		timeouts        map[string]time.Duration
		retries         map[string]*retry.Config
		circuitBreakers map[string]*breaker.CircuitBreaker

		actorCBCaches map[string]*lru.Cache
		serviceCBs    map[string]*lru.Cache
		componentCBs  *circuitBreakerInstances

		apps       map[string]PolicyNames
		actors     map[string]ActorPolicies
		components map[string]ComponentPolicyNames
	}

	// circuitBreakerInstances stores circuit breaker state for components
	// that have ephemeral instances (actors, service endpoints).
	circuitBreakerInstances struct {
		sync.RWMutex
		cbs map[string]*breaker.CircuitBreaker
	}

	// ComponentPolicyNames contains the policies for component input and output.
	ComponentPolicyNames struct {
		Inbound  PolicyNames
		Outbound PolicyNames
	}

	// PolicyNames contains the policy names for a timeout, retry, and circuit breaker.
	// Empty values mean that no policy is configured.
	PolicyNames struct {
		Timeout        string
		Retry          string
		CircuitBreaker string
	}

	// Actors have different behavior before and after locking.
	ActorPolicies struct {
		PreLockPolicies  ActorPreLockPolicyNames
		PostLockPolicies ActorPostLockPolicyNames
	}

	// Policy used before an actor is locked. It does not include a timeout as we want to wait forever for the actor.
	ActorPreLockPolicyNames struct {
		Retry               string
		CircuitBreaker      string
		CircuitBreakerScope ActorCircuitBreakerScope
	}

	// Policy used after an actor is locked. It only uses timeout as retry/circuit breaker is handled before locking.
	ActorPostLockPolicyNames struct {
		Timeout string
	}

<<<<<<< HEAD
	// PolicyDescription contains the policies that are applied to a target.
	PolicyDescription struct {
		RetryPolicy    *retry.Config
		TimeoutPolicy  time.Duration
		CircuitBreaker *breaker.CircuitBreaker
	}

	BuiltInPolicyName string
	PolicyType        string
=======
	DefaultPolicyTemplate string
	BuiltInPolicyName     string
	PolicyType            string
>>>>>>> 921fabe2
)

// Ensure `*Resiliency` satisfies the `Provider` interface.
var _ = (Provider)((*Resiliency)(nil))

// LoadStandaloneResiliency loads resiliency configurations from a file path.
func LoadStandaloneResiliency(log logger.Logger, runtimeID, path string) []*resiliency_v1alpha.Resiliency {
	if _, err := os.Stat(path); os.IsNotExist(err) {
		return nil
	}

	files, err := os.ReadDir(path)
	if err != nil {
		log.Errorf("failed to read resiliences from path %s: %s", err)
		return nil
	}

	configs := make([]*resiliency_v1alpha.Resiliency, 0, len(files))

	type typeInfo struct {
		metav1.TypeMeta `json:",inline"`
	}

	for _, file := range files {
		if !utils.IsYaml(file.Name()) {
			log.Warnf("A non-YAML resiliency file %s was detected, it will not be loaded", file.Name())
			continue
		}
		filePath := filepath.Join(path, file.Name())
		b, err := os.ReadFile(filePath)
		if err != nil {
			log.Errorf("Could not read resiliency file %s: %w", file.Name(), err)
			continue
		}

		var ti typeInfo
		if err = yaml.Unmarshal(b, &ti); err != nil {
			log.Errorf("Could not determine resource type: %s", err.Error())
			continue
		}

		if ti.Kind != resiliencyKind {
			continue
		}

		var resiliency resiliency_v1alpha.Resiliency
		if err = yaml.Unmarshal(b, &resiliency); err != nil {
			log.Errorf("Could not parse resiliency file %s: %w", file.Name(), err)
			continue
		}
		configs = append(configs, &resiliency)
	}

	return filterResiliencyConfigs(configs, runtimeID)
}

// LoadKubernetesResiliency loads resiliency configurations from the Kubernetes operator.
func LoadKubernetesResiliency(log logger.Logger, runtimeID, namespace string, operatorClient operatorv1pb.OperatorClient) []*resiliency_v1alpha.Resiliency {
	resp, err := operatorClient.ListResiliency(context.Background(), &operatorv1pb.ListResiliencyRequest{
		Namespace: namespace,
	}, grpc_retry.WithMax(operatorRetryCount), grpc_retry.WithPerRetryTimeout(operatorTimePerRetry))
	if err != nil {
		log.Errorf("Error listing resiliences: %s", err.Error())
		return nil
	}

	if resp.GetResiliencies() == nil {
		log.Debug("No resiliencies found.")
		return nil
	}

	configs := make([]*resiliency_v1alpha.Resiliency, 0, len(resp.GetResiliencies()))

	for _, b := range resp.GetResiliencies() {
		var resiliency resiliency_v1alpha.Resiliency
		if err = yaml.Unmarshal(b, &resiliency); err != nil {
			log.Errorf("Could not parse resiliency: %w", err)
			continue
		}

		configs = append(configs, &resiliency)
	}

	return filterResiliencyConfigs(configs, runtimeID)
}

// FromConfigurations creates a resiliency provider and decodes the configurations from `c`.
func FromConfigurations(log logger.Logger, c ...*resiliency_v1alpha.Resiliency) *Resiliency {
	r := New(log)

	// Add the default policies into the overall resiliency first. This allows customers to overwrite them if desired.
	r.addBuiltInPolicies()

	for _, config := range c {
		log.Infof("Loading Resiliency configuration: %s", config.Name)
		log.Debugf("Resiliency configuration (%s): %+v", config.Name, config)
		if err := r.DecodeConfiguration(config); err != nil {
			log.Errorf("Could not read resiliency %s: %w", &config.ObjectMeta.Name, err)
			continue
		}
	}
	return r
}

// New creates a new Resiliency.
func New(log logger.Logger) *Resiliency {
	return &Resiliency{
		log:             log,
		timeouts:        make(map[string]time.Duration),
		retries:         make(map[string]*retry.Config),
		circuitBreakers: make(map[string]*breaker.CircuitBreaker),
		actorCBCaches:   make(map[string]*lru.Cache),
		serviceCBs:      make(map[string]*lru.Cache),
		componentCBs: &circuitBreakerInstances{
			cbs: make(map[string]*breaker.CircuitBreaker, 10),
		},
		apps:       make(map[string]PolicyNames),
		actors:     make(map[string]ActorPolicies),
		components: make(map[string]ComponentPolicyNames),
	}
}

// DecodeConfiguration reads in a single resiliency configuration.
func (r *Resiliency) DecodeConfiguration(c *resiliency_v1alpha.Resiliency) error {
	if c == nil {
		return nil
	}

	if err := r.decodePolicies(c); err != nil {
		return err
	}
	return r.decodeTargets(c)
}

// Adds policies that cover the existing retries in Dapr like service invocation.
func (r *Resiliency) addBuiltInPolicies() {
	// Cover retries for remote service invocation, but don't overwrite anything that is already present.
	if _, ok := r.retries[string(BuiltInServiceRetries)]; !ok {
		r.retries[string(BuiltInServiceRetries)] = &retry.Config{
			Policy: retry.PolicyConstant,
			// Note: If this value changes to 0, don't forget to disable "Replay" in direct messaging
			MaxRetries: 3,
			Duration:   time.Second,
		}
	}

	// Cover retries for remote actor invocation, but don't overwrite anything that is already present.
	if _, ok := r.retries[string(BuiltInActorRetries)]; !ok {
		r.retries[string(BuiltInActorRetries)] = &retry.Config{
			Policy:     retry.PolicyConstant,
			MaxRetries: 3,
			Duration:   time.Second,
		}
	}

	// Cover retries for actor reminder operations, but don't overwrite anything that is already present.
	if _, ok := r.retries[string(BuiltInActorReminderRetries)]; !ok {
		r.retries[string(BuiltInActorReminderRetries)] = &retry.Config{
			Policy:              retry.PolicyExponential,
			InitialInterval:     500 * time.Millisecond,
			RandomizationFactor: 0.5,
			Multiplier:          1.5,
			MaxInterval:         60 * time.Second,
			MaxElapsedTime:      15 * time.Minute,
		}
	}

	// Cover retries for initialization, but don't overwrite anything that is already present.
	if _, ok := r.retries[string(BuiltInInitializationRetries)]; !ok {
		r.retries[string(BuiltInInitializationRetries)] = &retry.Config{
			Policy:              retry.PolicyExponential,
			InitialInterval:     time.Millisecond * 500,
			MaxRetries:          3,
			MaxInterval:         time.Second,
			MaxElapsedTime:      time.Second * 10,
			Duration:            time.Second * 2,
			Multiplier:          1.5,
			RandomizationFactor: 0.5,
		}
	}

	if _, ok := r.retries[string(BuiltInActorNotFoundRetries)]; !ok {
		r.retries[string(BuiltInActorNotFoundRetries)] = &retry.Config{
			Policy:     retry.PolicyConstant,
			MaxRetries: 5,
			Duration:   time.Second,
		}
	}
}

func (r *Resiliency) decodePolicies(c *resiliency_v1alpha.Resiliency) (err error) {
	policies := c.Spec.Policies

	for name, t := range policies.Timeouts {
		if r.timeouts[name], err = parseDuration(t); err != nil {
			return fmt.Errorf("invalid duration %q, %s: %w", name, t, err)
		}
	}

	for name, t := range policies.Retries {
		rc := retry.DefaultConfig()
		m, err := toMap(t)
		if err != nil {
			return err
		}
		if err = retry.DecodeConfig(&rc, m); err != nil {
			return fmt.Errorf("invalid retry configuration %q: %w", name, err)
		}

		if !r.isProtectedPolicy(name) {
			if r.isBuiltInPolicy(name) && rc.MaxRetries < 3 {
				r.log.Warnf("Attempted override of %s did not meet minimum retry count, resetting to 3.", name)
				rc.MaxRetries = 3
			}

			r.retries[name] = &rc
		} else {
			r.log.Warnf("Attempted to override protected policy %s which is not allowed. Ignoring provided policy and using default.", name)
		}
	}

	for name, t := range policies.CircuitBreakers {
		var cb breaker.CircuitBreaker
		m, err := toMap(t)
		if err != nil {
			return err
		}
		if err = config.Decode(m, &cb); err != nil {
			return fmt.Errorf("invalid retry configuration %q: %w", name, err)
		}
		cb.Name = name
		cb.Initialize(r.log)
		r.circuitBreakers[name] = &cb
	}

	return nil
}

func (r *Resiliency) decodeTargets(c *resiliency_v1alpha.Resiliency) (err error) {
	targets := c.Spec.Targets

	for name, t := range targets.Apps {
		r.apps[name] = PolicyNames{
			Timeout:        t.Timeout,
			Retry:          t.Retry,
			CircuitBreaker: t.CircuitBreaker,
		}
		if t.CircuitBreakerCacheSize == 0 {
			t.CircuitBreakerCacheSize = defaultEndpointCacheSize
		}
		r.serviceCBs[name], err = lru.New(t.CircuitBreakerCacheSize)
		if err != nil {
			return err
		}
	}

	for name, t := range targets.Actors {
		if t.CircuitBreakerScope == "" && t.CircuitBreaker != "" {
			return fmt.Errorf("actor circuit breakers must include scope")
		}

		if t.CircuitBreaker != "" {
			scope, cErr := ParseActorCircuitBreakerScope(t.CircuitBreakerScope)
			if cErr != nil {
				return cErr
			}

			r.actors[name] = ActorPolicies{
				PreLockPolicies: ActorPreLockPolicyNames{
					Retry:               t.Retry,
					CircuitBreaker:      t.CircuitBreaker,
					CircuitBreakerScope: scope,
				},
				PostLockPolicies: ActorPostLockPolicyNames{
					Timeout: t.Timeout,
				},
			}
		} else {
			r.actors[name] = ActorPolicies{
				PreLockPolicies: ActorPreLockPolicyNames{
					Retry:          t.Retry,
					CircuitBreaker: "",
				},
				PostLockPolicies: ActorPostLockPolicyNames{
					Timeout: t.Timeout,
				},
			}
		}

		if t.CircuitBreakerCacheSize == 0 {
			t.CircuitBreakerCacheSize = defaultActorCacheSize
		}
		r.actorCBCaches[name], err = lru.New(t.CircuitBreakerCacheSize)
		if err != nil {
			return err
		}
	}

	for name, t := range targets.Components {
		r.components[name] = ComponentPolicyNames{
			Inbound: PolicyNames{
				Timeout:        t.Inbound.Timeout,
				Retry:          t.Inbound.Retry,
				CircuitBreaker: t.Inbound.CircuitBreaker,
			},
			Outbound: PolicyNames{
				Timeout:        t.Outbound.Timeout,
				Retry:          t.Outbound.Retry,
				CircuitBreaker: t.Outbound.CircuitBreaker,
			},
		}
	}

	return nil
}

func (r *Resiliency) isBuiltInPolicy(name string) bool {
	switch name {
	case string(BuiltInServiceRetries):
		fallthrough
	case string(BuiltInActorRetries):
		fallthrough
	case string(BuiltInActorReminderRetries):
		fallthrough
	case string(BuiltInInitializationRetries):
		fallthrough
	case string(BuiltInActorNotFoundRetries):
		return true
	default:
		return false
	}
}

func (r *Resiliency) isProtectedPolicy(name string) bool {
	switch name {
	case string(BuiltInActorNotFoundRetries):
		return true
	default:
		return false
	}
}

// EndpointPolicy returns the policy for a service endpoint.
func (r *Resiliency) EndpointPolicy(ctx context.Context, app string, endpoint string) Runner {
	var t time.Duration
	var rc *retry.Config
	var cb *breaker.CircuitBreaker
	operationName := fmt.Sprintf("endpoint[%s, %s]", app, endpoint)
	if r == nil {
		return Policy(ctx, r.log, operationName, t, rc, cb)
	}
	policyNames, ok := r.apps[app]
	if ok {
		r.log.Debugf("Found Endpoint Policy for %s: %+v", app, policyNames)
		if policyNames.Timeout != "" {
			t = r.timeouts[policyNames.Timeout]
		}
		if policyNames.Retry != "" {
			rc = r.retries[policyNames.Retry]
		}
		if policyNames.CircuitBreaker != "" {
			template, ok := r.circuitBreakers[policyNames.CircuitBreaker]
			if ok {
				cache, ok := r.serviceCBs[app]
				if ok {
					cbi, ok := cache.Get(endpoint)
					if ok {
						cb, _ = cbi.(*breaker.CircuitBreaker)
					} else {
						cb = &breaker.CircuitBreaker{
							Name:        endpoint,
							MaxRequests: template.MaxRequests,
							Interval:    template.Interval,
							Timeout:     template.Timeout,
							Trip:        template.Trip,
						}
						cb.Initialize(r.log)
						cache.Add(endpoint, cb)
					}
				}
			}
		}
	} else {
		if defaultNames, ok := r.getDefaultPolicy(Endpoint); ok {
			r.log.Debugf("Found Default Policy for Endpoint %s: %+v", app, defaultNames)
			if defaultNames.Retry != "" {
				rc = r.retries[defaultNames.Retry]
			}
			if defaultNames.Timeout != "" {
				t = r.timeouts[defaultNames.Timeout]
			}

			if defaultNames.CircuitBreaker != "" {
				template, ok := r.circuitBreakers[defaultNames.CircuitBreaker]
				if ok {
					cache, ok := r.serviceCBs[app]
					if ok {
						cbi, ok := cache.Get(endpoint)
						if ok {
							cb, _ = cbi.(*breaker.CircuitBreaker)
						} else {
							cb = &breaker.CircuitBreaker{
								Name:        endpoint,
								MaxRequests: template.MaxRequests,
								Interval:    template.Interval,
								Timeout:     template.Timeout,
								Trip:        template.Trip,
							}
							cb.Initialize(r.log)
							cache.Add(endpoint, cb)
						}
					}
				}
			}
		}
	}

	return Policy(ctx, r.log, operationName, t, rc, cb)
}

// ActorPreLockPolicy returns the policy for an actor instance to be used before an actor lock is acquired.
func (r *Resiliency) ActorPreLockPolicy(ctx context.Context, actorType string, id string) Runner {
	var t time.Duration
	var rc *retry.Config
	var cb *breaker.CircuitBreaker
	operationName := fmt.Sprintf("actor[%s, %s]", actorType, id)
	if r == nil {
		return Policy(ctx, r.log, operationName, t, rc, cb)
	}
	actorPolicies, ok := r.actors[actorType]
	if policyNames := actorPolicies.PreLockPolicies; ok {
		r.log.Debugf("Found Actor Policy for type %s: %+v", actorType, policyNames)
		if policyNames.Retry != "" {
			rc = r.retries[policyNames.Retry]
		}
		if policyNames.CircuitBreaker != "" {
			template, ok := r.circuitBreakers[policyNames.CircuitBreaker]
			if ok {
				cache, ok := r.actorCBCaches[actorType]
				if ok {
					var key string
					if policyNames.CircuitBreakerScope == ActorCircuitBreakerScopeType {
						key = actorType
					} else {
						key = actorType + "-" + id
					}

					cbi, ok := cache.Get(key)
					if ok {
						cb, _ = cbi.(*breaker.CircuitBreaker)
					} else {
						cb = &breaker.CircuitBreaker{
							Name:        key,
							MaxRequests: template.MaxRequests,
							Interval:    template.Interval,
							Timeout:     template.Timeout,
							Trip:        template.Trip,
						}
						cb.Initialize(r.log)
						cache.Add(key, cb)
					}
				}
			}
		}
	} else {
		if defaultNames, ok := r.getDefaultPolicy(Actor); ok {
			r.log.Debugf("Found Default Policy for Actor type %s: %+v", actorType, defaultNames)
			if defaultNames.Retry != "" {
				rc = r.retries[defaultNames.Retry]
			}

			if defaultNames.CircuitBreaker != "" {
				template, ok := r.circuitBreakers[defaultNames.CircuitBreaker]
				if ok {
					cache, ok := r.actorCBCaches[actorType]
					if ok {
						var key string
						if policyNames.CircuitBreakerScope == ActorCircuitBreakerScopeType {
							key = actorType
						} else {
							key = actorType + "-" + id
						}

						cbi, ok := cache.Get(key)
						if ok {
							cb, _ = cbi.(*breaker.CircuitBreaker)
						} else {
							cb = &breaker.CircuitBreaker{
								Name:        key,
								MaxRequests: template.MaxRequests,
								Interval:    template.Interval,
								Timeout:     template.Timeout,
								Trip:        template.Trip,
							}
							cb.Initialize(r.log)
							cache.Add(key, cb)
						}
					}
				}
			}
		}
	}

	return Policy(ctx, r.log, operationName, t, rc, cb)
}

// ActorPostLockPolicy returns the policy for an actor instance to be used after an actor lock is acquired.
func (r *Resiliency) ActorPostLockPolicy(ctx context.Context, actorType string, id string) Runner {
	var t time.Duration
	var rc *retry.Config
	var cb *breaker.CircuitBreaker
	operationName := fmt.Sprintf("actor[%s, %s]", actorType, id)
	if r == nil {
		return Policy(ctx, r.log, operationName, t, rc, cb)
	}
	actorPolicies, ok := r.actors[actorType]
	if policyNames := actorPolicies.PostLockPolicies; ok {
		r.log.Debugf("Found Actor Policy for type %s: %+v", actorType, policyNames)
		if policyNames.Timeout != "" {
			t = r.timeouts[policyNames.Timeout]
		}
	} else {
		if defaultPolicies, ok := r.getDefaultPolicy(Actor); ok {
			r.log.Debugf("Found Default Policy for Actor type %s: %+v", actorType, defaultPolicies)
			if defaultPolicies.Timeout != "" {
				t = r.timeouts[defaultPolicies.Timeout]
			}
		}
	}

	return Policy(ctx, r.log, operationName, t, rc, cb)
}

// ComponentPolicy returns the output policy for a component.
func (r *Resiliency) ComponentOutboundPolicy(ctx context.Context, name string) Runner {
	var t time.Duration
	var rc *retry.Config
	var cb *breaker.CircuitBreaker
	operationName := fmt.Sprintf("component[%s] output", name)
	if r == nil {
		return Policy(ctx, r.log, operationName, t, rc, cb)
	}
	componentPolicies, ok := r.components[name]
	if ok {
		r.log.Debugf("Found Component Outbound Policy for component %s: %+v", name, componentPolicies)
		if componentPolicies.Outbound.Timeout != "" {
			t = r.timeouts[componentPolicies.Outbound.Timeout]
		}
		if componentPolicies.Outbound.Retry != "" {
			rc = r.retries[componentPolicies.Outbound.Retry]
		}
		if componentPolicies.Outbound.CircuitBreaker != "" {
			template := r.circuitBreakers[componentPolicies.Outbound.CircuitBreaker]
			cb = r.componentCBs.Get(r.log, name, template)
		}
	}

	return Policy(ctx, r.log, operationName, t, rc, cb)
}

// ComponentPolicy returns the policy for a component.
func (r *Resiliency) ComponentInboundPolicy(ctx context.Context, name string) Runner {
	var t time.Duration
	var rc *retry.Config
	var cb *breaker.CircuitBreaker
	operationName := fmt.Sprintf("component[%s] input", name)
	if r == nil {
		return Policy(ctx, r.log, operationName, t, rc, cb)
	}
	componentPolicies, ok := r.components[name]
	if ok {
		r.log.Debugf("Found Component Inbound Policy for component %s: %+v", name, componentPolicies)
		if componentPolicies.Inbound.Timeout != "" {
			t = r.timeouts[componentPolicies.Inbound.Timeout]
		}
		if componentPolicies.Inbound.Retry != "" {
			rc = r.retries[componentPolicies.Inbound.Retry]
		}
		if componentPolicies.Inbound.CircuitBreaker != "" {
			template := r.circuitBreakers[componentPolicies.Inbound.CircuitBreaker]
			cb = r.componentCBs.Get(r.log, name, template)
		}
	}

	return Policy(ctx, r.log, operationName, t, rc, cb)
}

// BuiltInPolicy returns a policy that represents a specific built-in retry scenario.
func (r *Resiliency) BuiltInPolicy(ctx context.Context, name BuiltInPolicyName) Runner {
	var t time.Duration
	var cb *breaker.CircuitBreaker
	stringName := string(name)
	return Policy(ctx, r.log, stringName, t, r.retries[stringName], cb)
}

// Returns true if a target has a defined policy.
func (r *Resiliency) PolicyDefined(target string, policyType PolicyType) *PolicyDescription {
	var (
		policyName PolicyNames
		exists     bool
	)
	switch policyType {
	case Endpoint:
		policyName, exists = r.apps[target]
	case ComponentInbound:
		var componentPolicy ComponentPolicyNames
		componentPolicy, exists = r.components[target]
		if exists {
			policyName = PolicyNames{
				Retry:          componentPolicy.Inbound.Retry,
				CircuitBreaker: componentPolicy.Inbound.CircuitBreaker,
				Timeout:        componentPolicy.Inbound.Timeout,
			}
		}
	case ComponentOutbound:
		var componentPolicy ComponentPolicyNames
		componentPolicy, exists = r.components[target]
		if exists {
			policyName = PolicyNames{
				Retry:          componentPolicy.Outbound.Retry,
				CircuitBreaker: componentPolicy.Outbound.CircuitBreaker,
				Timeout:        componentPolicy.Outbound.Timeout,
			}
		}
	case Actor:
		var actorPolicyName ActorPolicies
		actorPolicyName, exists = r.actors[target]
		if exists {
			policyName = PolicyNames{
				Retry:          actorPolicyName.PreLockPolicies.Retry,
				CircuitBreaker: actorPolicyName.PreLockPolicies.CircuitBreaker,
				Timeout:        actorPolicyName.PostLockPolicies.Timeout,
			}
		}
	}

	if !exists {
		return nil
	}
	return r.policyDescription(policyName)
}

func (r *Resiliency) policyDescription(policyName PolicyNames) *PolicyDescription {
	obj := &PolicyDescription{}
	if policyName.Retry != "" && r.retries[policyName.Retry] != nil {
		obj.RetryPolicy = r.retries[policyName.Retry]
	}
	if policyName.CircuitBreaker != "" && r.circuitBreakers[policyName.CircuitBreaker] != nil {
		obj.CircuitBreaker = r.circuitBreakers[policyName.CircuitBreaker]
	}
	if policyName.Timeout != "" && r.timeouts[policyName.Timeout] > 0 {
		obj.TimeoutPolicy = r.timeouts[policyName.Timeout]
	}
	return obj
}

func (r *Resiliency) getDefaultPolicy(policyType PolicyType) (PolicyNames, bool) {
	policyNames := PolicyNames{
		Retry:          r.getDefaultRetryPolicy(policyType),
		Timeout:        r.getDefaultTimeoutPolicy(policyType),
		CircuitBreaker: r.getDefaultCircuitBreakerPolicy(policyType),
	}

	return policyNames, (policyNames.Retry != "" || policyNames.Timeout != "" || policyNames.CircuitBreaker != "")
}

func (r *Resiliency) getDefaultRetryPolicy(policyType PolicyType) string {
	typeTemplate, topLevelTemplate := r.expandPolicyTemplate(policyType, DefaultRetryTemplate)
	if _, ok := r.retries[typeTemplate]; ok {
		return typeTemplate
	} else if _, ok := r.retries[topLevelTemplate]; ok {
		return topLevelTemplate
	}
	return ""
}

func (r *Resiliency) getDefaultTimeoutPolicy(policyType PolicyType) string {
	typeTemplate, topLevelTemplate := r.expandPolicyTemplate(policyType, DefaultTimeoutTemplate)
	if _, ok := r.timeouts[typeTemplate]; ok {
		return typeTemplate
	} else if _, ok := r.timeouts[topLevelTemplate]; ok {
		return topLevelTemplate
	}
	return ""
}

func (r *Resiliency) getDefaultCircuitBreakerPolicy(policyType PolicyType) string {
	typeTemplate, topLevelTemplate := r.expandPolicyTemplate(policyType, DefaultCircuitBreakerTemplate)
	if _, ok := r.circuitBreakers[typeTemplate]; ok {
		return typeTemplate
	} else if _, ok := r.circuitBreakers[topLevelTemplate]; ok {
		return topLevelTemplate
	}
	return ""
}

func (r *Resiliency) expandPolicyTemplate(policyType PolicyType, template DefaultPolicyTemplate) (string, string) {
	return fmt.Sprintf(string(template), policyType), fmt.Sprintf(string(template), "")
}

// Get returns a cached circuit breaker if one exists.
// Otherwise, it returns a new circuit breaker based on the provided template.
func (e *circuitBreakerInstances) Get(log logger.Logger, instanceName string, template *breaker.CircuitBreaker) *breaker.CircuitBreaker {
	e.RLock()
	cb, ok := e.cbs[instanceName]
	e.RUnlock()
	if ok {
		return cb
	}

	cb = &breaker.CircuitBreaker{
		Name:        template.Name + "-" + instanceName,
		MaxRequests: template.MaxRequests,
		Interval:    template.Interval,
		Timeout:     template.Timeout,
		Trip:        template.Trip,
	}
	cb.Initialize(log)

	e.Lock()
	e.cbs[instanceName] = cb
	e.Unlock()

	return cb
}

// Remove deletes a circuit break from the cache.
func (e *circuitBreakerInstances) Remove(name string) {
	e.Lock()
	delete(e.cbs, name)
	e.Unlock()
}

// HasRetries returns true if the policy is configured to have more than 1 retry.
func (p PolicyDescription) HasRetries() bool {
	return p.RetryPolicy != nil && p.RetryPolicy.MaxRetries != 0
}

func toMap(val interface{}) (interface{}, error) {
	jsonBytes, err := json.Marshal(val)
	if err != nil {
		return nil, err
	}
	var v interface{}
	err = json.Unmarshal(jsonBytes, &v)

	return v, err
}

func parseDuration(val string) (time.Duration, error) {
	if i, err := strconv.ParseInt(val, 10, 64); err == nil {
		return time.Duration(i) * time.Millisecond, nil
	}
	return time.ParseDuration(val)
}

// ParseActorCircuitBreakerScope parses a string to a `ActorCircuitBreakerScope`.
func ParseActorCircuitBreakerScope(val string) (ActorCircuitBreakerScope, error) {
	switch val {
	case "type":
		return ActorCircuitBreakerScopeType, nil
	case "id":
		return ActorCircuitBreakerScopeID, nil
	case "both":
		return ActorCircuitBreakerScopeBoth, nil
	}
	return ActorCircuitBreakerScope(0), fmt.Errorf("unknown circuit breaker scope %q", val)
}

func filterResiliencyConfigs(resiliences []*resiliency_v1alpha.Resiliency, runtimeID string) []*resiliency_v1alpha.Resiliency {
	filteredResiliencies := make([]*resiliency_v1alpha.Resiliency, 0)

	for _, resiliency := range resiliences {
		if len(resiliency.Scopes) == 0 {
			filteredResiliencies = append(filteredResiliencies, resiliency)
			continue
		}

		for _, scope := range resiliency.Scopes {
			if scope == runtimeID {
				filteredResiliencies = append(filteredResiliencies, resiliency)
				break
			}
		}
	}

	return filteredResiliencies
}<|MERGE_RESOLUTION|>--- conflicted
+++ resolved
@@ -47,17 +47,6 @@
 	defaultEndpointCacheSize = 100
 	defaultActorCacheSize    = 5000
 
-<<<<<<< HEAD
-	BuiltInServiceRetries        BuiltInPolicyName = "DaprBuiltInServiceRetries"
-	BuiltInActorRetries          BuiltInPolicyName = "DaprBuiltInActorRetries"
-	BuiltInActorReminderRetries  BuiltInPolicyName = "DaprBuiltInActorReminderRetries"
-	BuiltInActorNotFoundRetries  BuiltInPolicyName = "DaprBuiltInActorNotFoundRetries"
-	BuiltInInitializationRetries BuiltInPolicyName = "DaprBuiltInInitializationRetries"
-	Endpoint                     PolicyType        = "endpoint"
-	ComponentInbound             PolicyType        = "component.inbound"
-	ComponentOutbound            PolicyType        = "component.outbound"
-	Actor                        PolicyType        = "actor"
-=======
 	BuiltInServiceRetries         BuiltInPolicyName     = "DaprBuiltInServiceRetries"
 	BuiltInActorRetries           BuiltInPolicyName     = "DaprBuiltInActorRetries"
 	BuiltInActorReminderRetries   BuiltInPolicyName     = "DaprBuiltInActorReminderRetries"
@@ -68,8 +57,9 @@
 	DefaultCircuitBreakerTemplate DefaultPolicyTemplate = "Default%sCircuitBreakerPolicy"
 	Endpoint                      PolicyType            = "App"
 	Component                     PolicyType            = "Component"
+	ComponentInbound              PolicyType            = "Component.inbound"
+	ComponentOutbound             PolicyType            = "Component.outbound"
 	Actor                         PolicyType            = "Actor"
->>>>>>> 921fabe2
 )
 
 // ActorCircuitBreakerScope indicates the scope of the circuit breaker for an actor.
@@ -164,7 +154,6 @@
 		Timeout string
 	}
 
-<<<<<<< HEAD
 	// PolicyDescription contains the policies that are applied to a target.
 	PolicyDescription struct {
 		RetryPolicy    *retry.Config
@@ -172,13 +161,9 @@
 		CircuitBreaker *breaker.CircuitBreaker
 	}
 
-	BuiltInPolicyName string
-	PolicyType        string
-=======
 	DefaultPolicyTemplate string
 	BuiltInPolicyName     string
 	PolicyType            string
->>>>>>> 921fabe2
 )
 
 // Ensure `*Resiliency` satisfies the `Provider` interface.
