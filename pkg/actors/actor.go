--- conflicted
+++ resolved
@@ -53,12 +53,7 @@
 	// is used when runtime drains actor.
 	disposeCh chan struct{}
 
-<<<<<<< HEAD
-	clock clocklib.Clock
-=======
-	once  sync.Once
 	clock clock.Clock
->>>>>>> a324c0e1
 }
 
 func newActor(actorType, actorID string, maxReentrancyDepth *int, cl clock.Clock) *actor {
@@ -66,23 +61,11 @@
 		cl = &clock.RealClock{}
 	}
 	return &actor{
-<<<<<<< HEAD
 		actorType:    actorType,
 		actorID:      actorID,
 		actorLock:    NewActorLock(int32(*maxReentrancyDepth)),
-		clock:        clock,
-		lastUsedTime: clock.Now(),
-=======
-		actorType:         actorType,
-		actorID:           actorID,
-		actorLock:         NewActorLock(int32(*maxReentrancyDepth)),
-		pendingActorCalls: &atomic.Int32{},
-		disposeLock:       &sync.RWMutex{},
-		disposeCh:         nil,
-		disposed:          false,
-		clock:             cl,
-		lastUsedTime:      cl.Now().UTC(),
->>>>>>> a324c0e1
+		clock:        cl,
+		lastUsedTime: cl.Now().UTC(),
 	}
 }
 
