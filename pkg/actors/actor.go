--- conflicted
+++ resolved
@@ -19,11 +19,7 @@
 	"sync/atomic"
 	"time"
 
-<<<<<<< HEAD
 	clocklib "github.com/benbjohnson/clock"
-
-=======
->>>>>>> f1342e60
 	diag "github.com/dapr/dapr/pkg/diagnostics"
 )
 
