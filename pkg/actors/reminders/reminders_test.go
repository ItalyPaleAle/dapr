/*
Copyright 2023 The Dapr Authors
Licensed under the Apache License, Version 2.0 (the "License");
you may not use this file except in compliance with the License.
You may obtain a copy of the License at
    http://www.apache.org/licenses/LICENSE-2.0
Unless required by applicable law or agreed to in writing, software
distributed under the License is distributed on an "AS IS" BASIS,
WITHOUT WARRANTIES OR CONDITIONS OF ANY KIND, either express or implied.
See the License for the specific language governing permissions and
limitations under the License.
*/

package reminders

import (
	"context"
	"encoding/json"
	"errors"
	"fmt"
	"runtime"
	"strconv"
	"sync"
	"sync/atomic"
	"testing"
	"time"

	"github.com/stretchr/testify/assert"
	"github.com/stretchr/testify/require"
	clocktesting "k8s.io/utils/clock/testing"

	"github.com/dapr/dapr/pkg/actors/internal"
	"github.com/dapr/dapr/pkg/config"
	diag "github.com/dapr/dapr/pkg/diagnostics"
	daprt "github.com/dapr/dapr/pkg/testing"
)

var startOfTime = time.Date(2022, 1, 1, 12, 0, 0, 0, time.UTC)

const (
	TestAppID                       = "fakeAppID"
	TestKeyName                     = "key0"
	TestPodName                     = "testPodName"
	TestActorMetadataPartitionCount = 3
	storeName                       = "testStore"
)

func newTestReminders() *reminders {
	conf := internal.Config{
		AppID:              TestAppID,
		PlacementAddresses: []string{"placement:5050"},
		HostedActorTypes:   internal.NewHostedActors([]string{"cat"}),
	}
	clock := clocktesting.NewFakeClock(startOfTime)
	apiLevel := &atomic.Uint32{}
	apiLevel.Store(internal.ActorAPILevel)
<<<<<<< HEAD
	r := NewRemindersProvider(clock, internal.ActorsProviderOpts{
		Config:   conf,
		APILevel: apiLevel,
=======
	r := NewRemindersProvider(clock, NewRemindersProviderOpts{
		StoreName: "testStore",
		Config:    conf,
		APILevel:  apiLevel,
>>>>>>> 72a439c1
	})
	store := daprt.NewFakeStateStore()
	r.SetStateStoreProviderFn(func() (string, internal.TransactionalStateStore, error) {
		return storeName, store, nil
	})
	r.SetLookupActorFn(func(context.Context, string, string) (bool, string) {
		return true, "localhost"
	})
	r.SetExecuteReminderFn(func(reminder *internal.Reminder) bool {
		return true
	})
	return r.(*reminders)
}

// testRequest is the request object that encapsulates the `data` field of a request.
type testRequest struct {
	Data any `json:"data"`
}

func TestStoreIsNotInitialized(t *testing.T) {
	testReminders := newTestReminders()
	defer testReminders.Close()

	testReminders.SetStateStoreProviderFn(func() (string, internal.TransactionalStateStore, error) {
		return "", nil, errors.New("simulated")
	})

	t.Run("getReminderTrack", func(t *testing.T) {
		r, err := testReminders.getReminderTrack(context.Background(), "foo||bar")
		require.Error(t, err)
		assert.Nil(t, r)
	})

	t.Run("updateReminderTrack", func(t *testing.T) {
		err := testReminders.updateReminderTrack(context.Background(), "foo||bar", 1, testReminders.clock.Now(), nil)
		require.Error(t, err)
	})

	t.Run("CreateReminder", func(t *testing.T) {
		req := internal.CreateReminderRequest{}
		reminder, err := req.NewReminder(testReminders.clock.Now())
		require.NoError(t, err)
		err = testReminders.CreateReminder(context.Background(), reminder)
		require.Error(t, err)
	})

	t.Run("getRemindersForActorType", func(t *testing.T) {
		r1, r2, err := testReminders.getRemindersForActorType(context.Background(), "foo", false)
		assert.Nil(t, r1)
		assert.Nil(t, r2)
		require.Error(t, err)
	})

	t.Run("DeleteReminder", func(t *testing.T) {
		err := testReminders.DeleteReminder(context.Background(), internal.DeleteReminderRequest{})
		require.Error(t, err)
	})
}

func TestReminderCountFiring(t *testing.T) {
	actorType, actorID := getTestActorTypeAndID()

	testReminders := newTestReminders()
	defer testReminders.Close()
	clock := testReminders.clock.(*clocktesting.FakeClock)

	// Init a mock metrics collector
	activeCount := atomic.Int64{}
	invalidInvocations := atomic.Int64{}
	testReminders.SetMetricsCollectorFn(func(at string, r int64) {
		if at == actorType {
			activeCount.Store(r)
		} else {
			invalidInvocations.Add(1)
		}
	})

	// Count executions
	executereminderFnCount := atomic.Int64{}
	testReminders.SetExecuteReminderFn(func(reminder *internal.Reminder) bool {
		executereminderFnCount.Add(1)
		return true
	})

	testReminders.Init(context.Background())

	const numReminders = 6
	for i := 0; i < numReminders; i++ {
		req := internal.CreateReminderRequest{
			ActorType: actorType,
			ActorID:   actorID,
			Name:      fmt.Sprintf("reminder%d", i),
			Data:      json.RawMessage(`"data"`),
			Period:    "10s",
			DueTime:   "10s",
		}
		reminder, err := req.NewReminder(testReminders.clock.Now())
		require.NoError(t, err)
		require.NoError(t, testReminders.CreateReminder(context.Background(), reminder))
	}

	advanceTickers(t, clock, 500*time.Millisecond)
	time.Sleep(100 * time.Millisecond)

	const numPeriods = 8
	for i := 0; i < numPeriods; i++ {
		advanceTickers(t, clock, 10*time.Second)
		time.Sleep(100 * time.Millisecond)
	}

	assert.Equal(t, int64(0), invalidInvocations.Load())
	assert.Equal(t, int64(numReminders), activeCount.Load())

	assert.Equal(t, int64(numReminders*numPeriods), executereminderFnCount.Load())
}

func TestCreateTimerDueTimes(t *testing.T) {
	t.Run("create reminder with positive DueTime", func(t *testing.T) {
		provider := newTestReminders()
		defer provider.Close()
		clock := provider.clock.(*clocktesting.FakeClock)

		executed := make(chan string, 1)
		provider.SetExecuteReminderFn(func(reminder *internal.Reminder) bool {
			executed <- reminder.Key()
			return true
		})

		req := internal.CreateReminderRequest{
			ActorID:   "myactor",
			ActorType: "mytype",
			Name:      "myreminder",
			DueTime:   "1s",
		}
		r := createReminder(t, clock.Now(), req)

		err := provider.CreateReminder(context.Background(), r)
		require.NoError(t, err)

		advanceTickers(t, clock, 1*time.Second)
		select {
		case val := <-executed:
			assert.Equal(t, req.Key(), val)
		case <-time.After(10 * time.Second):
			t.Fatal("Did not receive a signal in time")
		}
	})

	t.Run("create reminder with 0 DueTime", func(t *testing.T) {
		provider := newTestReminders()
		defer provider.Close()
		clock := provider.clock.(*clocktesting.FakeClock)

		executed := make(chan string, 1)
		provider.SetExecuteReminderFn(func(reminder *internal.Reminder) bool {
			executed <- reminder.Key()
			return true
		})

		req := internal.CreateReminderRequest{
			ActorID:   "myactor",
			ActorType: "mytype",
			Name:      "myreminder",
			DueTime:   "0",
		}
		r := createReminder(t, clock.Now(), req)

		err := provider.CreateReminder(context.Background(), r)
		require.NoError(t, err)

		advanceTickers(t, clock, 10*time.Millisecond)
		select {
		case val := <-executed:
			assert.Equal(t, req.Key(), val)
		case <-time.After(10 * time.Second):
			t.Fatal("Did not receive a signal in time")
		}
	})

	t.Run("create reminder with no DueTime", func(t *testing.T) {
		provider := newTestReminders()
		defer provider.Close()
		clock := provider.clock.(*clocktesting.FakeClock)

		executed := make(chan string, 1)
		provider.SetExecuteReminderFn(func(reminder *internal.Reminder) bool {
			executed <- reminder.Key()
			return true
		})

		req := internal.CreateReminderRequest{
			ActorID:   "myactor",
			ActorType: "mytype",
			Name:      "myreminder",
			DueTime:   "",
		}
		r := createReminder(t, clock.Now(), req)

		err := provider.CreateReminder(context.Background(), r)
		require.NoError(t, err)

		advanceTickers(t, clock, 10*time.Millisecond)
		select {
		case val := <-executed:
			assert.Equal(t, req.Key(), val)
		case <-time.After(10 * time.Second):
			t.Fatal("Did not receive a signal in time")
		}
	})
}

func TestSetReminderTrack(t *testing.T) {
	testReminders := newTestReminders()
	defer testReminders.Close()
	testReminders.Init(context.Background())

	actorType, actorID := getTestActorTypeAndID()
	noRepetition := -1
	err := testReminders.updateReminderTrack(context.Background(), constructCompositeKey(actorType, actorID), noRepetition, testReminders.clock.Now(), nil)
	require.NoError(t, err)
}

func TestGetReminderTrack(t *testing.T) {
	t.Run("reminder doesn't exist", func(t *testing.T) {
		testReminders := newTestReminders()
		defer testReminders.Close()
		testReminders.Init(context.Background())

		actorType, actorID := getTestActorTypeAndID()
		r, err := testReminders.getReminderTrack(context.Background(), constructCompositeKey(actorType, actorID))
		require.NoError(t, err)
		assert.Empty(t, r.LastFiredTime)
	})

	t.Run("reminder exists", func(t *testing.T) {
		testReminders := newTestReminders()
		defer testReminders.Close()
		testReminders.Init(context.Background())

		actorType, actorID := getTestActorTypeAndID()
		repetition := 10
		now := testReminders.clock.Now()
		testReminders.updateReminderTrack(context.Background(), constructCompositeKey(actorType, actorID), repetition, now, nil)
		r, err := testReminders.getReminderTrack(context.Background(), constructCompositeKey(actorType, actorID))
		require.NoError(t, err)
		assert.NotEmpty(t, r.LastFiredTime)
		assert.Equal(t, repetition, r.RepetitionLeft)
		assert.Equal(t, now, r.LastFiredTime)
	})
}

func TestCreateReminder(t *testing.T) {
	numReminders := 100
	testReminders := newTestReminders()
	defer testReminders.Close()

	// Set the state store to not use locks when accessing data.
	// This will cause race conditions to surface when running these tests with `go test -race` if the methods accessing reminders' storage are not safe for concurrent access.
	store := daprt.NewFakeStateStore()
	store.NoLock = true
	testReminders.SetStateStoreProviderFn(func() (string, internal.TransactionalStateStore, error) {
		return storeName, store, nil
	})
	testReminders.SetExecuteReminderFn(func(reminder *internal.Reminder) bool {
		diag.DefaultMonitoring.ActorReminderFired(reminder.ActorType, true)
		return true
	})
	testReminders.Init(context.Background())

	actorType, actorID := getTestActorTypeAndID()
	const secondActorType = "actor2"
	ctx := context.Background()

	// Create the reminders in parallel, which would surface race conditions if present
	wg := &sync.WaitGroup{}
	wg.Add(2)
	go func() {
		defer wg.Done()

		req := internal.CreateReminderRequest{
			ActorID:   actorID,
			ActorType: actorType,
			Name:      "reminder0",
			Period:    "1s",
			DueTime:   "1s",
			TTL:       "PT10M",
			Data:      nil,
		}
		reminder, err := req.NewReminder(testReminders.clock.Now())
		require.NoError(t, err)
		err = testReminders.CreateReminder(ctx, reminder)
		require.NoError(t, err)
	}()
	go func() {
		defer wg.Done()
		req := internal.CreateReminderRequest{
			ActorID:   actorID,
			ActorType: secondActorType,
			Name:      "reminder0",
			Period:    "1s",
			DueTime:   "1s",
			TTL:       "PT10M",
			Data:      nil,
		}
		reminder, err := req.NewReminder(testReminders.clock.Now())
		require.NoError(t, err)
		err = testReminders.CreateReminder(ctx, reminder)
		require.NoError(t, err)
	}()
	wg.Wait()

	// Now creates new reminders and migrates the previous one.
	testRemindersWithPartition := newTestRemindersWithMockAndActorMetadataPartition()
	defer testRemindersWithPartition.Close()

	testRemindersWithPartition.SetStateStoreProviderFn(func() (string, internal.TransactionalStateStore, error) {
		return storeName, store, nil
	})

	for i := 1; i < numReminders; i++ {
		for _, reminderActorType := range []string{actorType, secondActorType} {
			req := internal.CreateReminderRequest{
				ActorID:   actorID,
				ActorType: reminderActorType,
				Name:      "reminder" + strconv.Itoa(i),
				Period:    "1s",
				DueTime:   "1s",
				TTL:       "10m",
				Data:      nil,
			}
			reminder, err := req.NewReminder(testReminders.clock.Now())
			require.NoError(t, err)
			err = testRemindersWithPartition.CreateReminder(ctx, reminder)
			require.NoError(t, err)
		}
	}

	// Does not migrate yet
	_, actorTypeMetadata, err := testRemindersWithPartition.getRemindersForActorType(context.Background(), actorType, false)
	require.NoError(t, err)
	assert.NotEmpty(t, actorTypeMetadata.ID)
	assert.Equal(t, 0, actorTypeMetadata.RemindersMetadata.PartitionCount)

	// Check for 2nd type.
	_, actorTypeMetadata, err = testRemindersWithPartition.getRemindersForActorType(context.Background(), secondActorType, false)
	require.NoError(t, err)
	assert.NotEmpty(t, actorTypeMetadata.ID)
	assert.Equal(t, 0, actorTypeMetadata.RemindersMetadata.PartitionCount)

	// Migrates here.
	reminderReferences, actorTypeMetadata, err := testRemindersWithPartition.getRemindersForActorType(context.Background(), actorType, true)
	require.NoError(t, err)
	assert.NotEmpty(t, actorTypeMetadata.ID)
	assert.Equal(t, TestActorMetadataPartitionCount, actorTypeMetadata.RemindersMetadata.PartitionCount)

	partitions := map[uint32]bool{}
	reminders := map[string]bool{}
	for _, reminderRef := range reminderReferences {
		partition := reminderRef.ActorRemindersPartitionID
		partitions[partition] = true
		reminders[reminderRef.Reminder.Name] = true
		assert.Equal(t, actorTypeMetadata.ID, reminderRef.ActorMetadataID)
	}
	assert.Len(t, partitions, TestActorMetadataPartitionCount)
	assert.Len(t, reminderReferences, numReminders)
	assert.Len(t, reminders, numReminders)

	// Check for 2nd type.
	secondReminderReferences, secondTypeMetadata, err := testRemindersWithPartition.getRemindersForActorType(context.Background(), secondActorType, true)
	require.NoError(t, err)
	assert.NotEmpty(t, secondTypeMetadata.ID)
	assert.Equal(t, 20, secondTypeMetadata.RemindersMetadata.PartitionCount)

	partitions = map[uint32]bool{}
	reminders = map[string]bool{}
	for _, reminderRef := range secondReminderReferences {
		partition := reminderRef.ActorRemindersPartitionID
		partitions[partition] = true
		reminders[reminderRef.Reminder.Name] = true
		assert.Equal(t, secondTypeMetadata.ID, reminderRef.ActorMetadataID)
	}
	assert.Len(t, partitions, 20)
	assert.Len(t, secondReminderReferences, numReminders)
	assert.Len(t, reminders, numReminders)
}

func newTestRemindersWithMockAndActorMetadataPartition() *reminders {
	appConfig := config.ApplicationConfig{
		Entities:                   []string{"cat", "actor2"},
		RemindersStoragePartitions: TestActorMetadataPartitionCount,
		EntityConfigs: []config.EntityConfig{
			{
				Entities:                   []string{"actor2"},
				RemindersStoragePartitions: 20,
			},
		},
	}
	conf := internal.Config{
		AppID:                      TestAppID,
		PlacementAddresses:         []string{"placement:5050"},
		DrainRebalancedActors:      appConfig.DrainRebalancedActors,
		HostedActorTypes:           internal.NewHostedActors(appConfig.Entities),
		Reentrancy:                 appConfig.Reentrancy,
		RemindersStoragePartitions: appConfig.RemindersStoragePartitions,
		EntityConfigs:              make(map[string]internal.EntityConfig),
	}

	idleDuration, err := time.ParseDuration(appConfig.ActorIdleTimeout)
	if err == nil {
		conf.ActorIdleTimeout = idleDuration
	}

	drainCallDuration, err := time.ParseDuration(appConfig.DrainOngoingCallTimeout)
	if err == nil {
		conf.DrainOngoingCallTimeout = drainCallDuration
	}

	if appConfig.Reentrancy.MaxStackDepth == nil {
		reentrancyLimit := 32
		conf.Reentrancy.MaxStackDepth = &reentrancyLimit
	}

	// Make a map of the hosted actors so we can reference it below.
	hostedTypes := make(map[string]bool, len(appConfig.Entities))
	for _, hostedType := range appConfig.Entities {
		hostedTypes[hostedType] = true
	}

	for _, entityConfg := range appConfig.EntityConfigs {
		config := translateEntityConfig(entityConfg)
		for _, entity := range entityConfg.Entities {
			if _, ok := hostedTypes[entity]; ok {
				conf.EntityConfigs[entity] = config
			} else {
				log.Warnf("Configuration specified for non-hosted actor type: %s", entity)
			}
		}
	}
	clock := clocktesting.NewFakeClock(startOfTime)
	apiLevel := &atomic.Uint32{}
	apiLevel.Store(internal.ActorAPILevel)
<<<<<<< HEAD
	r := NewRemindersProvider(clock, internal.ActorsProviderOpts{
		Config:   conf,
		APILevel: apiLevel,
=======
	r := NewRemindersProvider(clock, NewRemindersProviderOpts{
		StoreName: "testStore",
		Config:    conf,
		APILevel:  apiLevel,
>>>>>>> 72a439c1
	})
	return r.(*reminders)
}

func translateEntityConfig(appConfig config.EntityConfig) internal.EntityConfig {
	domainConfig := internal.EntityConfig{
		Entities:                   appConfig.Entities,
		ActorIdleTimeout:           time.Minute * 60,
		DrainOngoingCallTimeout:    time.Second * 60,
		DrainRebalancedActors:      appConfig.DrainRebalancedActors,
		ReentrancyConfig:           appConfig.Reentrancy,
		RemindersStoragePartitions: appConfig.RemindersStoragePartitions,
	}

	idleDuration, err := time.ParseDuration(appConfig.ActorIdleTimeout)
	if err == nil {
		domainConfig.ActorIdleTimeout = idleDuration
	}

	drainCallDuration, err := time.ParseDuration(appConfig.DrainOngoingCallTimeout)
	if err == nil {
		domainConfig.DrainOngoingCallTimeout = drainCallDuration
	}

	if appConfig.Reentrancy.MaxStackDepth == nil {
		reentrancyLimit := 32
		domainConfig.ReentrancyConfig.MaxStackDepth = &reentrancyLimit
	}

	return domainConfig
}

func TestOverrideReminder(t *testing.T) {
	ctx := context.Background()
	t.Run("override data", func(t *testing.T) {
		testReminders := newTestReminders()
		defer testReminders.Close()
		testReminders.Init(context.Background())

		actorType, actorID := getTestActorTypeAndID()
		req := createReminderData(actorID, actorType, "reminder1", "1s", "1s", "", "a")
		reminder, err := req.NewReminder(testReminders.clock.Now())
		require.NoError(t, err)
		err = testReminders.CreateReminder(ctx, reminder)
		require.NoError(t, err)

		req2 := createReminderData(actorID, actorType, "reminder1", "1s", "1s", "", "b")
		reminder2, err := req2.NewReminder(testReminders.clock.Now())
		require.NoError(t, err)
		err = testReminders.CreateReminder(ctx, reminder2)
		require.NoError(t, err)
		reminders, _, err := testReminders.getRemindersForActorType(ctx, actorType, false)
		require.NoError(t, err)
		require.Len(t, reminders, 1)
		assert.Equal(t, json.RawMessage(`"b"`), reminders[0].Reminder.Data)
	})

	t.Run("override dueTime", func(t *testing.T) {
		testReminders := newTestReminders()
		defer testReminders.Close()
		testReminders.Init(context.Background())

		actorType, actorID := getTestActorTypeAndID()
		req := createReminderData(actorID, actorType, "reminder1", "1s", "1s", "", "")
		reminder, err := req.NewReminder(testReminders.clock.Now())
		require.NoError(t, err)
		err = testReminders.CreateReminder(ctx, reminder)
		require.NoError(t, err)

		req2 := createReminderData(actorID, actorType, "reminder1", "1s", "2s", "", "")
		reminder2, err := req2.NewReminder(testReminders.clock.Now())
		require.NoError(t, err)
		testReminders.CreateReminder(ctx, reminder2)
		reminders, _, err := testReminders.getRemindersForActorType(context.Background(), actorType, false)
		require.NoError(t, err)
		assert.Equal(t, testReminders.clock.Now().Add(2*time.Second), reminders[0].Reminder.RegisteredTime)
	})

	t.Run("override period", func(t *testing.T) {
		testReminders := newTestReminders()
		defer testReminders.Close()
		testReminders.Init(context.Background())

		actorType, actorID := getTestActorTypeAndID()
		req := createReminderData(actorID, actorType, "reminder1", "1s", "1s", "", "")
		reminder, err := req.NewReminder(testReminders.clock.Now())
		require.NoError(t, err)
		err = testReminders.CreateReminder(ctx, reminder)
		require.NoError(t, err)

		req2 := createReminderData(actorID, actorType, "reminder1", "2s", "1s", "", "")
		reminder2, err := req2.NewReminder(testReminders.clock.Now())
		require.NoError(t, err)
		err = testReminders.CreateReminder(ctx, reminder2)
		require.NoError(t, err)
		reminders, _, err := testReminders.getRemindersForActorType(context.Background(), actorType, false)
		require.NoError(t, err)
		assert.Equal(t, "2s", reminders[0].Reminder.Period.String())
	})

	t.Run("override TTL", func(t *testing.T) {
		testReminders := newTestReminders()
		defer testReminders.Close()
		testReminders.Init(context.Background())

		actorType, actorID := getTestActorTypeAndID()
		req := createReminderData(actorID, actorType, "reminder1", "2s", "1s", "PT5M", "")
		reminder, err := req.NewReminder(testReminders.clock.Now())
		require.NoError(t, err)
		err = testReminders.CreateReminder(ctx, reminder)
		require.NoError(t, err)

		ttl := "9999-09-01T00:00:00Z"
		origTime, err := time.Parse(time.RFC3339, ttl)
		require.NoError(t, err)
		req2 := createReminderData(actorID, actorType, "reminder1", "2s", "1s", ttl, "")
		reminder2, err := req2.NewReminder(testReminders.clock.Now())
		require.NoError(t, err)
		err = testReminders.CreateReminder(ctx, reminder2)
		require.NoError(t, err)
		reminders, _, err := testReminders.getRemindersForActorType(context.Background(), actorType, false)
		require.NoError(t, err)
		require.NotEmpty(t, reminders)
		assert.LessOrEqual(t, reminders[0].Reminder.ExpirationTime.Sub(origTime), 2*time.Second)
	})
}

func TestOverrideReminderCancelsActiveReminders(t *testing.T) {
	ctx := context.Background()
	t.Run("override data", func(t *testing.T) {
		requestC := make(chan testRequest, 10)
		testReminders := newTestReminders()
		defer testReminders.Close()
		clock := testReminders.clock.(*clocktesting.FakeClock)
		testReminders.SetExecuteReminderFn(func(reminder *internal.Reminder) bool {
			requestC <- testRequest{Data: "c"}
			return true
		})
		testReminders.Init(context.Background())

		actorType, actorID := getTestActorTypeAndID()
		reminderName := "reminder1"

		req := createReminderData(actorID, actorType, reminderName, "10s", "1s", "", "a")
		reminder, err := req.NewReminder(testReminders.clock.Now())
		require.NoError(t, err)
		err = testReminders.CreateReminder(ctx, reminder)
		require.NoError(t, err)

		req2 := createReminderData(actorID, actorType, reminderName, "9s", "1s", "", "b")
		reminder2, err := req2.NewReminder(testReminders.clock.Now())
		require.NoError(t, err)
		testReminders.CreateReminder(ctx, reminder2)
		reminders, _, err := testReminders.getRemindersForActorType(context.Background(), actorType, false)
		require.NoError(t, err)
		// Check reminder is updated
		assert.Equal(t, "9s", reminders[0].Reminder.Period.String())
		assert.Equal(t, testReminders.clock.Now().Add(time.Second), reminders[0].Reminder.RegisteredTime)
		assert.Equal(t, json.RawMessage(`"b"`), reminders[0].Reminder.Data)

		req3 := createReminderData(actorID, actorType, reminderName, "8s", "2s", "", "c")
		reminder3, err := req3.NewReminder(testReminders.clock.Now())
		require.NoError(t, err)
		testReminders.CreateReminder(ctx, reminder3)
		reminders, _, err = testReminders.getRemindersForActorType(context.Background(), actorType, false)
		require.NoError(t, err)
		// Check reminder is updated
		assert.Equal(t, "8s", reminders[0].Reminder.Period.String())
		assert.Equal(t, testReminders.clock.Now().Add(2*time.Second), reminders[0].Reminder.RegisteredTime)
		assert.Equal(t, json.RawMessage(`"c"`), reminders[0].Reminder.Data)

		// due time for reminder3 is 2s
		advanceTickers(t, clock, time.Second*2)

		// The reminder update fires in a goroutine so we need to use the wall clock here
		select {
		case request := <-requestC:
			// Test that the last reminder update fired
			assert.Equal(t, string(reminders[0].Reminder.Data), "\""+request.Data.(string)+"\"")
		case <-time.After(1500 * time.Millisecond):
			assert.Fail(t, "request channel timed out")
		}
	})
}

// Makes tickers advance
func advanceTickers(t *testing.T, clock *clocktesting.FakeClock, step time.Duration) {
	t.Helper()

	// Wait for the clock to have tickers before stepping, since they are likely
	// being created in another go routine to this test.
	require.Eventually(t, func() bool {
		return clock.HasWaiters()
	}, 2*time.Second, 5*time.Millisecond, "ticker in program not created in time")
	clock.Step(step)
}

func TestOverrideReminderCancelsMultipleActiveReminders(t *testing.T) {
	ctx := context.Background()
	t.Run("override data", func(t *testing.T) {
		requestC := make(chan testRequest, 10)
		testReminders := newTestReminders()
		defer testReminders.Close()
		testReminders.SetExecuteReminderFn(func(reminder *internal.Reminder) bool {
			requestC <- testRequest{Data: "d"}
			return true
		})
		testReminders.Init(context.Background())

		start := testReminders.clock.Now()
		clock := testReminders.clock.(*clocktesting.FakeClock)

		actorType, actorID := getTestActorTypeAndID()
		reminderName := "reminder1"

		req := createReminderData(actorID, actorType, reminderName, "10s", "3s", "", "a")
		reminder, err := req.NewReminder(testReminders.clock.Now())
		require.NoError(t, err)
		err = testReminders.CreateReminder(ctx, reminder)
		require.NoError(t, err)

		req2 := createReminderData(actorID, actorType, reminderName, "8s", "4s", "", "b")
		reminder2, err := req2.NewReminder(testReminders.clock.Now())
		require.NoError(t, err)
		err = testReminders.CreateReminder(ctx, reminder2)
		require.NoError(t, err)
		req3 := createReminderData(actorID, actorType, reminderName, "8s", "4s", "", "c")
		reminder3, err := req3.NewReminder(testReminders.clock.Now())
		require.NoError(t, err)
		err = testReminders.CreateReminder(ctx, reminder3)
		require.NoError(t, err)

		// due time for reminders is 4s, advance less
		advanceTickers(t, clock, time.Second*2)

		// Check reminder is updated
		reminders, _, err := testReminders.getRemindersForActorType(context.Background(), actorType, false)
		require.NoError(t, err)
		// The statestore could have either reminder2 or reminder3 based on the timing.
		// Therefore, not verifying data field
		assert.Equal(t, "8s", reminders[0].Reminder.Period.String())
		assert.Equal(t, start.Add(4*time.Second), reminders[0].Reminder.RegisteredTime)

		req4 := createReminderData(actorID, actorType, reminderName, "7s", "2s", "", "d")
		reminder4, err := req4.NewReminder(testReminders.clock.Now())
		require.NoError(t, err)
		testReminders.CreateReminder(ctx, reminder4)
		reminders, _, err = testReminders.getRemindersForActorType(context.Background(), actorType, false)
		require.NoError(t, err)

		// due time for reminder is 2s
		advanceTickers(t, clock, time.Second)
		advanceTickers(t, clock, time.Second)

		// The reminder update fires in a goroutine so we need to use the wall clock here
		select {
		case request := <-requestC:
			// Test that the last reminder update fired
			assert.Equal(t, string(reminders[0].Reminder.Data), "\""+request.Data.(string)+"\"")

			// Check reminder is updated
			assert.Equal(t, "7s", reminders[0].Reminder.Period.String())
			assert.Equal(t, start.Add(4*time.Second), reminders[0].Reminder.RegisteredTime)
			assert.Equal(t, json.RawMessage(`"d"`), reminders[0].Reminder.Data)
		case <-time.After(1500 * time.Millisecond):
			assert.Fail(t, "request channel timed out")
		}
	})
}

func TestDeleteReminderWithPartitions(t *testing.T) {
	testReminders := newTestRemindersWithMockAndActorMetadataPartition()
	defer testReminders.Close()
	stateStore := daprt.NewFakeStateStore()
	testReminders.SetStateStoreProviderFn(func() (string, internal.TransactionalStateStore, error) {
		return storeName, stateStore, nil
	})
	testReminders.Init(context.Background())

	actorType, actorID := getTestActorTypeAndID()
	ctx := context.Background()

	t.Run("Delete a reminder", func(t *testing.T) {
		// Create a reminder
		req := createReminderData(actorID, actorType, "reminder1", "1s", "1s", "", "")
		reminder, err := req.NewReminder(testReminders.clock.Now())
		require.NoError(t, err)
		err = testReminders.CreateReminder(ctx, reminder)
		require.NoError(t, err)
		assert.Len(t, testReminders.reminders[actorType], 1)

		// Delete the reminder
		startCount := stateStore.CallCount("Multi")
		err = testReminders.DeleteReminder(ctx, internal.DeleteReminderRequest{
			Name:      "reminder1",
			ActorID:   actorID,
			ActorType: actorType,
		})
		require.NoError(t, err)
		assert.Empty(t, testReminders.reminders[actorType])

		// There should have been 1 Multi operation in the state store
		require.Equal(t, startCount+1, stateStore.CallCount("Multi"))
	})

	t.Run("Delete a reminder that doesn't exist", func(t *testing.T) {
		startCount := stateStore.CallCount("Multi")
		err := testReminders.DeleteReminder(ctx, internal.DeleteReminderRequest{
			Name:      "does-not-exist",
			ActorID:   actorID,
			ActorType: actorType,
		})
		require.NoError(t, err)
		assert.Empty(t, testReminders.reminders[actorType])

		// There should have been no Multi operation in the state store
		require.Equal(t, startCount, stateStore.CallCount("Multi"))
	})
}

func TestDeleteReminder(t *testing.T) {
	testReminders := newTestReminders()
	defer testReminders.Close()

	// Set the state store to not use locks when accessing data.
	// This will cause race conditions to surface when running these tests with `go test -race` if the methods accessing reminders' storage are not safe for concurrent access.
	store := daprt.NewFakeStateStore()
	store.NoLock = true
	testReminders.SetStateStoreProviderFn(func() (string, internal.TransactionalStateStore, error) {
		return storeName, store, nil
	})
	testReminders.Init(context.Background())

	actorType, actorID := getTestActorTypeAndID()
	ctx := context.Background()

	t.Run("Delete reminders in parallel should not have race conditions", func(t *testing.T) {
		// Create 2 reminders (in parallel)
		errs := make(chan error, 2)
		go func() {
			req := createReminderData(actorID, actorType, "reminder1", "1s", "1s", "", "")
			reminder, err := req.NewReminder(testReminders.clock.Now())
			require.NoError(t, err)
			errs <- testReminders.CreateReminder(ctx, reminder)
		}()
		go func() {
			req := createReminderData(actorID, actorType, "reminder2", "1s", "1s", "", "")
			reminder, err := req.NewReminder(testReminders.clock.Now())
			require.NoError(t, err)
			errs <- testReminders.CreateReminder(ctx, reminder)
		}()
		for i := 0; i < 2; i++ {
			require.NoError(t, <-errs)
		}
		assert.Len(t, testReminders.reminders[actorType], 2)

		// Delete the reminders (in parallel)
		startCount := store.CallCount("Multi")
		go func() {
			errs <- testReminders.DeleteReminder(ctx, internal.DeleteReminderRequest{
				Name:      "reminder1",
				ActorID:   actorID,
				ActorType: actorType,
			})
		}()
		go func() {
			errs <- testReminders.DeleteReminder(ctx, internal.DeleteReminderRequest{
				Name:      "reminder2",
				ActorID:   actorID,
				ActorType: actorType,
			})
		}()
		for i := 0; i < 2; i++ {
			require.NoError(t, <-errs)
		}
		assert.Empty(t, testReminders.reminders[actorType])

		// There should have been 2 Multi operations in the state store
		require.Equal(t, startCount+2, store.CallCount("Multi"))
	})

	t.Run("Delete a reminder that doesn't exist", func(t *testing.T) {
		startCount := store.CallCount("Multi")
		err := testReminders.DeleteReminder(ctx, internal.DeleteReminderRequest{
			Name:      "does-not-exist",
			ActorID:   actorID,
			ActorType: actorType,
		})
		require.NoError(t, err)
		assert.Empty(t, testReminders.reminders[actorType])

		// There should have been no Multi operation in the state store
		require.Equal(t, startCount, store.CallCount("Multi"))
	})
}

func TestReminderRepeats(t *testing.T) {
	tests := map[string]struct {
		dueTimeAny      any
		period          string
		ttlAny          any
		delAfterSeconds float64
		expRepeats      int
	}{
		"reminder with dueTime is ignored": {
			dueTimeAny:      "2s",
			period:          "R0/PT2S",
			ttlAny:          "",
			delAfterSeconds: 0,
			expRepeats:      0,
		},
		"reminder without dueTime is ignored": {
			dueTimeAny:      "",
			period:          "R0/PT2S",
			ttlAny:          "",
			delAfterSeconds: 0,
			expRepeats:      0,
		},
		"reminder with dueTime repeats once": {
			dueTimeAny:      "2s",
			period:          "R1/PT2S",
			ttlAny:          "",
			delAfterSeconds: 6,
			expRepeats:      1,
		},
		"reminder without dueTime repeats once": {
			dueTimeAny:      "",
			period:          "R1/PT2S",
			ttlAny:          "",
			delAfterSeconds: 4,
			expRepeats:      1,
		},
		"reminder with dueTime repeats no set": {
			dueTimeAny:      "2s",
			period:          "",
			ttlAny:          "",
			delAfterSeconds: 0,
			expRepeats:      1,
		},
		"reminder with dueTime repeats not set": {
			dueTimeAny:      "2s",
			period:          "",
			ttlAny:          "",
			delAfterSeconds: 0,
			expRepeats:      1,
		},
		"reminder without dueTime repeats not set": {
			dueTimeAny:      "",
			period:          "",
			ttlAny:          "",
			delAfterSeconds: 0,
			expRepeats:      1,
		},
		"reminder with dueTime repeats 3 times": {
			dueTimeAny:      "2s",
			period:          "R3/PT2S",
			ttlAny:          "",
			delAfterSeconds: 0,
			expRepeats:      3,
		},
		"reminder without dueTime repeats 3 times": {
			dueTimeAny:      "",
			period:          "R3/PT2S",
			ttlAny:          "",
			delAfterSeconds: 0,
			expRepeats:      3,
		},
		"reminder with dueTime deleted after 1 sec": {
			dueTimeAny:      2,
			period:          "PT2S",
			ttlAny:          "",
			delAfterSeconds: 3,
			expRepeats:      1,
		},
		"reminder without dueTime deleted after 1 sec": {
			dueTimeAny:      "",
			period:          "PT2S",
			ttlAny:          "",
			delAfterSeconds: 1,
			expRepeats:      1,
		},
		"reminder with dueTime ttl": {
			dueTimeAny:      2,
			period:          "PT2S",
			ttlAny:          "3s",
			delAfterSeconds: 0,
			expRepeats:      2,
		},
		"reminder without dueTime ttl": {
			dueTimeAny:      "",
			period:          "2s",
			ttlAny:          3,
			delAfterSeconds: 0,
			expRepeats:      2,
		},
	}

	for name, test := range tests {
		t.Run(name, func(t *testing.T) {
			requestC := make(chan testRequest, 10)
			testReminders := newTestReminders()
			defer testReminders.Close()
			testReminders.SetExecuteReminderFn(func(reminder *internal.Reminder) bool {
				requestC <- testRequest{Data: "data"}
				return true
			})
			testReminders.Init(context.Background())

			clock := testReminders.clock.(*clocktesting.FakeClock)

			actorType, actorID := getTestActorTypeAndID()

			var dueTime string
			switch x := test.dueTimeAny.(type) {
			case string:
				dueTime = x
			case int:
				dueTime = clock.Now().Add(time.Duration(x) * time.Second).Format(time.RFC3339)
			}

			var ttl string
			switch x := test.ttlAny.(type) {
			case string:
				ttl = x
			case int:
				ttl = clock.Now().Add(time.Duration(x) * time.Second).Format(time.RFC3339)
			}

			ctx, cancel := context.WithTimeout(context.Background(), time.Second*5)
			t.Cleanup(cancel)

			req := internal.CreateReminderRequest{
				ActorID:   actorID,
				ActorType: actorType,
				Name:      "reminder1",
				Period:    test.period,
				DueTime:   dueTime,
				TTL:       ttl,
				Data:      json.RawMessage(`"data"`),
			}
			reminder, err := req.NewReminder(testReminders.clock.Now())
			if test.expRepeats == 0 {
				require.ErrorContains(t, err, "has zero repetitions")
				return
			}
			require.NoError(t, err)
			err = testReminders.CreateReminder(ctx, reminder)
			require.NoError(t, err)

			testReminders.remindersLock.RLock()
			assert.Len(t, testReminders.reminders[actorType], 1)
			testReminders.remindersLock.RUnlock()

			count := 0

			// Ensure ticker is setup.
			advanceTickers(t, clock, 0)

			var wg sync.WaitGroup
			t.Cleanup(wg.Wait)
			wg.Add(1)
			go func() {
				defer wg.Done()
				defer cancel()

				start := clock.Now()

				ticker := clock.NewTicker(time.Second)
				defer ticker.Stop()

				for i := 0; i < 10; i++ {
					if test.delAfterSeconds > 0 && clock.Now().Sub(start).Seconds() >= test.delAfterSeconds {
						require.NoError(t, testReminders.DeleteReminder(ctx, internal.DeleteReminderRequest{
							Name:      reminder.Name,
							ActorID:   reminder.ActorID,
							ActorType: reminder.ActorType,
						}))
					}
					select {
					case request := <-requestC:
						// Decrease i since time hasn't increased.
						i--
						assert.Equal(t, string(reminder.Data), "\""+request.Data.(string)+"\"")
						count++
					case <-ticker.C():
					}
				}
			}()

			for {
				select {
				case <-ctx.Done():
					require.Equal(t, test.expRepeats, count)
					return
				case <-time.After(time.Millisecond):
					advanceTickers(t, clock, time.Millisecond*500)
				}
			}
		})
	}
}

func TestReminderTTL(t *testing.T) {
	tests := map[string]struct {
		dueTime    string
		period     string
		ttlAny     any
		expRepeats int
	}{
		"reminder ttl with dueTime": {
			dueTime:    "2s",
			period:     "R5/PT2S",
			ttlAny:     "5s",
			expRepeats: 3,
		},
		"reminder ttl without dueTime": {
			dueTime:    "",
			period:     "R5/PT2S",
			ttlAny:     "5s",
			expRepeats: 3,
		},
		"reminder ttl in ISO 8601 with dueTime": {
			dueTime:    "2s",
			period:     "R5/PT2S",
			ttlAny:     "PT5S",
			expRepeats: 3,
		},
		"reminder ttl in RFC3339 without dueTime": {
			dueTime:    "",
			period:     "R5/PT2S",
			ttlAny:     5,
			expRepeats: 3,
		},
		"reminder ttl expired with dueTime": {
			dueTime:    "2s",
			period:     "R5/PT2S",
			ttlAny:     "1s",
			expRepeats: 1,
		},
	}

	for name, test := range tests {
		t.Run(name, func(t *testing.T) {
			requestC := make(chan testRequest)
			testReminders := newTestReminders()
			defer testReminders.Close()
			testReminders.SetExecuteReminderFn(func(reminder *internal.Reminder) bool {
				requestC <- testRequest{Data: "data"}
				return true
			})
			testReminders.Init(context.Background())

			clock := testReminders.clock.(*clocktesting.FakeClock)

			actorType, actorID := getTestActorTypeAndID()

			var ttl string
			switch x := test.ttlAny.(type) {
			case string:
				ttl = x
			case int:
				ttl = clock.Now().Add(time.Duration(x) * time.Second).Format(time.RFC3339)
			}

			ctx, cancel := context.WithTimeout(context.Background(), time.Second*5)
			t.Cleanup(cancel)

			req := internal.CreateReminderRequest{
				ActorID:   actorID,
				ActorType: actorType,
				Name:      "reminder1",
				Period:    test.period,
				DueTime:   test.dueTime,
				TTL:       ttl,
				Data:      json.RawMessage(`"data"`),
			}
			reminder, err := req.NewReminder(testReminders.clock.Now())
			require.NoError(t, err)
			err = testReminders.CreateReminder(ctx, reminder)
			require.NoError(t, err)

			count := 0

			var wg sync.WaitGroup
			t.Cleanup(wg.Wait)
			wg.Add(1)
			go func() {
				defer wg.Done()
				defer cancel()

				ticker := clock.NewTicker(time.Second)
				defer ticker.Stop()

				for i := 0; i < 10; i++ {
					select {
					case request := <-requestC:
						// Decrease i since time hasn't increased.
						i--
						assert.Equal(t, string(reminder.Data), "\""+request.Data.(string)+"\"")
						count++
					case <-ctx.Done():
					case <-ticker.C():
					}
				}
			}()

			for {
				select {
				case <-ctx.Done():
					require.Equal(t, test.expRepeats, count)
					return
				case <-time.After(time.Millisecond):
					advanceTickers(t, clock, time.Millisecond*500)
				}
			}
		})
	}
}

func reminderValidation(dueTime, period, ttl, msg string) func(t *testing.T) {
	return func(t *testing.T) {
		testReminders := newTestReminders()
		defer testReminders.Close()
		testReminders.Init(context.Background())

		actorType, actorID := getTestActorTypeAndID()

		req := createReminderData(actorID, actorType, "reminder4", period, dueTime, ttl, "data")
		reminder, err := req.NewReminder(testReminders.clock.Now())
		if err == nil {
			err = testReminders.CreateReminder(context.Background(), reminder)
		}
		if len(msg) != 0 {
			require.ErrorContains(t, err, msg)
		} else {
			require.Error(t, err)
		}
	}
}

func TestReminderValidation(t *testing.T) {
	t.Run("empty period", reminderValidation("", "", "-2s", ""))
	t.Run("period is JSON null", reminderValidation("", "null", "-2s", ""))
	t.Run("period is empty JSON object", reminderValidation("", "{}", "-2s", ""))
	t.Run("reminder dueTime invalid (1)", reminderValidation("invalid", "R5/PT2S", "1h", "unsupported time/duration format: invalid"))
	t.Run("reminder dueTime invalid (2)", reminderValidation("R5/PT2S", "R5/PT2S", "1h", "repetitions are not allowed"))
	t.Run("reminder period invalid", reminderValidation(time.Now().Add(time.Minute).Format(time.RFC3339), "invalid", "1h", "unsupported duration format: invalid"))
	t.Run("reminder ttl invalid (1)", reminderValidation("", "", "invalid", "unsupported time/duration format: invalid"))
	t.Run("reminder ttl invalid (2)", reminderValidation("", "", "R5/PT2S", "repetitions are not allowed"))
	t.Run("reminder ttl expired (1)", reminderValidation("2s", "", "-2s", ""))
	t.Run("reminder ttl expired (2)", reminderValidation("", "", "-2s", ""))
	t.Run("reminder ttl expired (3)", reminderValidation(startOfTime.Add(2*time.Second).Format(time.RFC3339), "", startOfTime.Add(time.Second).Format(time.RFC3339), ""))
	t.Run("reminder ttl expired (4)", reminderValidation("", "", startOfTime.Add(-1*time.Second).Format(time.RFC3339), ""))
}

func TestGetReminder(t *testing.T) {
	testReminders := newTestReminders()
	defer testReminders.Close()
	testReminders.Init(context.Background())

	actorType, actorID := getTestActorTypeAndID()
	ctx := context.Background()
	req := createReminderData(actorID, actorType, "reminder1", "1s", "1s", "", "a")
	reminder, err := req.NewReminder(testReminders.clock.Now())
	require.NoError(t, err)
	testReminders.CreateReminder(ctx, reminder)
	assert.Len(t, testReminders.reminders[actorType], 1)
	r, err := testReminders.GetReminder(ctx, &internal.GetReminderRequest{
		Name:      "reminder1",
		ActorID:   actorID,
		ActorType: actorType,
	})
	require.NoError(t, err)
	assert.Equal(t, json.RawMessage(`"a"`), r.Data)
	assert.Equal(t, "1s", r.Period.String())
	assert.Equal(t, "1s", r.DueTime)
}

func TestReminderFires(t *testing.T) {
	testReminders := newTestReminders()
	defer testReminders.Close()
	testReminders.Init(context.Background())

	clock := testReminders.clock.(*clocktesting.FakeClock)

	actorType, actorID := getTestActorTypeAndID()
	ctx := context.Background()
	req := createReminderData(actorID, actorType, "reminder1", "100ms", "100ms", "", "a")
	reminder, err := req.NewReminder(testReminders.clock.Now())
	require.NoError(t, err)
	err = testReminders.CreateReminder(ctx, reminder)
	require.NoError(t, err)

	advanceTickers(t, clock, time.Millisecond*101)

	actorKey := constructCompositeKey(actorType, actorID)
	assert.Eventually(t, func() bool {
		track, err := testReminders.getReminderTrack(context.Background(), constructCompositeKey(actorKey, "reminder1"))
		require.NoError(t, err)
		require.NotNil(t, track)
		return !track.LastFiredTime.IsZero()
	}, time.Second, time.Millisecond)
}

func TestReminderDueDate(t *testing.T) {
	testReminders := newTestReminders()
	defer testReminders.Close()
	testReminders.Init(context.Background())

	clock := testReminders.clock.(*clocktesting.FakeClock)

	actorType, actorID := getTestActorTypeAndID()
	ctx := context.Background()
	actorKey := constructCompositeKey(actorType, actorID)
	req := createReminderData(actorID, actorType, "reminder1", "100ms", "500ms", "", "a")
	reminder, err := req.NewReminder(testReminders.clock.Now())
	require.NoError(t, err)
	err = testReminders.CreateReminder(ctx, reminder)
	require.NoError(t, err)

	track, err := testReminders.getReminderTrack(context.Background(), constructCompositeKey(actorKey, "reminder1"))
	require.NoError(t, err)
	assert.Empty(t, track.LastFiredTime)

	advanceTickers(t, clock, time.Millisecond*500)

	assert.Eventually(t, func() bool {
		track, err = testReminders.getReminderTrack(context.Background(), constructCompositeKey(actorKey, "reminder1"))
		require.NoError(t, err)
		require.NotNil(t, track)
		return !track.LastFiredTime.IsZero()
	}, time.Second, time.Millisecond)
}

func TestReminderPeriod(t *testing.T) {
	testReminders := newTestReminders()
	defer testReminders.Close()
	testReminders.Init(context.Background())

	clock := testReminders.clock.(*clocktesting.FakeClock)

	actorType, actorID := getTestActorTypeAndID()
	ctx := context.Background()
	actorKey := constructCompositeKey(actorType, actorID)
	req := internal.CreateReminderRequest{
		ActorID:   actorID,
		ActorType: actorType,
		Name:      "reminder1",
		Period:    "100ms",
		DueTime:   "100ms",
		TTL:       "",
		Data:      json.RawMessage(`"a"`),
	}
	reminder, errRem := req.NewReminder(testReminders.clock.Now())
	require.NoError(t, errRem)
	require.NoError(t, testReminders.CreateReminder(ctx, reminder))

	advanceTickers(t, clock, 0)

	var (
		track  *internal.ReminderTrack
		track2 *internal.ReminderTrack
		err    error
	)

	assert.Eventually(t, func() bool {
		track, _ = testReminders.getReminderTrack(context.Background(), constructCompositeKey(actorKey, "reminder1"))
		require.NoError(t, err)
		require.NotNil(t, track)
		return !track.LastFiredTime.IsZero()
	}, time.Second, time.Millisecond)

	assert.Eventually(t, func() bool {
		advanceTickers(t, clock, time.Millisecond*100)
		track2, err = testReminders.getReminderTrack(context.Background(), constructCompositeKey(actorKey, "reminder1"))
		require.NoError(t, err)
		require.NotNil(t, track2)
		return !track2.LastFiredTime.IsZero() && track.LastFiredTime.Unix() != track2.LastFiredTime.Unix()
	}, time.Second, time.Millisecond)
}

func TestReminderFiresOnceWithEmptyPeriod(t *testing.T) {
	testReminders := newTestReminders()
	defer testReminders.Close()
	executed := make(chan string, 1)
	testReminders.SetExecuteReminderFn(func(reminder *internal.Reminder) bool {
		executed <- reminder.Key()
		return true
	})
	testReminders.Init(context.Background())

	clock := testReminders.clock.(*clocktesting.FakeClock)

	actorType, actorID := getTestActorTypeAndID()
	ctx := context.Background()
	actorKey := constructCompositeKey(actorType, actorID)
	req := createReminderData(actorID, actorType, "reminder1", "", "100ms", "", "a")
	reminder, err := req.NewReminder(testReminders.clock.Now())
	require.NoError(t, err)
	err = testReminders.CreateReminder(ctx, reminder)
	require.NoError(t, err)

	clock.Step(100 * time.Millisecond)

	track, _ := testReminders.getReminderTrack(context.Background(), constructCompositeKey(actorKey, "reminder1"))
	assert.Empty(t, track.LastFiredTime)
}

func TestCreateReminderGoroutineLeak(t *testing.T) {
	testReminders := newTestReminders()
	clock := testReminders.clock.(*clocktesting.FakeClock)

	actorType, actorID := getTestActorTypeAndID()

	createFn := func(i int, ttl bool, dueTime string) error {
		req := &internal.CreateReminderRequest{
			ActorType: actorType,
			ActorID:   actorID,
			Name:      fmt.Sprintf("reminder%d", i),
			Data:      json.RawMessage(`"data"`),
			DueTime:   dueTime,
		}
		if ttl {
			req.DueTime = "1s"
			req.Period = "1s"
			req.TTL = "2s"
		}
		reminder, err := req.NewReminder(clock.Now())
		if err != nil {
			return err
		}
		return testReminders.CreateReminder(context.Background(), reminder)
	}

	// Get the baseline goroutines
	initialCount := runtime.NumGoroutine()

	// Create 10 reminders with unique names
	for i := 0; i < 10; i++ {
		require.NoError(t, createFn(i, false, "2s"))
	}

	// Create 5 reminders that override the first ones
	for i := 0; i < 5; i++ {
		require.NoError(t, createFn(i, false, "2s"))
	}

	// Create 5 reminders that have TTLs
	for i := 10; i < 15; i++ {
		require.NoError(t, createFn(i, true, "2s"))
	}

	// Create 5 reminders with a long due time
	for i := 15; i < 20; i++ {
		require.NoError(t, createFn(i, false, "1h"))
	}

	// Advance the clock to make the first reminders fire
	time.Sleep(150 * time.Millisecond)
	clock.Sleep(5 * time.Second)
	time.Sleep(150 * time.Millisecond)
	clock.Sleep(5 * time.Second)

	// Get the number of goroutines again, which should be +/- 2 the initial one (we give it some buffer) plus 5, because we still have 5 active reminders
	expectCount := initialCount + 5
	require.Eventuallyf(t, func() bool {
		currentCount := runtime.NumGoroutine()
		return currentCount < (expectCount+2) && currentCount > (expectCount-2)
	}, time.Second, 50*time.Millisecond, "Current number of goroutine %[1]d is outside of range [%[2]d-2, %[2]d+2] (current count may be stale)", time.Duration(runtime.NumGoroutine()), expectCount)

	// Stop the provider
	require.NoError(t, testReminders.Close())

	// Get the number of goroutines again, which should be +/- 2 the initial one (we give it some buffer)
	require.Eventuallyf(t, func() bool {
		currentCount := runtime.NumGoroutine()
		return currentCount < (initialCount+2) && currentCount > (initialCount-2)
	}, time.Second, 50*time.Millisecond, "Current number of goroutine %[1]d is outside of range [%[2]d-2, %[2]d+2] (current count may be stale)", time.Duration(runtime.NumGoroutine()), initialCount)
}

func getTestActorTypeAndID() (string, string) {
	return "cat", "e485d5de-de48-45ab-816e-6cc700d18ace"
}

func createReminderData(actorID, actorType, name, period, dueTime, ttl, data string) internal.CreateReminderRequest {
	r := internal.CreateReminderRequest{
		ActorID:   actorID,
		ActorType: actorType,
		Name:      name,
		Period:    period,
		DueTime:   dueTime,
		TTL:       ttl,
	}
	if data != "" {
		r.Data = json.RawMessage(`"` + data + `"`)
	}
	return r
}

func createReminder(t *testing.T, now time.Time, req internal.CreateReminderRequest) *internal.Reminder {
	t.Helper()

	reminder, err := req.NewReminder(now)
	require.NoError(t, err)

	return reminder
}<|MERGE_RESOLUTION|>--- conflicted
+++ resolved
@@ -54,16 +54,10 @@
 	clock := clocktesting.NewFakeClock(startOfTime)
 	apiLevel := &atomic.Uint32{}
 	apiLevel.Store(internal.ActorAPILevel)
-<<<<<<< HEAD
-	r := NewRemindersProvider(clock, internal.ActorsProviderOpts{
+	r := NewRemindersProvider(internal.ActorsProviderOpts{
+		Clock:    clock,
 		Config:   conf,
 		APILevel: apiLevel,
-=======
-	r := NewRemindersProvider(clock, NewRemindersProviderOpts{
-		StoreName: "testStore",
-		Config:    conf,
-		APILevel:  apiLevel,
->>>>>>> 72a439c1
 	})
 	store := daprt.NewFakeStateStore()
 	r.SetStateStoreProviderFn(func() (string, internal.TransactionalStateStore, error) {
@@ -505,16 +499,10 @@
 	clock := clocktesting.NewFakeClock(startOfTime)
 	apiLevel := &atomic.Uint32{}
 	apiLevel.Store(internal.ActorAPILevel)
-<<<<<<< HEAD
-	r := NewRemindersProvider(clock, internal.ActorsProviderOpts{
+	r := NewRemindersProvider(internal.ActorsProviderOpts{
+		Clock:    clock,
 		Config:   conf,
 		APILevel: apiLevel,
-=======
-	r := NewRemindersProvider(clock, NewRemindersProviderOpts{
-		StoreName: "testStore",
-		Config:    conf,
-		APILevel:  apiLevel,
->>>>>>> 72a439c1
 	})
 	return r.(*reminders)
 }
