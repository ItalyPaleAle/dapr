--- conflicted
+++ resolved
@@ -34,29 +34,9 @@
 
 // Config is the actor runtime configuration.
 type Config struct {
-<<<<<<< HEAD
-	HostAddress                   string
-	AppID                         string
-	ActorsServiceAddress          string
-	PlacementAddresses            []string
-	HostedActorTypes              *hostedActors
-	Port                          int
-	HeartbeatInterval             time.Duration
-	ActorDeactivationScanInterval time.Duration
-	ActorIdleTimeout              time.Duration
-	DrainOngoingCallTimeout       time.Duration
-	DrainRebalancedActors         bool
-	Namespace                     string
-	Reentrancy                    daprAppConfig.ReentrancyConfig
-	RemindersStoragePartitions    int
-	EntityConfigs                 map[string]EntityConfig
-	HealthHTTPClient              *http.Client
-	HealthEndpoint                string
-	AppChannelAddress             string
-	PodName                       string
-=======
 	HostAddress                string
 	AppID                      string
+	ActorsServiceAddress       string
 	PlacementAddresses         []string
 	HostedActorTypes           *hostedActors
 	Port                       int
@@ -72,7 +52,6 @@
 	HealthEndpoint             string
 	AppChannelAddress          string
 	PodName                    string
->>>>>>> 854c5397
 }
 
 func (c Config) GetActorsVersion() ActorsVersion {
