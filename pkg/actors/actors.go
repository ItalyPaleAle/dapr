--- conflicted
+++ resolved
@@ -104,61 +104,33 @@
 }
 
 type actorsRuntime struct {
-<<<<<<< HEAD
-	appChannel           channel.AppChannel
-	placement            PlacementService
-	grpcConnectionFn     GRPCConnectionFn
-	config               Config
-	actorsTable          *sync.Map
-	activeTimers         *sync.Map
-	activeTimersLock     sync.RWMutex
-	activeReminders      *sync.Map
-	remindersLock        sync.RWMutex
-	remindersStoringLock sync.Mutex
-	activeRemindersLock  sync.RWMutex
-	reminders            map[string][]actorReminderReference
-	evaluationLock       sync.RWMutex
-	evaluationChan       chan struct{}
-	appHealthy           *atomic.Bool
-	certChain            *daprCredentials.CertChain
-	tracingSpec          configuration.TracingSpec
-	resiliency           resiliency.Provider
-	storeName            string
-	compStore            *compstore.ComponentStore
-	ctx                  context.Context
-	cancel               context.CancelFunc
-	clock                clock.WithTicker
-	internalActors       map[string]InternalActor
-	internalActorChannel *internalActorChannel
-=======
-	appChannel             channel.AppChannel
-	placement              PlacementService
-	grpcConnectionFn       GRPCConnectionFn
-	config                 Config
-	actorsTable            *sync.Map
-	activeTimers           *sync.Map
-	activeTimersCount      map[string]*int64
-	activeTimersCountLock  sync.RWMutex
-	activeTimersLock       sync.RWMutex
-	activeReminders        *sync.Map
-	remindersLock          sync.RWMutex
-	remindersMigrationLock sync.Mutex
-	activeRemindersLock    sync.RWMutex
-	reminders              map[string][]actorReminderReference
-	evaluationLock         sync.RWMutex
-	evaluationChan         chan struct{}
-	appHealthy             *atomic.Bool
-	certChain              *daprCredentials.CertChain
-	tracingSpec            configuration.TracingSpec
-	resiliency             resiliency.Provider
-	storeName              string
-	compStore              *compstore.ComponentStore
-	ctx                    context.Context
-	cancel                 context.CancelFunc
-	clock                  clock.WithTicker
-	internalActors         map[string]InternalActor
-	internalActorChannel   *internalActorChannel
->>>>>>> 546ca51a
+	appChannel            channel.AppChannel
+	placement             PlacementService
+	grpcConnectionFn      GRPCConnectionFn
+	config                Config
+	actorsTable           *sync.Map
+	activeTimers          *sync.Map
+	activeTimersCount     map[string]*int64
+	activeTimersCountLock sync.RWMutex
+	activeTimersLock      sync.RWMutex
+	activeReminders       *sync.Map
+	remindersLock         sync.RWMutex
+	remindersStoringLock  sync.Mutex
+	activeRemindersLock   sync.RWMutex
+	reminders             map[string][]actorReminderReference
+	evaluationLock        sync.RWMutex
+	evaluationChan        chan struct{}
+	appHealthy            *atomic.Bool
+	certChain             *daprCredentials.CertChain
+	tracingSpec           configuration.TracingSpec
+	resiliency            resiliency.Provider
+	storeName             string
+	compStore             *compstore.ComponentStore
+	ctx                   context.Context
+	cancel                context.CancelFunc
+	clock                 clock.WithTicker
+	internalActors        map[string]InternalActor
+	internalActorChannel  *internalActorChannel
 }
 
 // ActiveActorsCount contain actorType and count of actors each type has.
