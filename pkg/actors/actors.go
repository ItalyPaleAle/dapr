/*
Copyright 2021 The Dapr Authors
Licensed under the Apache License, Version 2.0 (the "License");
you may not use this file except in compliance with the License.
You may obtain a copy of the License at
    http://www.apache.org/licenses/LICENSE-2.0
Unless required by applicable law or agreed to in writing, software
distributed under the License is distributed on an "AS IS" BASIS,
WITHOUT WARRANTIES OR CONDITIONS OF ANY KIND, either express or implied.
See the License for the specific language governing permissions and
limitations under the License.
*/

package actors

import (
	"context"
	"errors"
	"fmt"
	"io"
	"net/http"
	"strconv"
	"strings"
	"sync"
	"sync/atomic"
	"time"

	"github.com/cenkalti/backoff/v4"
	"github.com/google/uuid"
	"google.golang.org/grpc"
	"google.golang.org/grpc/codes"
	"google.golang.org/grpc/status"
	"k8s.io/utils/clock"

	"github.com/dapr/components-contrib/state"
	"github.com/dapr/dapr/pkg/actors/client"
	actorerrors "github.com/dapr/dapr/pkg/actors/errors"
	"github.com/dapr/dapr/pkg/actors/internal"
	"github.com/dapr/dapr/pkg/actors/placement"
	"github.com/dapr/dapr/pkg/actors/reminders"
	"github.com/dapr/dapr/pkg/actors/timers"
	"github.com/dapr/dapr/pkg/channel"
	configuration "github.com/dapr/dapr/pkg/config"
	diag "github.com/dapr/dapr/pkg/diagnostics"
	diagUtils "github.com/dapr/dapr/pkg/diagnostics/utils"
	"github.com/dapr/dapr/pkg/health"
	invokev1 "github.com/dapr/dapr/pkg/messaging/v1"
	"github.com/dapr/dapr/pkg/modes"
	commonv1pb "github.com/dapr/dapr/pkg/proto/common/v1"
	internalv1pb "github.com/dapr/dapr/pkg/proto/internals/v1"
	runtimev1pb "github.com/dapr/dapr/pkg/proto/runtime/v1"
	"github.com/dapr/dapr/pkg/resiliency"
	"github.com/dapr/dapr/pkg/retry"
	"github.com/dapr/dapr/pkg/runtime/compstore"
	"github.com/dapr/dapr/pkg/security"
	eventqueue "github.com/dapr/kit/events/queue"
	"github.com/dapr/kit/logger"
	"github.com/dapr/kit/ptr"
)

const (
	daprSeparator        = "||"
	metadataPartitionKey = "partitionKey"

	errStateStoreNotFound      = "actors: state store does not exist or incorrectly configured"
	errStateStoreNotConfigured = `actors: state store does not exist or incorrectly configured. Have you set the property '{"name": "actorStateStore", "value": "true"}' in your state store component file?`

	// If an idle actor is getting deactivated, but it's still busy, will be re-enqueued with its idle timeout increased by this duration.
	actorBusyReEnqueueInterval = 10 * time.Second
)

var (
	log = logger.NewLogger("dapr.runtime.actor")

	ErrIncompatibleStateStore        = errors.New("actor state store does not exist, or does not support transactions which are required to save state - please see https://docs.dapr.io/operations/components/setup-state-store/supported-state-stores/")
	ErrReminderOpActorNotHosted      = errors.New("operations on actor reminders are only possible on hosted actor types")
	ErrTransactionsTooManyOperations = errors.New("the transaction contains more operations than supported by the state store")
	ErrReminderCanceled              = internal.ErrReminderCanceled
)

// ActorRuntime is the main runtime for the actors subsystem.
type ActorRuntime interface {
	Actors
	io.Closer
	Init(context.Context) error
	IsActorHosted(ctx context.Context, req *ActorHostedRequest) bool
	GetRuntimeStatus(ctx context.Context) *runtimev1pb.ActorRuntime
	RegisterInternalActor(ctx context.Context, actorType string, actor InternalActor, actorIdleTimeout time.Duration) error
}

// Actors allow calling into virtual actors as well as actor state management.
type Actors interface {
	// Call an actor.
	Call(ctx context.Context, req *invokev1.InvokeMethodRequest) (*invokev1.InvokeMethodResponse, error)
	// GetState retrieves actor state.
	GetState(ctx context.Context, req *GetStateRequest) (*StateResponse, error)
	// GetBulkState retrieves actor state in bulk.
	GetBulkState(ctx context.Context, req *GetBulkStateRequest) (BulkStateResponse, error)
	// TransactionalStateOperation performs a transactional state operation with the actor state store.
	TransactionalStateOperation(ctx context.Context, req *TransactionalRequest) error
	// GetReminder retrieves an actor reminder.
	GetReminder(ctx context.Context, req *GetReminderRequest) (*internal.Reminder, error)
	// CreateReminder creates an actor reminder.
	CreateReminder(ctx context.Context, req *CreateReminderRequest) error
	// DeleteReminder deletes an actor reminder.
	DeleteReminder(ctx context.Context, req *DeleteReminderRequest) error
	// CreateTimer creates an actor timer.
	CreateTimer(ctx context.Context, req *CreateTimerRequest) error
	// DeleteTimer deletes an actor timer.
	DeleteTimer(ctx context.Context, req *DeleteTimerRequest) error
}

// GRPCConnectionFn is the type of the function that returns a gRPC connection
type GRPCConnectionFn func(ctx context.Context, address string, id string, namespace string, customOpts ...grpc.DialOption) (*grpc.ClientConn, func(destroy bool), error)

type actorsRuntime struct {
	appChannel           channel.AppChannel
	placement            internal.PlacementService
	placementEnabled     bool
	grpcConnectionFn     GRPCConnectionFn
	actorsConfig         Config
	actorSvcClient       *client.ActorClient
	timers               internal.TimersProvider
	actorsReminders      internal.RemindersProvider
	actorsTable          *sync.Map
	tracingSpec          configuration.TracingSpec
	resiliency           resiliency.Provider
	storeName            string
	compStore            *compstore.ComponentStore
	clock                clock.WithTicker
	internalActors       map[string]InternalActor
	internalActorChannel *internalActorChannel
	sec                  security.Handler
	idleActorProcessor   *eventqueue.Processor[*actor]
	wg                   sync.WaitGroup
	closed               atomic.Bool
	closeCh              chan struct{}
	apiLevel             atomic.Uint32

	// TODO: @joshvanl Remove in Dapr 1.12 when ActorStateTTL is finalized.
	stateTTLEnabled bool
}

// ActorsOpts contains options for NewActors.
type ActorsOpts struct {
	AppChannel       channel.AppChannel
	GRPCConnectionFn GRPCConnectionFn
	Config           Config
	TracingSpec      configuration.TracingSpec
	Resiliency       resiliency.Provider
	StateStoreName   string
	CompStore        *compstore.ComponentStore
	Security         security.Handler

	// TODO: @joshvanl Remove in Dapr 1.12 when ActorStateTTL is finalized.
	StateTTLEnabled bool

	// MockPlacement is a placement service implementation used for testing
	MockPlacement internal.PlacementService
}

// NewActors create a new actors runtime with given config.
func NewActors(opts ActorsOpts) ActorRuntime {
	return newActorsWithClock(opts, &clock.RealClock{})
}

func newActorsWithClock(opts ActorsOpts, clock clock.WithTicker) ActorRuntime {
	a := &actorsRuntime{
		appChannel:           opts.AppChannel,
		grpcConnectionFn:     opts.GRPCConnectionFn,
		actorsConfig:         opts.Config,
		timers:               timers.NewTimersProvider(clock),
		tracingSpec:          opts.TracingSpec,
		resiliency:           opts.Resiliency,
		storeName:            opts.StateStoreName,
		placement:            opts.MockPlacement,
		actorsTable:          &sync.Map{},
		clock:                clock,
		internalActors:       map[string]InternalActor{},
		internalActorChannel: newInternalActorChannel(),
		compStore:            opts.CompStore,
		sec:                  opts.Security,

		// TODO: @joshvanl Remove in Dapr 1.12 when ActorStateTTL is finalized.
		stateTTLEnabled: opts.StateTTLEnabled,
		closeCh:         make(chan struct{}),
	}

	// Init reminders and placement
	providerOpts := internal.ActorsProviderOptions{
		Config:      a.actorsConfig.Config,
		Security:    a.sec,
		AppHealthFn: a.getAppHealthCheckChan,
		Clock:       a.clock,
		APILevel:    &a.apiLevel,
		Resiliency:  a.resiliency,
	}
<<<<<<< HEAD
	switch a.actorsConfig.GetActorsVersion() {
	case internal.ActorsV1:
		a.actorsReminders = reminders.NewRemindersProvider(providerOpts)
		if a.placement == nil {
			// Initialize the placement client if we don't have a mocked one already
			a.placement = placement.NewActorPlacement(providerOpts)
		}
	case internal.ActorsV2:
		// For actors v2, the client is a provider for reminders and placement too
		a.actorSvcClient = client.NewActorClient(providerOpts)
		a.actorsReminders = a.actorSvcClient
		if a.placement == nil {
			// Initialize the placement client if we don't have a mocked one already
			a.placement = a.actorSvcClient
		}
	default:
		// Should only happen due to a development-time issue
		log.Fatalf("Invalid actors version: %v", a.actorsConfig.GetActorsVersion())
=======
	a.actorsReminders = reminders.NewRemindersProvider(providerOpts)
	if a.placement == nil {
		// Initialize the placement client if we don't have a mocked one already
		a.placement = placement.NewActorPlacement(providerOpts)
>>>>>>> e219274c
	}

	a.actorsReminders.SetExecuteReminderFn(a.executeReminder)
	a.actorsReminders.SetStateStoreProviderFn(a.stateStore)
	a.actorsReminders.SetLookupActorFn(a.isActorLocallyHosted)

	a.placement.SetHaltActorFns(a.haltActor, a.haltAllActors)
	a.placement.SetOnAPILevelUpdate(func(apiLevel uint32) {
		a.apiLevel.Store(apiLevel)
		log.Infof("Actor API level in the cluster has been updated to %d", apiLevel)
	})

	a.timers.SetExecuteTimerFn(a.executeTimer)

	a.idleActorProcessor = eventqueue.NewProcessor[*actor](a.idleProcessorExecuteFn).WithClock(clock)

	return a
}

func (a *actorsRuntime) idleProcessorExecuteFn(act *actor) {
	// This function is outlined for testing
	if !a.idleActorBusyCheck(act) {
		return
	}

	// Proceed with deactivating the actor
	err := a.deactivateActor(act)
	if err != nil {
		log.Errorf("Failed to deactivate actor %s: %v", act.Key(), err)
	}
}

func (a *actorsRuntime) idleActorBusyCheck(act *actor) bool {
	// If the actor is still busy, we will increase its idle time and re-enqueue it
	if !act.isBusy() {
		return true
	}

	act.idleAt.Store(ptr.Of(a.clock.Now().Add(actorBusyReEnqueueInterval)))
	a.idleActorProcessor.Enqueue(act)
	return false
}

func (a *actorsRuntime) isActorLocallyHosted(ctx context.Context, actorType string, actorID string) (isLocal bool, actorAddress string) {
	lar, err := a.placement.LookupActor(ctx, internal.LookupActorRequest{
		ActorType: actorType,
		ActorID:   actorID,
	})
	if err != nil {
		log.Warn(err.Error())
		return false, ""
	}

	if a.isActorLocal(lar.Address, a.actorsConfig.Config.HostAddress, a.actorsConfig.Config.Port) {
		return true, lar.Address
	}
	return false, lar.Address
}

func (a *actorsRuntime) haveCompatibleStorage() bool {
	store, ok := a.compStore.GetStateStore(a.storeName)
	if !ok {
		// If we have hosted actors and no store, we can't initialize the actor runtime
		return false
	}

	features := store.Features()
	return state.FeatureETag.IsPresent(features) && state.FeatureTransactional.IsPresent(features)
}

func (a *actorsRuntime) Init(ctx context.Context) (err error) {
	if a.closed.Load() {
		return errors.New("actors runtime has already been closed")
	}

	if len(a.actorsConfig.PlacementAddresses) == 0 && a.actorsConfig.ActorsServiceAddress == "" {
		return errors.New("actors: couldn't connect to actors service: address is empty")
	}

	hat := a.actorsConfig.Config.HostedActorTypes.ListActorTypes()
	if len(hat) > 0 {
		if !a.haveCompatibleStorage() {
			return ErrIncompatibleStateStore
		}
	}

	a.actorsReminders.Init(ctx)
	a.timers.Init(ctx)

	a.placementEnabled = true

	a.placement.SetOnTableUpdateFn(func() {
		a.drainRebalancedActors()
		a.actorsReminders.OnPlacementTablesUpdated(ctx)
	})

	for _, actorType := range hat {
		err = a.placement.AddHostedActorType(actorType, a.actorsConfig.GetIdleTimeoutForType(actorType))
		if err != nil {
			return fmt.Errorf("failed to register actor '%s': %w", actorType, err)
		}
	}

	a.wg.Add(1)
	go func() {
		defer a.wg.Done()
		a.placement.Start(ctx)
	}()

	log.Infof("Actor runtime started. Idle timeout: %v", a.actorsConfig.Config.ActorIdleTimeout)

	return nil
}

func (a *actorsRuntime) getAppHealthCheckChan(ctx context.Context) <-chan bool {
	if len(a.actorsConfig.Config.HostedActorTypes.ListActorTypes()) == 0 || a.appChannel == nil {
		return nil
	}

	// Be careful to configure healthz endpoint option. If app healthz returns unhealthy status, Dapr will
	// disconnect from placement to remove the node from consistent hashing ring.
	// i.e if app is busy state, the healthz status would be flaky, which leads to frequent
	// actor rebalancing. It will impact the entire service.
	return a.getAppHealthCheckChanWithOptions(ctx,
		health.WithFailureThreshold(4),
		health.WithInterval(5*time.Second),
		health.WithRequestTimeout(2*time.Second),
		health.WithHTTPClient(a.actorsConfig.HealthHTTPClient),
	)
}

func (a *actorsRuntime) getAppHealthCheckChanWithOptions(ctx context.Context, opts ...health.Option) <-chan bool {
	opts = append(opts, health.WithAddress(a.actorsConfig.HealthEndpoint+"/healthz"))
	return health.StartEndpointHealthCheck(ctx, opts...)
}

func constructCompositeKey(keys ...string) string {
	return strings.Join(keys, daprSeparator)
}

// Halts an actor, removing it from the actors table and then deactivating it
func (a *actorsRuntime) haltActor(actorType, actorID string) error {
	key := constructCompositeKey(actorType, actorID)
	log.Debugf("Halting actor '%s'", key)

	// Remove the actor from the table
	// This will forbit more state changes
	actAny, ok := a.actorsTable.LoadAndDelete(key)

	// If nothing was loaded, the actor was probably already deactivated
	if !ok || actAny == nil {
		return nil
	}

	act := actAny.(*actor)
	for {
		// wait until actor is not busy, then deactivate
		if !act.isBusy() {
			break
		}

		a.clock.Sleep(time.Millisecond * 100)
	}

	return a.deactivateActor(act)
}

// Halts all actors
func (a *actorsRuntime) haltAllActors() error {
	// Visit all currently active actors and deactivate them
	errCh := make(chan error)
	count := atomic.Int32{}
	a.actorsTable.Range(func(key any, value any) bool {
		count.Add(1)
		go func(key any) {
			actorKey := key.(string)
			err := a.haltActor(a.getActorTypeAndIDFromKey(actorKey))
			if err != nil {
				errCh <- fmt.Errorf("failed to deactivate actor '%s': %v", actorKey, err)
			}
			errCh <- nil
		}(key)
		return true
	})

	// Collect all errors, which also waits for all goroutines to return
	errs := []error{}
	for i := int32(0); i < count.Load(); i++ {
		err := <-errCh
		if err != nil {
			errs = append(errs, err)
		}
	}

	return errors.Join(errs...)
}

func (a *actorsRuntime) deactivateActor(act *actor) error {
	ctx := context.Background()

	// Delete the actor from the actor table regardless of the outcome of deactivation the actor in the app
	actorKey := act.Key()
	a.actorsTable.Delete(actorKey)

	req := invokev1.NewInvokeMethodRequest("actors/"+act.actorType+"/"+act.actorID).
		WithActor(act.actorType, act.actorID).
		WithHTTPExtension(http.MethodDelete, "").
		WithContentType(invokev1.JSONContentType)
	defer req.Close()

	resp, err := a.getAppChannel(act.actorType).InvokeMethod(ctx, req, "")
	if err != nil {
		diag.DefaultMonitoring.ActorDeactivationFailed(act.actorType, "invoke")
		return err
	}
	defer resp.Close()

	if resp.Status().GetCode() != http.StatusOK {
		diag.DefaultMonitoring.ActorDeactivationFailed(act.actorType, "status_code_"+strconv.FormatInt(int64(resp.Status().GetCode()), 10))
		body, _ := resp.RawDataFull()
		return fmt.Errorf("error from actor service: %s", string(body))
	}

	diag.DefaultMonitoring.ActorDeactivated(act.actorType)
	log.Debugf("Deactivated actor '%s'", actorKey)

	// This uses a background context as it should be unrelated from the caller's context - once the actor is deactivated, it should be reported
	err = a.placement.ReportActorDeactivation(context.Background(), act.actorType, act.actorID)
	if err != nil {
		return fmt.Errorf("failed to report actor deactivation for actor '%s': %w", actorKey, err)
	}

	return nil
}

func (a *actorsRuntime) getActorTypeAndIDFromKey(key string) (string, string) {
	typ, id, _ := strings.Cut(key, daprSeparator)
	return typ, id
}

func (a *actorsRuntime) Call(ctx context.Context, req *invokev1.InvokeMethodRequest) (*invokev1.InvokeMethodResponse, error) {
	err := a.placement.WaitUntilReady(ctx)
	if err != nil {
		return nil, fmt.Errorf("failed to wait for placement readiness: %w", err)
	}

	actor := req.Actor()
	lar, err := a.placement.LookupActor(ctx, internal.LookupActorRequest{
		ActorType: actor.GetActorType(),
		ActorID:   actor.GetActorId(),
	})
	if err != nil {
		return nil, err
	}
	var resp *invokev1.InvokeMethodResponse
	if a.isActorLocal(lar.Address, a.actorsConfig.Config.HostAddress, a.actorsConfig.Config.Port) {
		resp, err = a.callLocalActor(ctx, req)
	} else {
		resp, err = a.callRemoteActorWithRetry(ctx, retry.DefaultLinearRetryCount, retry.DefaultLinearBackoffInterval, a.callRemoteActor, lar.Address, lar.AppID, req)
	}

	if err != nil {
		if resp != nil && actorerrors.Is(err) {
			return resp, err
		}

		if resp != nil {
			resp.Close()
		}
		return nil, err
	}
	return resp, nil
}

// callRemoteActorWithRetry will call a remote actor for the specified number of retries and will only retry in the case of transient failures.
func (a *actorsRuntime) callRemoteActorWithRetry(
	ctx context.Context,
	numRetries int,
	backoffInterval time.Duration,
	fn func(ctx context.Context, targetAddress, targetID string, req *invokev1.InvokeMethodRequest) (*invokev1.InvokeMethodResponse, func(destroy bool), error),
	targetAddress, targetID string, req *invokev1.InvokeMethodRequest,
) (*invokev1.InvokeMethodResponse, error) {
	if !a.resiliency.PolicyDefined(req.Actor().GetActorType(), resiliency.ActorPolicy{}) {
		// This policy has built-in retries so enable replay in the request
		req.WithReplay(true)
		policyRunner := resiliency.NewRunnerWithOptions(ctx,
			a.resiliency.BuiltInPolicy(resiliency.BuiltInActorRetries),
			resiliency.RunnerOpts[*invokev1.InvokeMethodResponse]{
				Disposer: resiliency.DisposerCloser[*invokev1.InvokeMethodResponse],
			},
		)
		return policyRunner(func(ctx context.Context) (*invokev1.InvokeMethodResponse, error) {
			attempt := resiliency.GetAttempt(ctx)
			rResp, teardown, rErr := fn(ctx, targetAddress, targetID, req)
			if rErr == nil {
				teardown(false)
				return rResp, nil
			}

			code := status.Code(rErr)
			if code == codes.Unavailable || code == codes.Unauthenticated {
				// Destroy the connection and force a re-connection on the next attempt
				teardown(true)
				return rResp, fmt.Errorf("failed to invoke target %s after %d retries. Error: %w", targetAddress, attempt-1, rErr)
			}

			teardown(false)
			return rResp, backoff.Permanent(rErr)
		})
	}

	resp, teardown, err := fn(ctx, targetAddress, targetID, req)
	teardown(false)
	return resp, err
}

func (a *actorsRuntime) getOrCreateActor(act *internalv1pb.Actor) *actor {
	key := act.GetActorKey()

	// This avoids allocating multiple actor allocations by calling newActor
	// whenever actor is invoked. When storing actor key first, there is a chance to
	// call newActor, but this is trivial.
	val, ok := a.actorsTable.Load(key)
	if !ok {
		actorInstance := newActor(
			act.GetActorType(), act.GetActorId(),
			a.actorsConfig.GetReentrancyForType(act.GetActorType()).MaxStackDepth,
			a.actorsConfig.GetIdleTimeoutForType(act.GetActorType()),
			a.clock,
		)
		val, _ = a.actorsTable.LoadOrStore(key, actorInstance)
	}

	return val.(*actor)
}

func (a *actorsRuntime) callLocalActor(ctx context.Context, req *invokev1.InvokeMethodRequest) (*invokev1.InvokeMethodResponse, error) {
	actorTypeID := req.Actor()

	act := a.getOrCreateActor(actorTypeID)

	// Reentrancy to determine how we lock.
	var reentrancyID *string
	if a.actorsConfig.GetReentrancyForType(act.actorType).Enabled {
		if headerValue, ok := req.Metadata()["Dapr-Reentrancy-Id"]; ok {
			reentrancyID = &headerValue.GetValues()[0]
		} else {
			uuidObj, err := uuid.NewRandom()
			if err != nil {
				return nil, fmt.Errorf("failed to generate UUID: %w", err)
			}
			uuid := uuidObj.String()
			req.AddMetadata(map[string][]string{
				"Dapr-Reentrancy-Id": {uuid},
			})
			reentrancyID = &uuid
		}
	}

	err := act.lock(reentrancyID)
	if err != nil {
		return nil, status.Error(codes.ResourceExhausted, err.Error())
	}
	err = a.idleActorProcessor.Enqueue(act)
	if err != nil {
		return nil, fmt.Errorf("failed to enqueue actor in idle processor: %w", err)
	}
	defer act.unlock()

	// Replace method to actors method.
	msg := req.Message()
	originalMethod := msg.GetMethod()
	msg.Method = "actors/" + actorTypeID.GetActorType() + "/" + actorTypeID.GetActorId() + "/method/" + msg.GetMethod()

	// Reset the method so we can perform retries.
	defer func() {
		msg.Method = originalMethod
	}()

	// Original code overrides method with PUT. Why?
	if msg.GetHttpExtension() == nil {
		req.WithHTTPExtension(http.MethodPut, "")
	} else {
		msg.HttpExtension.Verb = commonv1pb.HTTPExtension_PUT //nolint:nosnakecase
	}

	appCh := a.getAppChannel(act.actorType)
	if appCh == nil {
		return nil, fmt.Errorf("app channel for actor type %s is nil", act.actorType)
	}

	policyDef := a.resiliency.ActorPostLockPolicy(act.actorType, act.actorID)

	// If the request can be retried, we need to enable replaying
	if policyDef != nil && policyDef.HasRetries() {
		req.WithReplay(true)
	}

	policyRunner := resiliency.NewRunnerWithOptions(ctx, policyDef,
		resiliency.RunnerOpts[*invokev1.InvokeMethodResponse]{
			Disposer: resiliency.DisposerCloser[*invokev1.InvokeMethodResponse],
		},
	)
	resp, err := policyRunner(func(ctx context.Context) (*invokev1.InvokeMethodResponse, error) {
		return appCh.InvokeMethod(ctx, req, "")
	})
	if err != nil {
		return nil, err
	}

	if resp == nil {
		return nil, errors.New("error from actor service: response object is nil")
	}

	if resp.Status().GetCode() != http.StatusOK {
		respData, _ := resp.RawDataFull()
		return nil, fmt.Errorf("error from actor service: %s", string(respData))
	}

	// The .NET SDK signifies Actor failure via a header instead of a bad response.
	if _, ok := resp.Headers()["X-Daprerrorresponseheader"]; ok {
		return resp, actorerrors.NewActorError(resp)
	}

	return resp, nil
}

func (a *actorsRuntime) getAppChannel(actorType string) channel.AppChannel {
	if a.internalActorChannel.Contains(actorType) {
		return a.internalActorChannel
	}
	return a.appChannel
}

func (a *actorsRuntime) callRemoteActor(
	ctx context.Context,
	targetAddress, targetID string,
	req *invokev1.InvokeMethodRequest,
) (*invokev1.InvokeMethodResponse, func(destroy bool), error) {
	conn, teardown, err := a.grpcConnectionFn(context.TODO(), targetAddress, targetID, a.actorsConfig.Config.Namespace)
	if err != nil {
		return nil, teardown, err
	}

	span := diagUtils.SpanFromContext(ctx)
	ctx = diag.SpanContextToGRPCMetadata(ctx, span.SpanContext())
	client := internalv1pb.NewServiceInvocationClient(conn)

	pd, err := req.ProtoWithData()
	if err != nil {
		return nil, teardown, fmt.Errorf("failed to read data from request object: %w", err)
	}
	resp, err := client.CallActor(ctx, pd)
	if err != nil {
		return nil, teardown, err
	}

	invokeResponse, invokeErr := invokev1.InternalInvokeResponse(resp)
	if invokeErr != nil {
		return nil, teardown, invokeErr
	}

	// Generated gRPC client eats the response when we send
	if _, ok := invokeResponse.Headers()["X-Daprerrorresponseheader"]; ok {
		return invokeResponse, teardown, actorerrors.NewActorError(invokeResponse)
	}

	return invokeResponse, teardown, nil
}

func (a *actorsRuntime) isActorLocal(targetActorAddress, hostAddress string, grpcPort int) bool {
	return strings.Contains(targetActorAddress, "localhost") || strings.Contains(targetActorAddress, "127.0.0.1") ||
		targetActorAddress == hostAddress+":"+strconv.Itoa(grpcPort)
}

func (a *actorsRuntime) GetState(ctx context.Context, req *GetStateRequest) (*StateResponse, error) {
	storeName, store, err := a.stateStore()
	if err != nil {
		return nil, err
	}

	actorKey := req.ActorKey()
	partitionKey := constructCompositeKey(a.actorsConfig.Config.AppID, actorKey)
	metadata := map[string]string{metadataPartitionKey: partitionKey}

	key := a.constructActorStateKey(actorKey, req.Key)

	policyRunner := resiliency.NewRunner[*state.GetResponse](ctx,
		a.resiliency.ComponentOutboundPolicy(storeName, resiliency.Statestore),
	)
	storeReq := &state.GetRequest{
		Key:      key,
		Metadata: metadata,
	}
	resp, err := policyRunner(func(ctx context.Context) (*state.GetResponse, error) {
		return store.Get(ctx, storeReq)
	})
	if err != nil {
		return nil, err
	}

	if resp == nil {
		return &StateResponse{}, nil
	}

	return &StateResponse{
		Data:     resp.Data,
		Metadata: resp.Metadata,
	}, nil
}

func (a *actorsRuntime) GetBulkState(ctx context.Context, req *GetBulkStateRequest) (BulkStateResponse, error) {
	storeName, store, err := a.stateStore()
	if err != nil {
		return nil, err
	}

	actorKey := req.ActorKey()
	baseKey := constructCompositeKey(a.actorsConfig.Config.AppID, actorKey)
	metadata := map[string]string{metadataPartitionKey: baseKey}

	bulkReqs := make([]state.GetRequest, len(req.Keys))
	for i, key := range req.Keys {
		bulkReqs[i] = state.GetRequest{
			Key:      a.constructActorStateKey(actorKey, key),
			Metadata: metadata,
		}
	}

	policyRunner := resiliency.NewRunner[[]state.BulkGetResponse](ctx,
		a.resiliency.ComponentOutboundPolicy(storeName, resiliency.Statestore),
	)
	res, err := policyRunner(func(ctx context.Context) ([]state.BulkGetResponse, error) {
		return store.BulkGet(ctx, bulkReqs, state.BulkGetOpts{})
	})
	if err != nil {
		return nil, err
	}

	// Add the dapr separator to baseKey
	baseKey += daprSeparator

	bulkRes := make(BulkStateResponse, len(res))
	for _, r := range res {
		if r.Error != "" {
			return nil, fmt.Errorf("failed to retrieve key '%s': %s", r.Key, r.Error)
		}

		// Trim the prefix from the key
		bulkRes[strings.TrimPrefix(r.Key, baseKey)] = r.Data
	}

	return bulkRes, nil
}

func (a *actorsRuntime) TransactionalStateOperation(ctx context.Context, req *TransactionalRequest) (err error) {
	operations := make([]state.TransactionalStateOperation, len(req.Operations))
	baseKey := constructCompositeKey(a.actorsConfig.Config.AppID, req.ActorKey())
	metadata := map[string]string{metadataPartitionKey: baseKey}
	baseKey += daprSeparator
	for i, o := range req.Operations {
		operations[i], err = o.StateOperation(baseKey, StateOperationOpts{
			Metadata: metadata,
			// TODO: @joshvanl Remove in Dapr 1.12 when ActorStateTTL is finalized.
			StateTTLEnabled: a.stateTTLEnabled,
		})
		if err != nil {
			return err
		}
	}

	return a.executeStateStoreTransaction(ctx, operations, metadata)
}

func (a *actorsRuntime) executeStateStoreTransaction(ctx context.Context, operations []state.TransactionalStateOperation, metadata map[string]string) error {
	storeName, store, err := a.stateStore()
	if err != nil {
		return err
	}

	if maxMulti, ok := store.(state.TransactionalStoreMultiMaxSize); ok {
		max := maxMulti.MultiMaxSize()
		if max > 0 && len(operations) > max {
			return ErrTransactionsTooManyOperations
		}
	}
	stateReq := &state.TransactionalStateRequest{
		Operations: operations,
		Metadata:   metadata,
	}
	policyRunner := resiliency.NewRunner[struct{}](ctx,
		a.resiliency.ComponentOutboundPolicy(storeName, resiliency.Statestore),
	)
	_, err = policyRunner(func(ctx context.Context) (struct{}, error) {
		return struct{}{}, store.Multi(ctx, stateReq)
	})
	return err
}

func (a *actorsRuntime) IsActorHosted(ctx context.Context, req *ActorHostedRequest) bool {
	key := req.ActorKey()
	policyDef := a.resiliency.BuiltInPolicy(resiliency.BuiltInActorNotFoundRetries)
	policyRunner := resiliency.NewRunner[any](ctx, policyDef)
	_, err := policyRunner(func(ctx context.Context) (any, error) {
		_, exists := a.actorsTable.Load(key)
		if !exists {
			// Error message isn't used - we just need to have an error
			return nil, errors.New("")
		}
		return nil, nil
	})
	return err == nil
}

func (a *actorsRuntime) constructActorStateKey(actorKey, key string) string {
	return constructCompositeKey(a.actorsConfig.Config.AppID, actorKey, key)
}

func (a *actorsRuntime) drainRebalancedActors() {
	// visit all currently active actors.
	var wg sync.WaitGroup

	a.actorsTable.Range(func(key any, value any) bool {
		wg.Add(1)
		go func(key any, value any) {
			defer wg.Done()
			// for each actor, deactivate if no longer hosted locally
			actorKey := key.(string)
			actorType, actorID := a.getActorTypeAndIDFromKey(actorKey)
			lar, _ := a.placement.LookupActor(context.TODO(), internal.LookupActorRequest{
				ActorType: actorType,
				ActorID:   actorID,
			})
			if lar.Address != "" && !a.isActorLocal(lar.Address, a.actorsConfig.Config.HostAddress, a.actorsConfig.Config.Port) {
				// actor has been moved to a different host, deactivate when calls are done cancel any reminders
				// each item in reminders contain a struct with some metadata + the actual reminder struct
				a.actorsReminders.DrainRebalancedReminders(actorType, actorID)

				act := value.(*actor)
				if a.actorsConfig.GetDrainRebalancedActorsForType(actorType) {
					// wait until actor isn't busy or timeout hits
					if act.isBusy() {
						select {
						case <-a.clock.After(a.actorsConfig.Config.DrainOngoingCallTimeout):
							break
						case <-act.channel():
							// if a call comes in from the actor for state changes, that's still allowed
							break
						}
					}
				}

				diag.DefaultMonitoring.ActorRebalanced(actorType)

				err := a.haltActor(actorType, actorID)
				if err != nil {
					log.Errorf("Failed to deactivate actor '%s': %v", actorKey, err)
				}
			}
		}(key, value)
		return true
	})

	wg.Wait()
}

// executeTimer implements timers.ExecuteTimerFn.
func (a *actorsRuntime) executeTimer(reminder *internal.Reminder) bool {
	_, exists := a.actorsTable.Load(reminder.ActorKey())
	if !exists {
		log.Errorf("Could not find active timer %s", reminder.Key())
		return false
	}

	err := a.doExecuteReminderOrTimer(context.TODO(), reminder, true)
	diag.DefaultMonitoring.ActorTimerFired(reminder.ActorType, err == nil)
	if err != nil {
		log.Errorf("error invoking timer on actor %s: %s", reminder.ActorKey(), err)
		// Here we return true even if we have an error because the timer can still trigger again
		return true
	}

	return true
}

// executeReminder implements reminders.ExecuteReminderFn.
func (a *actorsRuntime) executeReminder(reminder *internal.Reminder) bool {
	err := a.doExecuteReminderOrTimer(context.TODO(), reminder, false)
	diag.DefaultMonitoring.ActorReminderFired(reminder.ActorType, err == nil)
	if err != nil {
		if errors.Is(err, ErrReminderCanceled) {
			// The handler is explicitly canceling the timer
			log.Debug("Reminder " + reminder.ActorKey() + " was canceled by the actor")
			return false
		}
		log.Errorf("Error invoking reminder on actor %s: %s", reminder.ActorKey(), err)
	}

	return true
}

// Executes a reminder or timer
func (a *actorsRuntime) doExecuteReminderOrTimer(ctx context.Context, reminder *internal.Reminder, isTimer bool) (err error) {
	var (
		data         any
		logName      string
		invokeMethod string
	)

	// Sanity check: make sure the actor is actually locally-hosted
	isLocal, _ := a.isActorLocallyHosted(ctx, reminder.ActorType, reminder.ActorID)
	if !isLocal {
		return errors.New("actor is not locally hosted")
	}

	if isTimer {
		logName = "timer"
		invokeMethod = "timer/" + reminder.Name
		data = &TimerResponse{
			Callback: reminder.Callback,
			Data:     reminder.Data,
			DueTime:  reminder.DueTime,
			Period:   reminder.Period.String(),
		}
	} else {
		logName = "reminder"
		invokeMethod = "remind/" + reminder.Name
		data = &ReminderResponse{
			DueTime: reminder.DueTime,
			Period:  reminder.Period.String(),
			Data:    reminder.Data,
		}
	}
	policyDef := a.resiliency.ActorPreLockPolicy(reminder.ActorType, reminder.ActorID)

	log.Debug("Executing " + logName + " for actor " + reminder.Key())
	req := invokev1.NewInvokeMethodRequest(invokeMethod).
		WithActor(reminder.ActorType, reminder.ActorID).
		WithDataObject(data).
		WithContentType(invokev1.JSONContentType)
	if policyDef != nil {
		req.WithReplay(policyDef.HasRetries())
	}
	defer req.Close()

	policyRunner := resiliency.NewRunnerWithOptions(ctx, policyDef,
		resiliency.RunnerOpts[*invokev1.InvokeMethodResponse]{
			Disposer: resiliency.DisposerCloser[*invokev1.InvokeMethodResponse],
		},
	)
	imr, err := policyRunner(func(ctx context.Context) (*invokev1.InvokeMethodResponse, error) {
		return a.callLocalActor(ctx, req)
	})
	if err != nil && !errors.Is(err, internal.ErrReminderCanceled) {
		log.Errorf("Error executing %s for actor %s: %v", logName, reminder.Key(), err)
	}
	if imr != nil {
		_ = imr.Close()
	}
	return err
}

func (a *actorsRuntime) CreateReminder(ctx context.Context, req *CreateReminderRequest) error {
	if !a.actorsConfig.Config.HostedActorTypes.IsActorTypeHosted(req.ActorType) {
		return ErrReminderOpActorNotHosted
	}

	// Create the new reminder object
	reminder, err := req.NewReminder(a.clock.Now())
	if err != nil {
		return err
	}
	return a.actorsReminders.CreateReminder(ctx, reminder)
}

func (a *actorsRuntime) CreateTimer(ctx context.Context, req *CreateTimerRequest) error {
	_, exists := a.actorsTable.Load(req.ActorKey())
	if !exists {
		return fmt.Errorf("can't create timer for actor %s: actor not activated", req.ActorKey())
	}

	reminder, err := req.NewReminder(a.clock.Now())
	if err != nil {
		return err
	}

	return a.timers.CreateTimer(ctx, reminder)
}

func (a *actorsRuntime) DeleteReminder(ctx context.Context, req *DeleteReminderRequest) error {
	if !a.actorsConfig.Config.HostedActorTypes.IsActorTypeHosted(req.ActorType) {
		return ErrReminderOpActorNotHosted
	}

	return a.actorsReminders.DeleteReminder(ctx, *req)
}

func (a *actorsRuntime) GetReminder(ctx context.Context, req *GetReminderRequest) (*internal.Reminder, error) {
	if !a.actorsConfig.Config.HostedActorTypes.IsActorTypeHosted(req.ActorType) {
		return nil, ErrReminderOpActorNotHosted
	}

	return a.actorsReminders.GetReminder(ctx, req)
}

func (a *actorsRuntime) DeleteTimer(ctx context.Context, req *DeleteTimerRequest) error {
	return a.timers.DeleteTimer(ctx, req.Key())
}

func (a *actorsRuntime) RegisterInternalActor(ctx context.Context, actorType string, actor InternalActor,
	actorIdleTimeout time.Duration,
) error {
	if !a.haveCompatibleStorage() {
		return fmt.Errorf("unable to register internal actor '%s': %w", actorType, ErrIncompatibleStateStore)
	}

	if _, exists := a.internalActors[actorType]; exists {
		return fmt.Errorf("actor type %s already registered", actorType)
	} else {
		if err := a.internalActorChannel.AddInternalActor(actorType, actor); err != nil {
			return err
		}
		a.internalActors[actorType] = actor

		log.Debugf("Registering internal actor type: %s", actorType)
		actor.SetActorRuntime(a)
		a.actorsConfig.Config.HostedActorTypes.AddActorType(actorType, actorIdleTimeout)
		if a.placementEnabled {
			if err := a.placement.AddHostedActorType(actorType, actorIdleTimeout); err != nil {
				return fmt.Errorf("error updating hosted actor types: %s", err)
			}
		}
	}
	return nil
}

func (a *actorsRuntime) GetRuntimeStatus(ctx context.Context) *runtimev1pb.ActorRuntime {
	// Do not populate RuntimeStatus, which will be populated by the runtime
	res := &runtimev1pb.ActorRuntime{
		ActiveActors: a.getActiveActorsCount(ctx),
	}

	if a.placementEnabled {
		res.HostReady = a.placement.PlacementHealthy() && a.haveCompatibleStorage()
		res.Placement = a.placement.StatusMessage()
	}

	return res
}

func (a *actorsRuntime) getActiveActorsCount(ctx context.Context) []*runtimev1pb.ActiveActorsCount {
	actorTypes := a.actorsConfig.Config.HostedActorTypes.ListActorTypes()
	actorCountMap := make(map[string]int32, len(actorTypes))
	for _, actorType := range actorTypes {
		if !isInternalActor(actorType) {
			actorCountMap[actorType] = 0
		}
	}
	a.actorsTable.Range(func(key, value any) bool {
		actorType, _ := a.getActorTypeAndIDFromKey(key.(string))
		if !isInternalActor(actorType) {
			actorCountMap[actorType]++
		}
		return true
	})

	activeActorsCount := make([]*runtimev1pb.ActiveActorsCount, len(actorCountMap))
	n := 0
	for actorType, count := range actorCountMap {
		activeActorsCount[n] = &runtimev1pb.ActiveActorsCount{Type: actorType, Count: count}
		n++
	}

	return activeActorsCount
}

func isInternalActor(actorType string) bool {
	return strings.HasPrefix(actorType, InternalActorTypePrefix)
}

// Stop closes all network connections and resources used in actor runtime.
func (a *actorsRuntime) Close() error {
	defer a.wg.Wait()

	if a.closed.CompareAndSwap(false, true) {
		defer close(a.closeCh)
		errs := []error{}
		if a.placement != nil {
			err := a.placement.Close()
			if err != nil {
				errs = append(errs, fmt.Errorf("failed to close placement service: %w", err))
			}
		}
		if a.idleActorProcessor != nil {
			err := a.idleActorProcessor.Close()
			if err != nil {
				errs = append(errs, fmt.Errorf("failed to close actor idle processor: %w", err))
			}
		}
		return errors.Join(errs...)
	}

	return nil
}

// ValidateHostEnvironment validates that actors can be initialized properly given a set of parameters
// And the mode the runtime is operating in.
func ValidateHostEnvironment(mTLSEnabled bool, mode modes.DaprMode, namespace string) error {
	switch mode {
	case modes.KubernetesMode:
		if mTLSEnabled && namespace == "" {
			return errors.New("actors must have a namespace configured when running in Kubernetes mode")
		}
	}
	return nil
}

func (a *actorsRuntime) stateStore() (string, internal.TransactionalStateStore, error) {
	storeS, ok := a.compStore.GetStateStore(a.storeName)
	if !ok {
		return "", nil, errors.New(errStateStoreNotFound)
	}

	store, ok := storeS.(internal.TransactionalStateStore)
	if !ok || !state.FeatureETag.IsPresent(store.Features()) || !state.FeatureTransactional.IsPresent(store.Features()) {
		return "", nil, errors.New(errStateStoreNotConfigured)
	}

	return a.storeName, store, nil
}<|MERGE_RESOLUTION|>--- conflicted
+++ resolved
@@ -195,7 +195,7 @@
 		APILevel:    &a.apiLevel,
 		Resiliency:  a.resiliency,
 	}
-<<<<<<< HEAD
+
 	switch a.actorsConfig.GetActorsVersion() {
 	case internal.ActorsV1:
 		a.actorsReminders = reminders.NewRemindersProvider(providerOpts)
@@ -214,12 +214,6 @@
 	default:
 		// Should only happen due to a development-time issue
 		log.Fatalf("Invalid actors version: %v", a.actorsConfig.GetActorsVersion())
-=======
-	a.actorsReminders = reminders.NewRemindersProvider(providerOpts)
-	if a.placement == nil {
-		// Initialize the placement client if we don't have a mocked one already
-		a.placement = placement.NewActorPlacement(providerOpts)
->>>>>>> e219274c
 	}
 
 	a.actorsReminders.SetExecuteReminderFn(a.executeReminder)
