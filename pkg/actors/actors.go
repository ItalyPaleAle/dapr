--- conflicted
+++ resolved
@@ -186,7 +186,6 @@
 	}
 
 	// Init reminders
-<<<<<<< HEAD
 	// For actors v2, we initialize the client here too
 	switch a.actorsConfig.GetActorsVersion() {
 	case internal.ActorsV1:
@@ -208,27 +207,15 @@
 		a.actorsReminders = a.actorSvcClient
 	}
 
-=======
-	a.actorsReminders = reminders.NewRemindersProvider(a.clock, internal.RemindersProviderOpts{
-		StoreName: a.storeName,
-		Config:    a.actorsConfig.Config,
-	})
->>>>>>> a86f9d68
 	a.actorsReminders.SetExecuteReminderFn(a.executeReminder)
 	a.actorsReminders.SetResiliencyProvider(a.resiliency)
 	a.actorsReminders.SetStateStoreProviderFn(a.stateStore)
 	a.actorsReminders.SetLookupActorFn(a.isActorLocallyHosted)
 
-<<<<<<< HEAD
 	a.timers.SetExecuteTimerFn(a.executeTimer)
 
 	a.idleActorProcessor = eventqueue.NewProcessor[*actor](a.idleProcessorExecuteFn).WithClock(clock)
 
-=======
-	// Init timers
-	a.timers.SetExecuteTimerFn(a.executeTimer)
-
->>>>>>> a86f9d68
 	return a
 }
 
@@ -303,7 +290,6 @@
 
 	// Init placement if needed
 	if a.placement == nil {
-<<<<<<< HEAD
 		switch a.actorsConfig.GetActorsVersion() {
 		case internal.ActorsV1:
 			a.placement = placement.NewActorPlacement(placement.ActorPlacementOpts{
@@ -328,7 +314,7 @@
 			for _, actorType := range a.actorsConfig.Config.HostedActorTypes.ListActorTypes() {
 				err = a.placement.AddHostedActorType(actorType, a.actorsConfig.GetIdleTimeoutForType(actorType))
 				if err != nil {
-					return fmt.Errorf("failed to register actor %s: %w", actorType, err)
+					return fmt.Errorf("failed to register actor '%s': %w", actorType, err)
 				}
 			}
 
@@ -336,22 +322,6 @@
 			// Should only happen due to a development-time issue
 			log.Fatalf("Invalid actors version: %v", a.actorsConfig.GetActorsVersion())
 		}
-=======
-		a.placement = placement.NewActorPlacement(placement.ActorPlacementOpts{
-			ServerAddrs:     a.actorsConfig.Config.PlacementAddresses,
-			Security:        a.sec,
-			AppID:           a.actorsConfig.Config.AppID,
-			RuntimeHostname: a.actorsConfig.GetRuntimeHostname(),
-			PodName:         a.actorsConfig.Config.PodName,
-			ActorTypes:      a.actorsConfig.Config.HostedActorTypes.ListActorTypes(),
-			Resiliency:      a.resiliency,
-			AppHealthFn:     a.getAppHealthCheckChan,
-			AfterTableUpdateFn: func() {
-				a.drainRebalancedActors()
-				a.actorsReminders.OnPlacementTablesUpdated(ctx)
-			},
-		})
->>>>>>> a86f9d68
 
 		a.placement.SetHaltActorFns(a.haltActor, a.haltAllActors)
 		a.placement.SetOnAPILevelUpdate(func(apiLevel uint32) {
@@ -366,18 +336,7 @@
 		a.placement.Start(ctx)
 	}()
 
-<<<<<<< HEAD
 	log.Infof("Actor runtime started. Idle timeout: %v", a.actorsConfig.Config.ActorIdleTimeout)
-=======
-	a.wg.Add(1)
-	go func() {
-		defer a.wg.Done()
-		a.deactivationTicker(a.actorsConfig, a.haltActor)
-	}()
-
-	log.Infof("Actor runtime started. Actor idle timeout: %v. Actor scan interval: %v",
-		a.actorsConfig.Config.ActorIdleTimeout, a.actorsConfig.Config.ActorDeactivationScanInterval)
->>>>>>> a86f9d68
 
 	return nil
 }
@@ -493,15 +452,6 @@
 
 	diag.DefaultMonitoring.ActorDeactivated(act.actorType)
 	log.Debugf("Deactivated actor '%s'", actorKey)
-<<<<<<< HEAD
-=======
-
-	// This uses a background context as it should be unrelated from the caller's context - once the actor is deactivated, it should be reported
-	err = a.placement.ReportActorDeactivation(context.Background(), act.actorType, act.actorID)
-	if err != nil {
-		return fmt.Errorf("failed to report actor deactivation for actor '%s': %w", actorKey, err)
-	}
->>>>>>> a86f9d68
 
 	// This uses a background context as it should be unrelated from the caller's context - once the actor is deactivated, it should be reported
 	err = a.placement.ReportActorDeactivation(context.Background(), act.actorType, act.actorID)
@@ -517,44 +467,6 @@
 	return typ, id
 }
 
-<<<<<<< HEAD
-=======
-func (a *actorsRuntime) deactivationTicker(configuration Config, haltFn internal.HaltActorFn) {
-	ticker := a.clock.NewTicker(configuration.ActorDeactivationScanInterval)
-	ch := ticker.C()
-	defer ticker.Stop()
-
-	for {
-		select {
-		case t := <-ch:
-			a.actorsTable.Range(func(key, value any) bool {
-				actorInstance := value.(*actor)
-
-				if actorInstance.isBusy() {
-					return true
-				}
-
-				if !t.Before(actorInstance.ScheduledTime()) {
-					a.wg.Add(1)
-					go func(actorKey string) {
-						defer a.wg.Done()
-						actorType, actorID := a.getActorTypeAndIDFromKey(actorKey)
-						err := haltFn(actorType, actorID)
-						if err != nil {
-							log.Errorf("failed to deactivate actor %s: %s", actorKey, err)
-						}
-					}(key.(string))
-				}
-
-				return true
-			})
-		case <-a.closeCh:
-			return
-		}
-	}
-}
-
->>>>>>> a86f9d68
 func (a *actorsRuntime) Call(ctx context.Context, req *invokev1.InvokeMethodRequest) (*invokev1.InvokeMethodResponse, error) {
 	err := a.placement.WaitUntilReady(ctx)
 	if err != nil {
@@ -1193,15 +1105,12 @@
 			if err != nil {
 				errs = append(errs, fmt.Errorf("failed to close placement service: %w", err))
 			}
-<<<<<<< HEAD
 		}
 		if a.idleActorProcessor != nil {
 			err := a.idleActorProcessor.Close()
 			if err != nil {
 				errs = append(errs, fmt.Errorf("failed to close actor idle processor: %w", err))
 			}
-=======
->>>>>>> a86f9d68
 		}
 		return errors.Join(errs...)
 	}
