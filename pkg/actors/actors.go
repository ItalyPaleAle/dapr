/*
Copyright 2021 The Dapr Authors
Licensed under the Apache License, Version 2.0 (the "License");
you may not use this file except in compliance with the License.
You may obtain a copy of the License at
    http://www.apache.org/licenses/LICENSE-2.0
Unless required by applicable law or agreed to in writing, software
distributed under the License is distributed on an "AS IS" BASIS,
WITHOUT WARRANTIES OR CONDITIONS OF ANY KIND, either express or implied.
See the License for the specific language governing permissions and
limitations under the License.
*/

package actors

import (
	"context"
	"errors"
	"fmt"
	"io"
	"net"
	"net/http"
	"strconv"
	"strings"
	"sync"
	"sync/atomic"
	"time"

	"github.com/cenkalti/backoff/v4"
	"github.com/google/uuid"
	"google.golang.org/grpc"
	"google.golang.org/grpc/codes"
	"google.golang.org/grpc/status"
	"k8s.io/utils/clock"

	"github.com/dapr/components-contrib/state"
	"github.com/dapr/dapr/pkg/actors/client"
	"github.com/dapr/dapr/pkg/actors/internal"
	"github.com/dapr/dapr/pkg/actors/placement"
	placementv2 "github.com/dapr/dapr/pkg/actors/placement/v2"
	"github.com/dapr/dapr/pkg/actors/reminders"
	"github.com/dapr/dapr/pkg/actors/timers"
	"github.com/dapr/dapr/pkg/channel"
	configuration "github.com/dapr/dapr/pkg/config"
	diag "github.com/dapr/dapr/pkg/diagnostics"
	diagUtils "github.com/dapr/dapr/pkg/diagnostics/utils"
	"github.com/dapr/dapr/pkg/health"
	invokev1 "github.com/dapr/dapr/pkg/messaging/v1"
	"github.com/dapr/dapr/pkg/modes"
	actorsv1pb "github.com/dapr/dapr/pkg/proto/actors/v1"
	commonv1pb "github.com/dapr/dapr/pkg/proto/common/v1"
	internalv1pb "github.com/dapr/dapr/pkg/proto/internals/v1"
	runtimev1pb "github.com/dapr/dapr/pkg/proto/runtime/v1"
	"github.com/dapr/dapr/pkg/resiliency"
	"github.com/dapr/dapr/pkg/retry"
	"github.com/dapr/dapr/pkg/runtime/compstore"
	"github.com/dapr/dapr/pkg/security"
	"github.com/dapr/kit/logger"
)

const (
	daprSeparator        = "||"
	metadataPartitionKey = "partitionKey"

	errStateStoreNotFound      = "actors: state store does not exist or incorrectly configured"
	errStateStoreNotConfigured = `actors: state store does not exist or incorrectly configured. Have you set the property '{"name": "actorStateStore", "value": "true"}' in your state store component file?`
)

var (
	log = logger.NewLogger("dapr.runtime.actor")

	ErrIncompatibleStateStore        = errors.New("actor state store does not exist, or does not support transactions which are required to save state - please see https://docs.dapr.io/operations/components/setup-state-store/supported-state-stores/")
	ErrDaprResponseHeader            = errors.New("error indicated via actor header response")
	ErrReminderOpActorNotHosted      = errors.New("operations on actor reminders are only possible on hosted actor types")
	ErrTransactionsTooManyOperations = errors.New("the transaction contains more operations than supported by the state store")
	ErrReminderCanceled              = internal.ErrReminderCanceled
)

// ActorRuntime is the main runtime for the actors subsystem.
type ActorRuntime interface {
	Actors
	io.Closer
	Init(context.Context) error
	IsActorHosted(ctx context.Context, req *ActorHostedRequest) bool
	GetActiveActorsCount(ctx context.Context) []*runtimev1pb.ActiveActorsCount
	RegisterInternalActor(ctx context.Context, actorType string, actor InternalActor, actorIdleTimeout time.Duration) error
}

// Actors allow calling into virtual actors as well as actor state management.
type Actors interface {
	// Call an actor.
	Call(ctx context.Context, req *invokev1.InvokeMethodRequest) (*invokev1.InvokeMethodResponse, error)
	// GetState retrieves actor state.
	GetState(ctx context.Context, req *GetStateRequest) (*StateResponse, error)
	// GetBulkState retrieves actor state in bulk.
	GetBulkState(ctx context.Context, req *GetBulkStateRequest) (BulkStateResponse, error)
	// TransactionalStateOperation performs a transactional state operation with the actor state store.
	TransactionalStateOperation(ctx context.Context, req *TransactionalRequest) error
	// GetReminder retrieves an actor reminder.
	GetReminder(ctx context.Context, req *GetReminderRequest) (*internal.Reminder, error)
	// CreateReminder creates an actor reminder.
	CreateReminder(ctx context.Context, req *CreateReminderRequest) error
	// DeleteReminder deletes an actor reminder.
	DeleteReminder(ctx context.Context, req *DeleteReminderRequest) error
	// CreateTimer creates an actor timer.
	CreateTimer(ctx context.Context, req *CreateTimerRequest) error
	// DeleteTimer deletes an actor timer.
	DeleteTimer(ctx context.Context, req *DeleteTimerRequest) error
}

// GRPCConnectionFn is the type of the function that returns a gRPC connection
type GRPCConnectionFn func(ctx context.Context, address string, id string, namespace string, customOpts ...grpc.DialOption) (*grpc.ClientConn, func(destroy bool), error)

type actorsRuntime struct {
	appChannel           channel.AppChannel
	actorsServiceClient  actorsv1pb.ActorsClient
	actorsServiceConn    *grpc.ClientConn
	placement            internal.PlacementService
	grpcConnectionFn     GRPCConnectionFn
	actorsConfig         Config
	timers               internal.TimersProvider
	actorsReminders      internal.RemindersProvider
	actorsTable          *sync.Map
	appHealthy           *atomic.Bool
	tracingSpec          configuration.TracingSpec
	resiliency           resiliency.Provider
	storeName            string
	compStore            *compstore.ComponentStore
	clock                clock.WithTicker
	internalActors       map[string]InternalActor
	internalActorChannel *internalActorChannel
	sec                  security.Handler
	wg                   sync.WaitGroup
	closed               atomic.Bool
	closeCh              chan struct{}

	// TODO: @joshvanl Remove in Dapr 1.12 when ActorStateTTL is finalized.
	stateTTLEnabled bool
}

// ActorsOpts contains options for NewActors.
type ActorsOpts struct {
	AppChannel       channel.AppChannel
	GRPCConnectionFn GRPCConnectionFn
	Config           Config
	TracingSpec      configuration.TracingSpec
	Resiliency       resiliency.Provider
	StateStoreName   string
	CompStore        *compstore.ComponentStore
	Security         security.Handler

	// TODO: @joshvanl Remove in Dapr 1.12 when ActorStateTTL is finalized.
	StateTTLEnabled bool

	// MockPlacement is a placement service implementation used for testing
	MockPlacement internal.PlacementService
}

// NewActors create a new actors runtime with given config.
func NewActors(opts ActorsOpts) ActorRuntime {
	return newActorsWithClock(opts, &clock.RealClock{})
}

func newActorsWithClock(opts ActorsOpts, clock clock.WithTicker) ActorRuntime {
	appHealthy := &atomic.Bool{}
	appHealthy.Store(true)

	remindersProvider := reminders.NewRemindersProvider(clock, internal.RemindersProviderOpts{
		StoreName: opts.StateStoreName,
		Config:    opts.Config.Config,
	})

	a := &actorsRuntime{
		appChannel:           opts.AppChannel,
		grpcConnectionFn:     opts.GRPCConnectionFn,
		actorsConfig:         opts.Config,
		timers:               timers.NewTimersProvider(clock),
		actorsReminders:      remindersProvider,
		tracingSpec:          opts.TracingSpec,
		resiliency:           opts.Resiliency,
		storeName:            opts.StateStoreName,
		placement:            opts.MockPlacement,
		actorsTable:          &sync.Map{},
		appHealthy:           appHealthy,
		clock:                clock,
		internalActors:       map[string]InternalActor{},
		internalActorChannel: newInternalActorChannel(),
		compStore:            opts.CompStore,
		sec:                  opts.Security,

		// TODO: @joshvanl Remove in Dapr 1.12 when ActorStateTTL is finalized.
		stateTTLEnabled: opts.StateTTLEnabled,
		closeCh:         make(chan struct{}),
	}

	a.timers.SetExecuteTimerFn(a.executeTimer)
	a.actorsReminders.SetExecuteReminderFn(a.executeReminder)
	a.actorsReminders.SetResiliencyProvider(a.resiliency)
	a.actorsReminders.SetStateStoreProviderFn(a.stateStore)
	a.actorsReminders.SetLookupActorFn(a.isActorLocallyHosted)

	return a
}

func (a *actorsRuntime) isActorLocallyHosted(ctx context.Context, actorType string, actorID string) (isLocal bool, actorAddress string) {
	if isInternalActor(actorType) {
		return true, "localhost"
	}

	lar, err := a.placement.LookupActor(ctx, internal.LookupActorRequest{
		ActorType: actorType,
		ActorID:   actorID,
	})
	if err != nil {
		log.Warn(err.Error())
		return false, ""
	}

	if a.isActorLocal(lar.Address, a.actorsConfig.Config.HostAddress, a.actorsConfig.Config.Port) {
		return true, lar.Address
	}
	return false, lar.Address
}

func (a *actorsRuntime) haveCompatibleStorage() bool {
	store, ok := a.compStore.GetStateStore(a.storeName)
	if !ok {
		// If we have hosted actors and no store, we can't initialize the actor runtime
		return false
	}

	features := store.Features()
	return state.FeatureETag.IsPresent(features) && state.FeatureTransactional.IsPresent(features)
}

func (a *actorsRuntime) Init(ctx context.Context) (err error) {
	if a.closed.Load() {
		return errors.New("actors runtime has already been closed")
	}

	if len(a.actorsConfig.PlacementAddresses) == 0 && a.actorsConfig.ActorsServiceAddress == "" {
		return errors.New("actors: couldn't connect to actors service: address is empty")
	}

	if len(a.actorsConfig.Config.HostedActorTypes.ListActorTypes()) > 0 {
		if !a.haveCompatibleStorage() {
			return ErrIncompatibleStateStore
		}
	}

	// If using actors v2, connect to the actors service
	if a.actorsConfig.GetActorsVersion() == internal.ActorsV2 {
		a.actorsServiceClient, a.actorsServiceConn, err = client.GetActorsClient(ctx, a.actorsConfig.ActorsServiceAddress, a.sec)
		if err != nil {
			return fmt.Errorf("failed to connect to the actors service: %w", err)
		}
	}

	hostname := net.JoinHostPort(a.actorsConfig.Config.HostAddress, strconv.Itoa(a.actorsConfig.Config.Port))

	a.actorsReminders.Init(ctx)
	a.timers.Init(ctx)

	if a.placement == nil {
<<<<<<< HEAD
		switch a.actorsConfig.GetActorsVersion() {
		case internal.ActorsV1:
			a.placement = placement.NewActorPlacement(placement.ActorPlacementOpts{
				ServerAddrs:     a.actorsConfig.Config.PlacementAddresses,
				Security:        a.sec,
				AppID:           a.actorsConfig.Config.AppID,
				RuntimeHostname: hostname,
				PodName:         a.actorsConfig.Config.PodName,
				ActorTypes:      a.actorsConfig.Config.HostedActorTypes.ListActorTypes(),
				Resiliency:      a.resiliency,
				AppHealthFn: func() bool {
					return a.appHealthy.Load()
				},
				AfterTableUpdateFn: func() {
					a.drainRebalancedActors()
					a.actorsReminders.OnPlacementTablesUpdated(ctx)
				},
			})

		case internal.ActorsV2:
			a.placement = placementv2.NewActorPlacement(placementv2.ActorPlacementOpts{
				ActorsClient: a.actorsServiceClient,
				AppID:        a.actorsConfig.Config.AppID,
				Address:      hostname,
				AppHealthCh:  nil, // TODO
			})
			for _, actorType := range a.actorsConfig.Config.HostedActorTypes.ListActorTypes() {
				err = a.placement.AddHostedActorType(actorType, a.actorsConfig.GetIdleTimeoutForType(actorType))
				if err != nil {
					return fmt.Errorf("failed to register actor %s: %w", actorType, err)
				}
			}
		}
=======
		a.placement = placement.NewActorPlacement(placement.ActorPlacementOpts{
			ServerAddrs:     a.actorsConfig.Config.PlacementAddresses,
			Security:        a.sec,
			AppID:           a.actorsConfig.Config.AppID,
			RuntimeHostname: hostname,
			PodName:         a.actorsConfig.Config.PodName,
			ActorTypes:      a.actorsConfig.Config.HostedActorTypes.ListActorTypes(),
			Resiliency:      a.resiliency,
			AppHealthFn: func() bool {
				return a.appHealthy.Load()
			},
			AfterTableUpdateFn: func() {
				a.drainRebalancedActors()
				a.actorsReminders.OnPlacementTablesUpdated(ctx)
			},
		})
>>>>>>> 87183284
	}

	a.wg.Add(3)
	go func() {
		defer a.wg.Done()
		a.placement.Start(ctx)
	}()
	go func() {
		defer a.wg.Done()
		a.deactivationTicker(a.actorsConfig, a.deactivateActor)
	}()

	log.Infof("Actor runtime started. Actor idle timeout: %v. Actor scan interval: %v",
		a.actorsConfig.Config.ActorIdleTimeout, a.actorsConfig.Config.ActorDeactivationScanInterval)

	// Be careful to configure healthz endpoint option. If app healthz returns unhealthy status, Dapr will
	// disconnect from placement to remove the node from consistent hashing ring.
	// i.e if app is busy state, the healthz status would be flaky, which leads to frequent
	// actor rebalancing. It will impact the entire service.
	go func() {
		defer a.wg.Done()
		a.startAppHealthCheck(ctx,
			health.WithFailureThreshold(4),
			health.WithInterval(5*time.Second),
			health.WithRequestTimeout(2*time.Second),
			health.WithHTTPClient(a.actorsConfig.HealthHTTPClient),
		)
	}()

	return nil
}

func (a *actorsRuntime) startAppHealthCheck(ctx context.Context, opts ...health.Option) {
	if len(a.actorsConfig.Config.HostedActorTypes.ListActorTypes()) == 0 || a.appChannel == nil {
		return
	}

	ch := health.StartEndpointHealthCheck(ctx, a.actorsConfig.HealthEndpoint+"/healthz", opts...)
	for {
		select {
		case <-ctx.Done():
			return
		case <-a.closeCh:
			return
		case appHealthy := <-ch:
			a.appHealthy.Store(appHealthy)
		}
	}
}

func constructCompositeKey(keys ...string) string {
	return strings.Join(keys, daprSeparator)
}

func (a *actorsRuntime) deactivateActor(actorType, actorID string) error {
	req := invokev1.NewInvokeMethodRequest("actors/"+actorType+"/"+actorID).
		WithActor(actorType, actorID).
		WithHTTPExtension(http.MethodDelete, "").
		WithContentType(invokev1.JSONContentType)
	defer req.Close()

	// TODO Propagate context.
	ctx := context.TODO()

	resp, err := a.getAppChannel(actorType).InvokeMethod(ctx, req, "")
	if err != nil {
		diag.DefaultMonitoring.ActorDeactivationFailed(actorType, "invoke")
		return err
	}
	defer resp.Close()

	if resp.Status().Code != http.StatusOK {
		diag.DefaultMonitoring.ActorDeactivationFailed(actorType, "status_code_"+strconv.FormatInt(int64(resp.Status().Code), 10))
		body, _ := resp.RawDataFull()
		return fmt.Errorf("error from actor service: %s", string(body))
	}

	a.removeActorFromTable(actorType, actorID)
	diag.DefaultMonitoring.ActorDeactivated(actorType)
	log.Debugf("Deactivated actor type=%s, id=%s", actorType, actorID)

	// This uses a background context as it should be unrelated from the caller's context - once the actor is deactivated, it should be reported
	err = a.placement.ReportActorDeactivation(context.Background(), actorType, actorID)
	if err != nil {
		return fmt.Errorf("failed to report actor deactivation: %w", err)
	}

	return nil
}

func (a *actorsRuntime) removeActorFromTable(actorType, actorID string) {
	a.actorsTable.Delete(constructCompositeKey(actorType, actorID))
}

func (a *actorsRuntime) getActorTypeAndIDFromKey(key string) (string, string) {
	typ, id, _ := strings.Cut(key, daprSeparator)
	return typ, id
}

type deactivateFn = func(actorType string, actorID string) error

func (a *actorsRuntime) deactivationTicker(configuration Config, deactivateFn deactivateFn) {
	ticker := a.clock.NewTicker(configuration.ActorDeactivationScanInterval)
	ch := ticker.C()
	defer ticker.Stop()

	for {
		select {
		case t := <-ch:
			a.actorsTable.Range(func(key, value interface{}) bool {
				actorInstance := value.(*actor)

				if actorInstance.isBusy() {
					return true
				}

				durationPassed := t.Sub(actorInstance.lastUsedTime)
				if durationPassed >= configuration.GetIdleTimeoutForType(actorInstance.actorType) {
					a.wg.Add(1)
					go func(actorKey string) {
						defer a.wg.Done()
						actorType, actorID := a.getActorTypeAndIDFromKey(actorKey)
						err := deactivateFn(actorType, actorID)
						if err != nil {
							log.Errorf("failed to deactivate actor %s: %s", actorKey, err)
						}
					}(key.(string))
				}

				return true
			})
		case <-a.closeCh:
			return
		}
	}
}

func (a *actorsRuntime) Call(ctx context.Context, req *invokev1.InvokeMethodRequest) (*invokev1.InvokeMethodResponse, error) {
	err := a.placement.WaitUntilReady(ctx)
	if err != nil {
		return nil, fmt.Errorf("failed to wait for placement readiness: %w", err)
	}

	actor := req.Actor()
<<<<<<< HEAD
	lar, err := a.placement.LookupActor(ctx, internal.LookupActorRequest{
		ActorType: actor.GetActorType(),
		ActorID:   actor.GetActorId(),
	})
	if err != nil {
		return nil, err
=======
	var lar internal.LookupActorResponse
	if isInternalActor(actor.ActorType) {
		lar = internal.LookupActorResponse{
			Address: "localhost",
			AppID:   a.actorsConfig.AppID,
		}
	} else {
		lar, err = a.placement.LookupActor(ctx, internal.LookupActorRequest{
			ActorType: actor.GetActorType(),
			ActorID:   actor.GetActorId(),
		})
		if err != nil {
			return nil, err
		}
>>>>>>> 87183284
	}
	var resp *invokev1.InvokeMethodResponse
	if a.isActorLocal(lar.Address, a.actorsConfig.Config.HostAddress, a.actorsConfig.Config.Port) {
		resp, err = a.callLocalActor(ctx, req)
	} else {
		resp, err = a.callRemoteActorWithRetry(ctx, retry.DefaultLinearRetryCount, retry.DefaultLinearBackoffInterval, a.callRemoteActor, lar.Address, lar.AppID, req)
	}

	if err != nil {
		if errors.Is(err, ErrDaprResponseHeader) {
			// We return the response to maintain the .NET Actor contract which communicates errors via the body, but resiliency needs the error to retry.
			return resp, err
		}
		if resp != nil {
			resp.Close()
		}
		return nil, err
	}
	return resp, nil
}

// callRemoteActorWithRetry will call a remote actor for the specified number of retries and will only retry in the case of transient failures.
func (a *actorsRuntime) callRemoteActorWithRetry(
	ctx context.Context,
	numRetries int,
	backoffInterval time.Duration,
	fn func(ctx context.Context, targetAddress, targetID string, req *invokev1.InvokeMethodRequest) (*invokev1.InvokeMethodResponse, func(destroy bool), error),
	targetAddress, targetID string, req *invokev1.InvokeMethodRequest,
) (*invokev1.InvokeMethodResponse, error) {
	if !a.resiliency.PolicyDefined(req.Actor().ActorType, resiliency.ActorPolicy{}) {
		// This policy has built-in retries so enable replay in the request
		req.WithReplay(true)
		policyRunner := resiliency.NewRunnerWithOptions(ctx,
			a.resiliency.BuiltInPolicy(resiliency.BuiltInActorRetries),
			resiliency.RunnerOpts[*invokev1.InvokeMethodResponse]{
				Disposer: resiliency.DisposerCloser[*invokev1.InvokeMethodResponse],
			},
		)
		return policyRunner(func(ctx context.Context) (*invokev1.InvokeMethodResponse, error) {
			attempt := resiliency.GetAttempt(ctx)
			rResp, teardown, rErr := fn(ctx, targetAddress, targetID, req)
			if rErr == nil {
				teardown(false)
				return rResp, nil
			}

			code := status.Code(rErr)
			if code == codes.Unavailable || code == codes.Unauthenticated {
				// Destroy the connection and force a re-connection on the next attempt
				teardown(true)
				return rResp, fmt.Errorf("failed to invoke target %s after %d retries. Error: %w", targetAddress, attempt-1, rErr)
			}

			teardown(false)
			return rResp, backoff.Permanent(rErr)
		})
	}

	resp, teardown, err := fn(ctx, targetAddress, targetID, req)
	teardown(false)
	return resp, err
}

func (a *actorsRuntime) getOrCreateActor(actorType, actorID string) *actor {
	key := constructCompositeKey(actorType, actorID)

	// This avoids allocating multiple actor allocations by calling newActor
	// whenever actor is invoked. When storing actor key first, there is a chance to
	// call newActor, but this is trivial.
	val, ok := a.actorsTable.Load(key)
	if !ok {
		val, _ = a.actorsTable.LoadOrStore(key, newActor(actorType, actorID, a.actorsConfig.GetReentrancyForType(actorType).MaxStackDepth, a.clock))
	}

	return val.(*actor)
}

func (a *actorsRuntime) callLocalActor(ctx context.Context, req *invokev1.InvokeMethodRequest) (*invokev1.InvokeMethodResponse, error) {
	actorTypeID := req.Actor()

	act := a.getOrCreateActor(actorTypeID.GetActorType(), actorTypeID.GetActorId())

	// Reentrancy to determine how we lock.
	var reentrancyID *string
	if a.actorsConfig.GetReentrancyForType(act.actorType).Enabled {
		if headerValue, ok := req.Metadata()["Dapr-Reentrancy-Id"]; ok {
			reentrancyID = &headerValue.GetValues()[0]
		} else {
			uuidObj, err := uuid.NewRandom()
			if err != nil {
				return nil, fmt.Errorf("failed to generate UUID: %w", err)
			}
			uuid := uuidObj.String()
			req.AddMetadata(map[string][]string{
				"Dapr-Reentrancy-Id": {uuid},
			})
			reentrancyID = &uuid
		}
	}

	err := act.lock(reentrancyID)
	if err != nil {
		return nil, status.Error(codes.ResourceExhausted, err.Error())
	}
	defer act.unlock()

	// Replace method to actors method.
	msg := req.Message()
	originalMethod := msg.Method
	msg.Method = "actors/" + actorTypeID.ActorType + "/" + actorTypeID.ActorId + "/method/" + msg.Method

	// Reset the method so we can perform retries.
	defer func() {
		msg.Method = originalMethod
	}()

	// Original code overrides method with PUT. Why?
	if msg.GetHttpExtension() == nil {
		req.WithHTTPExtension(http.MethodPut, "")
	} else {
		msg.HttpExtension.Verb = commonv1pb.HTTPExtension_PUT //nolint:nosnakecase
	}

	policyDef := a.resiliency.ActorPostLockPolicy(act.actorType, act.actorID)

	// If the request can be retried, we need to enable replaying
	if policyDef != nil && policyDef.HasRetries() {
		req.WithReplay(true)
	}

	policyRunner := resiliency.NewRunnerWithOptions(ctx, policyDef,
		resiliency.RunnerOpts[*invokev1.InvokeMethodResponse]{
			Disposer: resiliency.DisposerCloser[*invokev1.InvokeMethodResponse],
		},
	)
	resp, err := policyRunner(func(ctx context.Context) (*invokev1.InvokeMethodResponse, error) {
		return a.getAppChannel(act.actorType).InvokeMethod(ctx, req, "")
	})
	if err != nil {
		return nil, err
	}

	if resp == nil {
		return nil, errors.New("error from actor service: response object is nil")
	}

	if resp.Status().Code != http.StatusOK {
		respData, _ := resp.RawDataFull()
		return nil, fmt.Errorf("error from actor service: %s", string(respData))
	}

	// The .NET SDK signifies Actor failure via a header instead of a bad response.
	if _, ok := resp.Headers()["X-Daprerrorresponseheader"]; ok {
		return resp, ErrDaprResponseHeader
	}

	return resp, nil
}

func (a *actorsRuntime) getAppChannel(actorType string) channel.AppChannel {
	if a.internalActorChannel.Contains(actorType) {
		return a.internalActorChannel
	}
	return a.appChannel
}

func (a *actorsRuntime) callRemoteActor(
	ctx context.Context,
	targetAddress, targetID string,
	req *invokev1.InvokeMethodRequest,
) (*invokev1.InvokeMethodResponse, func(destroy bool), error) {
	conn, teardown, err := a.grpcConnectionFn(context.TODO(), targetAddress, targetID, a.actorsConfig.Config.Namespace)
	if err != nil {
		return nil, teardown, err
	}

	span := diagUtils.SpanFromContext(ctx)
	ctx = diag.SpanContextToGRPCMetadata(ctx, span.SpanContext())
	client := internalv1pb.NewServiceInvocationClient(conn)

	pd, err := req.ProtoWithData()
	if err != nil {
		return nil, teardown, fmt.Errorf("failed to read data from request object: %w", err)
	}
	resp, err := client.CallActor(ctx, pd)
	if err != nil {
		return nil, teardown, err
	}

	invokeResponse, invokeErr := invokev1.InternalInvokeResponse(resp)
	if invokeErr != nil {
		return nil, teardown, invokeErr
	}

	// Generated gRPC client eats the response when we send
	if _, ok := invokeResponse.Headers()["X-Daprerrorresponseheader"]; ok {
		return invokeResponse, teardown, ErrDaprResponseHeader
	}

	return invokeResponse, teardown, nil
}

func (a *actorsRuntime) isActorLocal(targetActorAddress, hostAddress string, grpcPort int) bool {
	return strings.Contains(targetActorAddress, "localhost") || strings.Contains(targetActorAddress, "127.0.0.1") ||
		targetActorAddress == hostAddress+":"+strconv.Itoa(grpcPort)
}

func (a *actorsRuntime) GetState(ctx context.Context, req *GetStateRequest) (*StateResponse, error) {
	store, err := a.stateStore()
	if err != nil {
		return nil, err
	}

	actorKey := req.ActorKey()
	partitionKey := constructCompositeKey(a.actorsConfig.Config.AppID, actorKey)
	metadata := map[string]string{metadataPartitionKey: partitionKey}

	key := a.constructActorStateKey(actorKey, req.Key)

	policyRunner := resiliency.NewRunner[*state.GetResponse](ctx,
		a.resiliency.ComponentOutboundPolicy(a.storeName, resiliency.Statestore),
	)
	storeReq := &state.GetRequest{
		Key:      key,
		Metadata: metadata,
	}
	resp, err := policyRunner(func(ctx context.Context) (*state.GetResponse, error) {
		return store.Get(ctx, storeReq)
	})
	if err != nil {
		return nil, err
	}

	if resp == nil {
		return &StateResponse{}, nil
	}

	return &StateResponse{
		Data:     resp.Data,
		Metadata: resp.Metadata,
	}, nil
}

func (a *actorsRuntime) GetBulkState(ctx context.Context, req *GetBulkStateRequest) (BulkStateResponse, error) {
	store, err := a.stateStore()
	if err != nil {
		return nil, err
	}

	actorKey := req.ActorKey()
	baseKey := constructCompositeKey(a.actorsConfig.Config.AppID, actorKey)
	metadata := map[string]string{metadataPartitionKey: baseKey}

	bulkReqs := make([]state.GetRequest, len(req.Keys))
	for i, key := range req.Keys {
		bulkReqs[i] = state.GetRequest{
			Key:      a.constructActorStateKey(actorKey, key),
			Metadata: metadata,
		}
	}

	policyRunner := resiliency.NewRunner[[]state.BulkGetResponse](ctx,
		a.resiliency.ComponentOutboundPolicy(a.storeName, resiliency.Statestore),
	)
	res, err := policyRunner(func(ctx context.Context) ([]state.BulkGetResponse, error) {
		return store.BulkGet(ctx, bulkReqs, state.BulkGetOpts{})
	})
	if err != nil {
		return nil, err
	}

	// Add the dapr separator to baseKey
	baseKey += daprSeparator

	bulkRes := make(BulkStateResponse, len(res))
	for _, r := range res {
		if r.Error != "" {
			return nil, fmt.Errorf("failed to retrieve key '%s': %s", r.Key, r.Error)
		}

		// Trim the prefix from the key
		bulkRes[strings.TrimPrefix(r.Key, baseKey)] = r.Data
	}

	return bulkRes, nil
}

func (a *actorsRuntime) TransactionalStateOperation(ctx context.Context, req *TransactionalRequest) error {
	store, err := a.stateStore()
	if err != nil {
		return err
	}

	operations := make([]state.TransactionalStateOperation, len(req.Operations))
	baseKey := constructCompositeKey(a.actorsConfig.Config.AppID, req.ActorKey())
	metadata := map[string]string{metadataPartitionKey: baseKey}
	baseKey += daprSeparator
	for i, o := range req.Operations {
		operations[i], err = o.StateOperation(baseKey, StateOperationOpts{
			Metadata: metadata,
			// TODO: @joshvanl Remove in Dapr 1.12 when ActorStateTTL is finalized.
			StateTTLEnabled: a.stateTTLEnabled,
		})
		if err != nil {
			return err
		}
	}

	return a.executeStateStoreTransaction(ctx, store, operations, metadata)
}

func (a *actorsRuntime) executeStateStoreTransaction(ctx context.Context, store internal.TransactionalStateStore, operations []state.TransactionalStateOperation, metadata map[string]string) error {
	if maxMulti, ok := store.(state.TransactionalStoreMultiMaxSize); ok {
		max := maxMulti.MultiMaxSize()
		if max > 0 && len(operations) > max {
			return ErrTransactionsTooManyOperations
		}
	}
	stateReq := &state.TransactionalStateRequest{
		Operations: operations,
		Metadata:   metadata,
	}
	policyRunner := resiliency.NewRunner[struct{}](ctx,
		a.resiliency.ComponentOutboundPolicy(a.storeName, resiliency.Statestore),
	)
	_, err := policyRunner(func(ctx context.Context) (struct{}, error) {
		return struct{}{}, store.Multi(ctx, stateReq)
	})
	return err
}

func (a *actorsRuntime) IsActorHosted(ctx context.Context, req *ActorHostedRequest) bool {
	key := constructCompositeKey(req.ActorType, req.ActorID)
	policyDef := a.resiliency.BuiltInPolicy(resiliency.BuiltInActorNotFoundRetries)
	policyRunner := resiliency.NewRunner[any](ctx, policyDef)
	_, err := policyRunner(func(ctx context.Context) (any, error) {
		_, exists := a.actorsTable.Load(key)
		if !exists {
			// Error message isn't used - we just need to have an error
			return nil, errors.New("")
		}
		return nil, nil
	})
	return err == nil
}

func (a *actorsRuntime) constructActorStateKey(actorKey, key string) string {
	return constructCompositeKey(a.actorsConfig.Config.AppID, actorKey, key)
}

func (a *actorsRuntime) drainRebalancedActors() {
	// visit all currently active actors.
	var wg sync.WaitGroup

	a.actorsTable.Range(func(key any, value any) bool {
		wg.Add(1)
		go func(key any, value any, wg *sync.WaitGroup) {
			defer wg.Done()
			// for each actor, deactivate if no longer hosted locally
			actorKey := key.(string)
			actorType, actorID := a.getActorTypeAndIDFromKey(actorKey)
			lar, _ := a.placement.LookupActor(context.TODO(), internal.LookupActorRequest{
				ActorType: actorType,
				ActorID:   actorID,
			})
			if lar.Address != "" && !a.isActorLocal(lar.Address, a.actorsConfig.Config.HostAddress, a.actorsConfig.Config.Port) {
				// actor has been moved to a different host, deactivate when calls are done cancel any reminders
				// each item in reminders contain a struct with some metadata + the actual reminder struct
				a.actorsReminders.DrainRebalancedReminders(actorType, actorID)

				actor := value.(*actor)
				if a.actorsConfig.GetDrainRebalancedActorsForType(actorType) {
					// wait until actor isn't busy or timeout hits
					if actor.isBusy() {
						select {
						case <-a.clock.After(a.actorsConfig.Config.DrainOngoingCallTimeout):
							break
						case <-actor.channel():
							// if a call comes in from the actor for state changes, that's still allowed
							break
						}
					}
				}

				// don't allow state changes
				a.actorsTable.Delete(key)

				diag.DefaultMonitoring.ActorRebalanced(actorType)

				for {
					// wait until actor is not busy, then deactivate
					if !actor.isBusy() {
						err := a.deactivateActor(actorType, actorID)
						if err != nil {
							log.Errorf("failed to deactivate actor %s: %s", actorKey, err)
						}
						break
					}
					a.clock.Sleep(time.Millisecond * 500)
				}
			}
		}(key, value, &wg)
		return true
	})

	wg.Wait()
}

// executeTimer implements timers.ExecuteTimerFn.
func (a *actorsRuntime) executeTimer(reminder *internal.Reminder) bool {
	_, exists := a.actorsTable.Load(reminder.ActorKey())
	if !exists {
		log.Errorf("Could not find active timer %s", reminder.Key())
		return false
	}

	err := a.doExecuteReminderOrTimer(context.TODO(), reminder, true)
	diag.DefaultMonitoring.ActorTimerFired(reminder.ActorType, err == nil)
	if err != nil {
		log.Errorf("error invoking timer on actor %s: %s", reminder.ActorKey(), err)
		// Here we return true even if we have an error because the timer can still trigger again
		return true
	}

	return true
}

// executeReminder implements reminders.ExecuteReminderFn.
func (a *actorsRuntime) executeReminder(reminder *internal.Reminder) bool {
	err := a.doExecuteReminderOrTimer(context.TODO(), reminder, false)
	diag.DefaultMonitoring.ActorReminderFired(reminder.ActorType, err == nil)
	if err != nil {
		if errors.Is(err, ErrReminderCanceled) {
			// The handler is explicitly canceling the timer
			log.Debug("Reminder " + reminder.ActorKey() + " was canceled by the actor")
			return false
		}
		log.Errorf("Error invoking reminder on actor %s: %s", reminder.ActorKey(), err)
	}

	return true
}

// Executes a reminder or timer
func (a *actorsRuntime) doExecuteReminderOrTimer(ctx context.Context, reminder *internal.Reminder, isTimer bool) (err error) {
	var (
		data         any
		logName      string
		invokeMethod string
	)

	// Sanity check: make sure the actor is actually locally-hosted
	isLocal, _ := a.isActorLocallyHosted(ctx, reminder.ActorType, reminder.ActorID)
	if !isLocal {
		return errors.New("actor is not locally hosted")
	}

	if isTimer {
		logName = "timer"
		invokeMethod = "timer/" + reminder.Name
		data = &TimerResponse{
			Callback: reminder.Callback,
			Data:     reminder.Data,
			DueTime:  reminder.DueTime,
			Period:   reminder.Period.String(),
		}
	} else {
		logName = "reminder"
		invokeMethod = "remind/" + reminder.Name
		data = &ReminderResponse{
			DueTime: reminder.DueTime,
			Period:  reminder.Period.String(),
			Data:    reminder.Data,
		}
	}
	policyDef := a.resiliency.ActorPreLockPolicy(reminder.ActorType, reminder.ActorID)

	log.Debug("Executing " + logName + " for actor " + reminder.Key())
	req := invokev1.NewInvokeMethodRequest(invokeMethod).
		WithActor(reminder.ActorType, reminder.ActorID).
		WithDataObject(data).
		WithContentType(invokev1.JSONContentType)
	if policyDef != nil {
		req.WithReplay(policyDef.HasRetries())
	}
	defer req.Close()

	policyRunner := resiliency.NewRunnerWithOptions(ctx, policyDef,
		resiliency.RunnerOpts[*invokev1.InvokeMethodResponse]{
			Disposer: resiliency.DisposerCloser[*invokev1.InvokeMethodResponse],
		},
	)
	imr, err := policyRunner(func(ctx context.Context) (*invokev1.InvokeMethodResponse, error) {
		return a.callLocalActor(ctx, req)
	})
	if err != nil && !errors.Is(err, internal.ErrReminderCanceled) {
		log.Errorf("Error executing %s for actor %s: %v", logName, reminder.Key(), err)
	}
	if imr != nil {
		_ = imr.Close()
	}
	return err
}

func (a *actorsRuntime) CreateReminder(ctx context.Context, req *CreateReminderRequest) error {
	if !a.actorsConfig.Config.HostedActorTypes.IsActorTypeHosted(req.ActorType) {
		return ErrReminderOpActorNotHosted
	}

	// Create the new reminder object
	reminder, err := req.NewReminder(a.clock.Now())
	if err != nil {
		return err
	}
	return a.actorsReminders.CreateReminder(ctx, reminder)
}

func (a *actorsRuntime) CreateTimer(ctx context.Context, req *CreateTimerRequest) error {
	_, exists := a.actorsTable.Load(req.ActorKey())
	if !exists {
		return fmt.Errorf("can't create timer for actor %s: actor not activated", req.ActorKey())
	}

	reminder, err := req.NewReminder(a.clock.Now())
	if err != nil {
		return err
	}

	return a.timers.CreateTimer(ctx, reminder)
}

func (a *actorsRuntime) DeleteReminder(ctx context.Context, req *DeleteReminderRequest) error {
	if !a.actorsConfig.Config.HostedActorTypes.IsActorTypeHosted(req.ActorType) {
		return ErrReminderOpActorNotHosted
	}

	return a.actorsReminders.DeleteReminder(ctx, *req)
}

func (a *actorsRuntime) GetReminder(ctx context.Context, req *GetReminderRequest) (*internal.Reminder, error) {
	if !a.actorsConfig.Config.HostedActorTypes.IsActorTypeHosted(req.ActorType) {
		return nil, ErrReminderOpActorNotHosted
	}

	return a.actorsReminders.GetReminder(ctx, req)
}

func (a *actorsRuntime) DeleteTimer(ctx context.Context, req *DeleteTimerRequest) error {
	return a.timers.DeleteTimer(ctx, req.Key())
}

func (a *actorsRuntime) RegisterInternalActor(ctx context.Context, actorType string, actor InternalActor,
	actorIdleTimeout time.Duration,
) error {
	if !a.haveCompatibleStorage() {
		return fmt.Errorf("unable to register internal actor '%s': %w", actorType, ErrIncompatibleStateStore)
	}

	if _, exists := a.internalActors[actorType]; exists {
		return fmt.Errorf("actor type %s already registered", actorType)
	} else {
		if err := a.internalActorChannel.AddInternalActor(actorType, actor); err != nil {
			return err
		}
		a.internalActors[actorType] = actor

		log.Debugf("Registering internal actor type: %s", actorType)
		actor.SetActorRuntime(a)
		a.actorsConfig.Config.HostedActorTypes.AddActorType(actorType, actorIdleTimeout)
		if a.placement != nil {
			if err := a.placement.AddHostedActorType(actorType, actorIdleTimeout); err != nil {
				return fmt.Errorf("error updating hosted actor types: %s", err)
			}
		}
	}
	return nil
}

func (a *actorsRuntime) GetActiveActorsCount(ctx context.Context) []*runtimev1pb.ActiveActorsCount {
	actorTypes := a.actorsConfig.Config.HostedActorTypes.ListActorTypes()
	actorCountMap := make(map[string]int32, len(actorTypes))
	for _, actorType := range actorTypes {
		if !isInternalActor(actorType) {
			actorCountMap[actorType] = 0
		}
	}
	a.actorsTable.Range(func(key, value any) bool {
		actorType, _ := a.getActorTypeAndIDFromKey(key.(string))
		if !isInternalActor(actorType) {
			actorCountMap[actorType]++
		}
		return true
	})

	activeActorsCount := make([]*runtimev1pb.ActiveActorsCount, len(actorCountMap))
	n := 0
	for actorType, count := range actorCountMap {
		activeActorsCount[n] = &runtimev1pb.ActiveActorsCount{Type: actorType, Count: count}
		n++
	}

	return activeActorsCount
}

func isInternalActor(actorType string) bool {
	return strings.HasPrefix(actorType, InternalActorTypePrefix)
}

// Stop closes all network connections and resources used in actor runtime.
func (a *actorsRuntime) Close() error {
	defer a.wg.Wait()

	if a.closed.CompareAndSwap(false, true) {
		defer close(a.closeCh)
		errs := make([]error, 0, 2)
		if a.placement != nil {
			errs = append(errs, a.placement.Close())
		}
		if a.actorsServiceConn != nil {
			errs = append(errs, a.actorsServiceConn.Close())
		}
		return errors.Join(errs...)
	}

	return nil
}

// ValidateHostEnvironment validates that actors can be initialized properly given a set of parameters
// And the mode the runtime is operating in.
func ValidateHostEnvironment(mTLSEnabled bool, mode modes.DaprMode, namespace string) error {
	switch mode {
	case modes.KubernetesMode:
		if mTLSEnabled && namespace == "" {
			return errors.New("actors must have a namespace configured when running in Kubernetes mode")
		}
	}
	return nil
}

func (a *actorsRuntime) stateStore() (internal.TransactionalStateStore, error) {
	storeS, ok := a.compStore.GetStateStore(a.storeName)
	if !ok {
		return nil, errors.New(errStateStoreNotFound)
	}

	store, ok := storeS.(internal.TransactionalStateStore)
	if !ok || !state.FeatureETag.IsPresent(store.Features()) || !state.FeatureTransactional.IsPresent(store.Features()) {
		return nil, errors.New(errStateStoreNotConfigured)
	}

	return store, nil
}<|MERGE_RESOLUTION|>--- conflicted
+++ resolved
@@ -262,7 +262,6 @@
 	a.timers.Init(ctx)
 
 	if a.placement == nil {
-<<<<<<< HEAD
 		switch a.actorsConfig.GetActorsVersion() {
 		case internal.ActorsV1:
 			a.placement = placement.NewActorPlacement(placement.ActorPlacementOpts{
@@ -296,24 +295,6 @@
 				}
 			}
 		}
-=======
-		a.placement = placement.NewActorPlacement(placement.ActorPlacementOpts{
-			ServerAddrs:     a.actorsConfig.Config.PlacementAddresses,
-			Security:        a.sec,
-			AppID:           a.actorsConfig.Config.AppID,
-			RuntimeHostname: hostname,
-			PodName:         a.actorsConfig.Config.PodName,
-			ActorTypes:      a.actorsConfig.Config.HostedActorTypes.ListActorTypes(),
-			Resiliency:      a.resiliency,
-			AppHealthFn: func() bool {
-				return a.appHealthy.Load()
-			},
-			AfterTableUpdateFn: func() {
-				a.drainRebalancedActors()
-				a.actorsReminders.OnPlacementTablesUpdated(ctx)
-			},
-		})
->>>>>>> 87183284
 	}
 
 	a.wg.Add(3)
@@ -458,14 +439,6 @@
 	}
 
 	actor := req.Actor()
-<<<<<<< HEAD
-	lar, err := a.placement.LookupActor(ctx, internal.LookupActorRequest{
-		ActorType: actor.GetActorType(),
-		ActorID:   actor.GetActorId(),
-	})
-	if err != nil {
-		return nil, err
-=======
 	var lar internal.LookupActorResponse
 	if isInternalActor(actor.ActorType) {
 		lar = internal.LookupActorResponse{
@@ -480,7 +453,6 @@
 		if err != nil {
 			return nil, err
 		}
->>>>>>> 87183284
 	}
 	var resp *invokev1.InvokeMethodResponse
 	if a.isActorLocal(lar.Address, a.actorsConfig.Config.HostAddress, a.actorsConfig.Config.Port) {
