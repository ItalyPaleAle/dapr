--- conflicted
+++ resolved
@@ -289,11 +289,7 @@
 		return errors.New("actors runtime has already been closed")
 	}
 
-<<<<<<< HEAD
-	if len(a.actorsConfig.PlacementAddresses) == 0 && a.actorsConfig.ActorsServiceAddress == "" {
-=======
 	if len(a.actorsConfig.ActorsService) == 0 {
->>>>>>> f7218131
 		return errors.New("actors: couldn't connect to actors service: address is empty")
 	}
 
