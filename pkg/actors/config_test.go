--- conflicted
+++ resolved
@@ -24,19 +24,10 @@
 )
 
 const (
-<<<<<<< HEAD
-	HostAddress      = "host"
-	AppID            = "testApp"
-	PlacementAddress = "placement"
-	ActorsAddress    = "actors"
-	Port             = 5000
-	Namespace        = "default"
-=======
 	HostAddress = "host"
 	AppID       = "testApp"
 	Port        = 5000
 	Namespace   = "default"
->>>>>>> f7218131
 )
 
 func TestConfig(t *testing.T) {
@@ -49,21 +40,6 @@
 		RemindersStoragePartitions: 0,
 	}
 	c := NewConfig(ConfigOpts{
-<<<<<<< HEAD
-		HostAddress:          "localhost:5050",
-		AppID:                "app1",
-		ActorsServiceAddress: "actors:5050",
-		PlacementAddresses:   []string{"placement:5050"},
-		Port:                 3500,
-		Namespace:            "default",
-		AppConfig:            config,
-		PodName:              TestPodName,
-	})
-	assert.Equal(t, "localhost:5050", c.HostAddress)
-	assert.Equal(t, "app1", c.AppID)
-	assert.Equal(t, "actors:5050", c.ActorsServiceAddress)
-	assert.Equal(t, []string{"placement:5050"}, c.PlacementAddresses)
-=======
 		HostAddress:   "localhost:5050",
 		AppID:         "app1",
 		ActorsService: "placement:placement:5050",
@@ -75,7 +51,6 @@
 	assert.Equal(t, "localhost:5050", c.HostAddress)
 	assert.Equal(t, "app1", c.AppID)
 	assert.Equal(t, "placement:placement:5050", c.ActorsService)
->>>>>>> f7218131
 	assert.Equal(t, internal.NewHostedActors([]string{"1"}), c.HostedActorTypes)
 	assert.Equal(t, 3500, c.Port)
 	assert.Equal(t, "2s", c.ActorIdleTimeout.String())
@@ -89,20 +64,12 @@
 	t.Run("Test empty reentrancy values", func(t *testing.T) {
 		config := DefaultAppConfig
 		c := NewConfig(ConfigOpts{
-<<<<<<< HEAD
-			HostAddress: "localhost:5050",
-			AppID:       "app1",
-			Port:        3500,
-			Namespace:   "default",
-			AppConfig:   config,
-=======
 			HostAddress:   "localhost:5050",
 			AppID:         "app1",
 			ActorsService: "placement:placement:5050",
 			Port:          3500,
 			Namespace:     "default",
 			AppConfig:     config,
->>>>>>> f7218131
 		})
 		assert.False(t, c.Reentrancy.Enabled)
 		assert.NotNil(t, c.Reentrancy.MaxStackDepth)
@@ -120,20 +87,12 @@
 			},
 		}
 		c := NewConfig(ConfigOpts{
-<<<<<<< HEAD
-			HostAddress: "localhost:5050",
-			AppID:       "app1",
-			Port:        3500,
-			Namespace:   "default",
-			AppConfig:   appConfig,
-=======
 			HostAddress:   "localhost:5050",
 			AppID:         "app1",
 			ActorsService: "placement:placement:5050",
 			Port:          3500,
 			Namespace:     "default",
 			AppConfig:     appConfig,
->>>>>>> f7218131
 		})
 		assert.False(t, c.Reentrancy.Enabled)
 		assert.NotNil(t, c.Reentrancy.MaxStackDepth)
@@ -145,20 +104,12 @@
 		appConfig := DefaultAppConfig
 		appConfig.Reentrancy = config.ReentrancyConfig{Enabled: true}
 		c := NewConfig(ConfigOpts{
-<<<<<<< HEAD
-			HostAddress: "localhost:5050",
-			AppID:       "app1",
-			Port:        3500,
-			Namespace:   "default",
-			AppConfig:   appConfig,
-=======
 			HostAddress:   "localhost:5050",
 			AppID:         "app1",
 			ActorsService: "placement:placement:5050",
 			Port:          3500,
 			Namespace:     "default",
 			AppConfig:     appConfig,
->>>>>>> f7218131
 		})
 		assert.True(t, c.Reentrancy.Enabled)
 		assert.NotNil(t, c.Reentrancy.MaxStackDepth)
@@ -170,20 +121,12 @@
 		reentrancyLimit := 64
 		appConfig.Reentrancy = config.ReentrancyConfig{Enabled: true, MaxStackDepth: &reentrancyLimit}
 		c := NewConfig(ConfigOpts{
-<<<<<<< HEAD
-			HostAddress: "localhost:5050",
-			AppID:       "app1",
-			Port:        3500,
-			Namespace:   "default",
-			AppConfig:   appConfig,
-=======
 			HostAddress:   "localhost:5050",
 			AppID:         "app1",
 			ActorsService: "placement:placement:5050",
 			Port:          3500,
 			Namespace:     "default",
 			AppConfig:     appConfig,
->>>>>>> f7218131
 		})
 		assert.True(t, c.Reentrancy.Enabled)
 		assert.NotNil(t, c.Reentrancy.MaxStackDepth)
@@ -194,67 +137,22 @@
 func TestDefaultConfigValuesSet(t *testing.T) {
 	appConfig := config.ApplicationConfig{Entities: []string{"actor1"}}
 	config := NewConfig(ConfigOpts{
-<<<<<<< HEAD
-		HostAddress:          HostAddress,
-		AppID:                AppID,
-		ActorsServiceAddress: ActorsAddress,
-		PlacementAddresses:   []string{PlacementAddress},
-		Port:                 Port,
-		Namespace:            Namespace,
-		AppConfig:            appConfig,
-=======
 		HostAddress:   HostAddress,
 		AppID:         AppID,
 		ActorsService: "placement:placement:4011",
 		Port:          Port,
 		Namespace:     Namespace,
 		AppConfig:     appConfig,
->>>>>>> f7218131
 	})
 
 	assert.Equal(t, HostAddress, config.HostAddress)
 	assert.Equal(t, AppID, config.AppID)
-<<<<<<< HEAD
-	assert.Equal(t, ActorsAddress, config.ActorsServiceAddress)
-	assert.Contains(t, config.PlacementAddresses, PlacementAddress)
-=======
 	assert.Equal(t, "placement:placement:4011", config.ActorsService)
->>>>>>> f7218131
 	assert.Equal(t, Port, config.Port)
 	assert.Equal(t, Namespace, config.Namespace)
 	assert.NotNil(t, config.ActorIdleTimeout)
 	assert.NotNil(t, config.DrainOngoingCallTimeout)
 	assert.NotNil(t, config.DrainRebalancedActors)
-}
-
-func TestConfigGetActorsVersion(t *testing.T) {
-	t.Run("only PlacementAddresses set", func(t *testing.T) {
-		config := NewConfig(ConfigOpts{
-			HostAddress:        HostAddress,
-			AppID:              AppID,
-			PlacementAddresses: []string{PlacementAddress},
-		})
-		assert.Equal(t, internal.ActorsV1, config.GetActorsVersion())
-	})
-
-	t.Run("only ActorsServiceAddress set", func(t *testing.T) {
-		config := NewConfig(ConfigOpts{
-			HostAddress:          HostAddress,
-			AppID:                AppID,
-			ActorsServiceAddress: ActorsAddress,
-		})
-		assert.Equal(t, internal.ActorsV2, config.GetActorsVersion())
-	})
-
-	t.Run("both are set", func(t *testing.T) {
-		config := NewConfig(ConfigOpts{
-			HostAddress:          HostAddress,
-			AppID:                AppID,
-			ActorsServiceAddress: ActorsAddress,
-			PlacementAddresses:   []string{PlacementAddress},
-		})
-		assert.Equal(t, internal.ActorsV2, config.GetActorsVersion())
-	})
 }
 
 func TestPerActorTypeConfigurationValues(t *testing.T) {
@@ -284,33 +182,18 @@
 		},
 	}
 	config := NewConfig(ConfigOpts{
-<<<<<<< HEAD
-		HostAddress:          HostAddress,
-		AppID:                AppID,
-		ActorsServiceAddress: ActorsAddress,
-		PlacementAddresses:   []string{PlacementAddress},
-		Port:                 Port,
-		Namespace:            Namespace,
-		AppConfig:            appConfig,
-=======
 		HostAddress:   HostAddress,
 		AppID:         AppID,
 		ActorsService: "placement:placement:4011",
 		Port:          Port,
 		Namespace:     Namespace,
 		AppConfig:     appConfig,
->>>>>>> f7218131
 	})
 
 	// Check the base level items.
 	assert.Equal(t, HostAddress, config.HostAddress)
 	assert.Equal(t, AppID, config.AppID)
-<<<<<<< HEAD
-	assert.Equal(t, ActorsAddress, config.ActorsServiceAddress)
-	assert.Contains(t, config.PlacementAddresses, PlacementAddress)
-=======
 	assert.Contains(t, "placement:placement:4011", config.ActorsService)
->>>>>>> f7218131
 	assert.Equal(t, Port, config.Port)
 	assert.Equal(t, Namespace, config.Namespace)
 	assert.Equal(t, time.Second, config.ActorIdleTimeout)
@@ -370,20 +253,12 @@
 	}
 
 	config := NewConfig(ConfigOpts{
-<<<<<<< HEAD
-		HostAddress: HostAddress,
-		AppID:       AppID,
-		Port:        Port,
-		Namespace:   Namespace,
-		AppConfig:   appConfig,
-=======
 		HostAddress:   HostAddress,
 		AppID:         AppID,
 		ActorsService: "placement:placement:4012",
 		Port:          Port,
 		Namespace:     Namespace,
 		AppConfig:     appConfig,
->>>>>>> f7218131
 	})
 
 	assert.Contains(t, config.EntityConfigs, "actor1")
