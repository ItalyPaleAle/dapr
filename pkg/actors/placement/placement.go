/*
Copyright 2021 The Dapr Authors
Licensed under the Apache License, Version 2.0 (the "License");
you may not use this file except in compliance with the License.
You may obtain a copy of the License at
    http://www.apache.org/licenses/LICENSE-2.0
Unless required by applicable law or agreed to in writing, software
distributed under the License is distributed on an "AS IS" BASIS,
WITHOUT WARRANTIES OR CONDITIONS OF ANY KIND, either express or implied.
See the License for the specific language governing permissions and
limitations under the License.
*/

package placement

import (
	"context"
	"errors"
	"fmt"
	"net"
	"sync"
	"sync/atomic"
	"time"

	"github.com/cenkalti/backoff/v4"
	"google.golang.org/grpc/codes"
	"google.golang.org/grpc/status"

	"github.com/dapr/dapr/pkg/actors/internal"
	diag "github.com/dapr/dapr/pkg/diagnostics"
	"github.com/dapr/dapr/pkg/placement/hashing"
	v1pb "github.com/dapr/dapr/pkg/proto/placement/v1"
	"github.com/dapr/dapr/pkg/resiliency"
	"github.com/dapr/dapr/pkg/security"
	"github.com/dapr/kit/logger"
)

var log = logger.NewLogger("dapr.runtime.actors.placement")

const (
	lockOperation   = "lock"
	unlockOperation = "unlock"
	updateOperation = "update"

	// Interval to wait for app health's readiness
	placementReadinessWaitInterval = 500 * time.Millisecond
	// Minimum and maximum reconnection intervals
	placementReconnectMinInterval = 1 * time.Second
	placementReconnectMaxInterval = 30 * time.Second
	statusReportHeartbeatInterval = 1 * time.Second

	grpcServiceConfig = `{"loadBalancingPolicy":"round_robin"}`
)

// actorPlacement maintains membership of actor instances and consistent hash
// tables to discover the actor while interacting with Placement service.
type actorPlacement struct {
	actorTypes []string
	appID      string
	// runtimeHostname is the address and port of the runtime
	runtimeHostName string
	// name of the pod hosting the actor
	podName string

	// client is the placement client.
	client *placementClient

	// serverAddr is the list of placement addresses.
	serverAddr []string
	// serverIndex is the current index of placement servers in serverAddr.
	serverIndex atomic.Int32

	// placementTables is the consistent hashing table map to
	// look up Dapr runtime host address to locate actor.
	placementTables *hashing.ConsistentHashTables
	// placementTableLock is the lock for placementTables.
	placementTableLock sync.RWMutex

	// unblockSignal is the channel to unblock table locking.
	unblockSignal chan struct{}
	// tableIsBlocked is the status of table lock.
	tableIsBlocked atomic.Bool
	// operationUpdateLock is the lock for three stage commit.
	operationUpdateLock sync.Mutex

	// appHealthFn returns the appHealthCh
	appHealthFn func(ctx context.Context) <-chan bool
	// appHealthy contains the result of the app health checks.
	appHealthy atomic.Bool
	// afterTableUpdateFn is function for post processing done after table updates,
	// such as draining actors and resetting reminders.
	afterTableUpdateFn func()

	// shutdown is the flag when runtime is being shutdown.
	shutdown atomic.Bool
	// shutdownConnLoop is the wait group to wait until all connection loop are done
	shutdownConnLoop sync.WaitGroup
	// closeCh is the channel to close the placement service.
	closeCh chan struct{}

	resiliency resiliency.Provider
}

// ActorPlacementOpts contains options for NewActorPlacement.
type ActorPlacementOpts struct {
	ServerAddrs        []string // Address(es) for the Placement service
	Security           security.Handler
	AppID              string
	RuntimeHostname    string
	PodName            string
	ActorTypes         []string
	AppHealthFn        func(ctx context.Context) <-chan bool
	AfterTableUpdateFn func()
	Resiliency         resiliency.Provider
}

// NewActorPlacement initializes ActorPlacement for the actor service.
func NewActorPlacement(opts ActorPlacementOpts) internal.PlacementService {
	servers := addDNSResolverPrefix(opts.ServerAddrs)
	return &actorPlacement{
		actorTypes:      opts.ActorTypes,
		appID:           opts.AppID,
		runtimeHostName: opts.RuntimeHostname,
		podName:         opts.PodName,
		serverAddr:      servers,

		client:          newPlacementClient(getGrpcOptsGetter(servers, opts.Security)),
		placementTables: &hashing.ConsistentHashTables{Entries: make(map[string]*hashing.Consistent)},

<<<<<<< HEAD
		appHealthFn:        opts.AppHealthFn,
		afterTableUpdateFn: opts.AfterTableUpdateFn,
		closeCh:            make(chan struct{}),
		resiliency:         opts.Resiliency,
=======
		operationUpdateLock: &sync.Mutex{},
		tableIsBlocked:      &atomic.Bool{},
		appHealthFn:         opts.AppHealthFn,
		afterTableUpdateFn:  opts.AfterTableUpdateFn,
		closeCh:             make(chan struct{}),
		resiliency:          opts.Resiliency,
>>>>>>> f9eb3504
	}
}

// Register an actor type by adding it to the list of known actor types (if it's not already registered)
// The placement tables will get updated when the next heartbeat fires
func (p *actorPlacement) AddHostedActorType(actorType string, idleTimeout time.Duration) error {
	for _, t := range p.actorTypes {
		if t == actorType {
			return fmt.Errorf("actor type %s already registered", actorType)
		}
	}

	p.actorTypes = append(p.actorTypes, actorType)
	return nil
}

// Start connects placement service to register to membership and send heartbeat
// to report the current member status periodically.
func (p *actorPlacement) Start(ctx context.Context) error {
	p.serverIndex.Store(0)
	p.shutdown.Store(false)
	p.appHealthy.Store(true)

	if !p.establishStreamConn(ctx) {
		return nil
	}

	ctx, cancel := context.WithCancel(ctx)
	p.shutdownConnLoop.Add(1)
	go func() {
		defer p.shutdownConnLoop.Done()

		select {
		case <-ctx.Done():
		case <-p.closeCh:
		}
		cancel()
	}()

	p.shutdownConnLoop.Add(1)
	go func() {
		defer p.shutdownConnLoop.Done()
		ch := p.appHealthFn(ctx)
		if ch == nil {
			return
		}

		for healthy := range ch {
			p.appHealthy.Store(healthy)
		}
	}()

	// establish connection loop, whenever a disconnect occurs it starts to run trying to connect to a new server.
	p.shutdownConnLoop.Add(1)
	go func() {
		defer p.shutdownConnLoop.Done()
		for !p.shutdown.Load() {
			// wait until disconnection occurs or shutdown is triggered
			p.client.waitUntil(func(streamConnAlive bool) bool {
				return !streamConnAlive || p.shutdown.Load()
			})

			if p.shutdown.Load() {
				break
			}
			p.establishStreamConn(ctx)
		}
	}()

	// Establish receive channel to retrieve placement table update
	p.shutdownConnLoop.Add(1)
	go func() {
		defer p.shutdownConnLoop.Done()
		for !p.shutdown.Load() {
			// Wait until stream is connected or shutdown is triggered.
			p.client.waitUntil(func(streamAlive bool) bool {
				return streamAlive || p.shutdown.Load()
			})

			resp, err := p.client.recv()
			if p.shutdown.Load() {
				break
			}

			// TODO: we may need to handle specific errors later.
			if err != nil {
				p.client.disconnectFn(func() {
					p.onPlacementError(err) // depending on the returned error a new server could be used
				})
			} else {
				p.onPlacementOrder(resp)
			}
		}
	}()

	// Send the current host status to placement to register the member and
	// maintain the status of member by placement.
	p.shutdownConnLoop.Add(1)
	go func() {
		defer p.shutdownConnLoop.Done()
		for !p.shutdown.Load() {
			// Wait until stream is connected or shutdown is triggered.
			p.client.waitUntil(func(streamAlive bool) bool {
				return streamAlive || p.shutdown.Load()
			})

			if p.shutdown.Load() {
				break
			}

			// appHealthy is the health status of actor service application. This allows placement to update
			// the member list and hashing table quickly.
			if !p.appHealthy.Load() {
				// app is unresponsive, close the stream and disconnect from the placement service.
				// Then Placement will remove this host from the member list.
				log.Debug("disconnecting from placement service by the unhealthy app.")

				p.client.disconnect()
				continue
			}

			host := v1pb.Host{
				Name:     p.runtimeHostName,
				Entities: p.actorTypes,
				Id:       p.appID,
				Load:     1, // Not used yet
				Pod:      p.podName,
				// Port is redundant because Name should include port number
				// Port: 0,
				ApiLevel: internal.ActorAPILevel,
			}

			err := p.client.send(&host)
			if err != nil {
				diag.DefaultMonitoring.ActorStatusReportFailed("send", "status")
				log.Debugf("failed to report status to placement service : %v", err)
			}

			// No delay if stream connection is not alive.
			if p.client.isConnected() {
				diag.DefaultMonitoring.ActorStatusReported("send")
				time.Sleep(statusReportHeartbeatInterval)
			}
		}
	}()

	return nil
}

// Closes shuts down server stream gracefully.
func (p *actorPlacement) Close() error {
	// CAS to avoid stop more than once.
	if p.shutdown.CompareAndSwap(false, true) {
		p.client.disconnect()
		p.shutdown.Store(true)
		close(p.closeCh)
	}
	p.shutdownConnLoop.Wait()
	return nil
}

// WaitUntilReady waits until placement table is until table lock is unlocked.
func (p *actorPlacement) WaitUntilReady(ctx context.Context) error {
	if !p.tableIsBlocked.Load() {
		return nil
	}
	select {
	case <-p.unblockSignal:
		return nil
	case <-ctx.Done():
		return ctx.Err()
	}
}

// LookupActor resolves to actor service instance address using consistent hashing table.
func (p *actorPlacement) LookupActor(ctx context.Context, req internal.LookupActorRequest) (internal.LookupActorResponse, error) {
	// Retry here to allow placement table dissemination/rebalancing to happen.
	policyDef := p.resiliency.BuiltInPolicy(resiliency.BuiltInActorNotFoundRetries)
	policyRunner := resiliency.NewRunner[internal.LookupActorResponse](ctx, policyDef)
	return policyRunner(func(ctx context.Context) (res internal.LookupActorResponse, rErr error) {
		rAddr, rAppID, rErr := p.doLookupActor(ctx, req.ActorType, req.ActorID)
		if rErr != nil {
			return res, fmt.Errorf("error finding address for actor %s/%s: %w", req.ActorType, req.ActorID, rErr)
		} else if rAddr == "" {
			return res, fmt.Errorf("did not find address for actor %s/%s", req.ActorType, req.ActorID)
		}
		res.Address = rAddr
		res.AppID = rAppID
		return res, nil
	})
}

func (p *actorPlacement) doLookupActor(ctx context.Context, actorType, actorID string) (string, string, error) {
	p.placementTableLock.RLock()
	defer p.placementTableLock.RUnlock()

	if p.placementTables == nil {
		return "", "", errors.New("placement tables are not set")
	}

	t := p.placementTables.Entries[actorType]
	if t == nil {
		return "", "", nil
	}
	host, err := t.GetHost(actorID)
	if err != nil || host == nil {
		return "", "", nil //nolint:nilerr
	}
	return host.Name, host.AppID, nil
}

//nolint:nosnakecase
func (p *actorPlacement) establishStreamConn(ctx context.Context) (established bool) {
	// Backoff for reconnecting in case of errors
	bo := backoff.NewExponentialBackOff()
	bo.InitialInterval = placementReconnectMinInterval
	bo.MaxInterval = placementReconnectMaxInterval
	bo.MaxElapsedTime = 0 // Retry forever

	logFailureShown := false
	for !p.shutdown.Load() {
		// Stop reconnecting to placement until app is healthy.
		if !p.appHealthy.Load() {
			// We are not using an exponential backoff here because we haven't begun to establish connections yet
			time.Sleep(placementReadinessWaitInterval)
			continue
		}

		// Do not retry to connect if context is canceled
<<<<<<< HEAD
		if ctx.Err() == nil {
=======
		if ctx.Err() != nil {
>>>>>>> f9eb3504
			return false
		}

		serverAddr := p.serverAddr[p.serverIndex.Load()]

		if !logFailureShown {
			log.Debug("try to connect to placement service: " + serverAddr)
		}

		err := p.client.connectToServer(ctx, serverAddr)
		if err == errEstablishingTLSConn {
			return false
		}

		if err != nil {
			if !logFailureShown {
				log.Debugf("error connecting to placement service (will retry to connect in background): %v", err)
				// Don't show the debug log more than once per each reconnection attempt
				logFailureShown = true
			}
			p.serverIndex.Store((p.serverIndex.Load() + 1) % int32(len(p.serverAddr)))
			time.Sleep(bo.NextBackOff())
			continue
		}

		log.Debug("established connection to placement service at " + p.client.clientConn.Target())
		return true
	}

	return false
}

// onPlacementError closes the current placement stream and reestablish the connection again,
// uses a different placement server depending on the error code
func (p *actorPlacement) onPlacementError(err error) {
	s, ok := status.FromError(err)
	// If the current server is not leader, then it will try to the next server.
	if ok && s.Code() == codes.FailedPrecondition {
		p.serverIndex.Store((p.serverIndex.Load() + 1) % int32(len(p.serverAddr)))
	} else {
		log.Debugf("disconnected from placement: %v", err)
	}
}

func (p *actorPlacement) onPlacementOrder(in *v1pb.PlacementOrder) {
	log.Debugf("placement order received: %s", in.Operation)
	diag.DefaultMonitoring.ActorPlacementTableOperationReceived(in.Operation)

	// lock all incoming calls when an updated table arrives
	p.operationUpdateLock.Lock()
	defer p.operationUpdateLock.Unlock()

	switch in.Operation {
	case lockOperation:
		p.blockPlacements()

		go func() {
			// TODO: Use lock-free table update.
			// current implementation is distributed two-phase locking algorithm.
			// If placement experiences intermittently outage during updateplacement,
			// user application will face 5 second blocking even if it can avoid deadlock.
			// It can impact the entire system.
			time.Sleep(time.Second * 5)
			p.unblockPlacements()
		}()

	case unlockOperation:
		p.unblockPlacements()

	case updateOperation:
		p.updatePlacements(in.Tables)
	}
}

func (p *actorPlacement) blockPlacements() {
	p.unblockSignal = make(chan struct{})
	p.tableIsBlocked.Store(true)
}

func (p *actorPlacement) unblockPlacements() {
	if p.tableIsBlocked.CompareAndSwap(true, false) {
		close(p.unblockSignal)
	}
}

func (p *actorPlacement) updatePlacements(in *v1pb.PlacementTables) {
	updated := false
	func() {
		p.placementTableLock.Lock()
		defer p.placementTableLock.Unlock()

		if in.Version == p.placementTables.Version {
			return
		}

		tables := &hashing.ConsistentHashTables{Entries: make(map[string]*hashing.Consistent)}
		for k, v := range in.Entries {
			loadMap := map[string]*hashing.Host{}
			for lk, lv := range v.LoadMap {
				loadMap[lk] = hashing.NewHost(lv.Name, lv.Id, lv.Load, lv.Port)
			}
			tables.Entries[k] = hashing.NewFromExisting(v.Hosts, v.SortedSet, loadMap)
		}

		p.placementTables = tables
		p.placementTables.Version = in.Version
		updated = true
	}()

	if !updated {
		return
	}

	// May call LookupActor inside, so should not do this with placementTableLock locked.
	p.afterTableUpdateFn()

	log.Infof("Placement tables updated, version: %s", in.GetVersion())
}

func (p *actorPlacement) ReportActorDeactivation(ctx context.Context, actorType, actorID string) error {
	// Nop in this implementation
	return nil
}

func (p *actorPlacement) SetHaltActorFns(haltFn internal.HaltActorFn, haltAllFn internal.HaltAllActorsFn) {
	// Nop in this implementation
	return
}

// addDNSResolverPrefix add the `dns://` prefix to the given addresses
func addDNSResolverPrefix(addr []string) []string {
	resolvers := make([]string, 0, len(addr))
	for _, a := range addr {
		prefix := ""
		host, _, err := net.SplitHostPort(a)
		if err == nil && net.ParseIP(host) == nil {
			prefix = "dns:///"
		}
		resolvers = append(resolvers, prefix+a)
	}
	return resolvers
}<|MERGE_RESOLUTION|>--- conflicted
+++ resolved
@@ -127,19 +127,10 @@
 		client:          newPlacementClient(getGrpcOptsGetter(servers, opts.Security)),
 		placementTables: &hashing.ConsistentHashTables{Entries: make(map[string]*hashing.Consistent)},
 
-<<<<<<< HEAD
 		appHealthFn:        opts.AppHealthFn,
 		afterTableUpdateFn: opts.AfterTableUpdateFn,
 		closeCh:            make(chan struct{}),
 		resiliency:         opts.Resiliency,
-=======
-		operationUpdateLock: &sync.Mutex{},
-		tableIsBlocked:      &atomic.Bool{},
-		appHealthFn:         opts.AppHealthFn,
-		afterTableUpdateFn:  opts.AfterTableUpdateFn,
-		closeCh:             make(chan struct{}),
-		resiliency:          opts.Resiliency,
->>>>>>> f9eb3504
 	}
 }
 
@@ -369,11 +360,7 @@
 		}
 
 		// Do not retry to connect if context is canceled
-<<<<<<< HEAD
-		if ctx.Err() == nil {
-=======
 		if ctx.Err() != nil {
->>>>>>> f9eb3504
 			return false
 		}
 
