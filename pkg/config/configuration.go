--- conflicted
+++ resolved
@@ -36,13 +36,8 @@
 type Feature string
 
 const (
-<<<<<<< HEAD
-	// Enable support for resiliency
-	Resiliency Feature = "Resiliency"
 	// Enable support for streaming in HTTP service invocation
 	ServiceInvocationStreaming Feature = "ServiceInvocationStreaming"
-=======
->>>>>>> 23f429f8
 	// Enables the app health check feature, allowing the use of the CLI flags
 	AppHealthCheck Feature = "AppHealthCheck"
 )
