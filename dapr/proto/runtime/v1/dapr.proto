--- conflicted
+++ resolved
@@ -111,7 +111,6 @@
   // Sets value in extended metadata of the sidecar
   rpc SetMetadata (SetMetadataRequest) returns (google.protobuf.Empty) {}
 
-<<<<<<< HEAD
   // SubtleGetKey returns the public part of an asymmetric key stored in the vault.
   rpc SubtleGetKey(SubtleGetKeyRequest) returns (SubtleGetKeyResponse);
 
@@ -132,7 +131,7 @@
 
   // SubtleVerify verifies the signature of a message using a key stored in the vault.
   rpc SubtleVerify(SubtleVerifyRequest) returns (SubtleVerifyResponse);
-=======
+  
   // Start Workflow
   rpc StartWorkflowAlpha1 (StartWorkflowRequest) returns (WorkflowReference) {}
 
@@ -141,7 +140,6 @@
 
   // Terminate Workflow
   rpc TerminateWorkflowAlpha1 (TerminateWorkflowRequest) returns (TerminateWorkflowResponse) {}
->>>>>>> 364376ba
 
   // Shutdown the sidecar
   rpc Shutdown (google.protobuf.Empty) returns (google.protobuf.Empty) {}
@@ -706,7 +704,6 @@
   Status status = 1;
 }
 
-<<<<<<< HEAD
 // SubtleGetKeyRequest is the request object for SubtleGetKey.
 message SubtleGetKeyRequest {
   enum KeyFormat {
@@ -873,7 +870,8 @@
 message SubtleVerifyResponse {
   // True if the signature is valid.
   bool valid = 1;
-=======
+}
+
 message WorkflowReference {
   string instance_id = 1;
 }
@@ -904,5 +902,4 @@
 }
 
 message TerminateWorkflowResponse {
->>>>>>> 364376ba
 }