--- conflicted
+++ resolved
@@ -35,7 +35,8 @@
 	opts := options.New()
 
 	// Apply options to all loggers
-	if err := logger.ApplyOptionsToLoggers(&opts.Logger); err != nil {
+	err := logger.ApplyOptionsToLoggers(&opts.Logger)
+	if err != nil {
 		log.Fatal(err)
 	}
 
@@ -44,22 +45,13 @@
 
 	metricsExporter := metrics.NewExporterWithOptions(log, metrics.DefaultMetricNamespace, opts.Metrics)
 
-	err := utils.SetEnvVariables(map[string]string{
+	err = utils.SetEnvVariables(map[string]string{
 		utils.KubeConfigVar: opts.Kubeconfig,
 	})
 	if err != nil {
 		log.Fatalf("Error set env: %v", err)
 	}
 
-<<<<<<< HEAD
-	// Apply options to all loggers
-	err = logger.ApplyOptionsToLoggers(&opts.Logger)
-	if err != nil {
-		log.Fatal(err)
-	}
-
-=======
->>>>>>> 29f2216e
 	// Initialize dapr metrics exporter
 	err = metricsExporter.Init()
 	if err != nil {
