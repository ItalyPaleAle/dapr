/*
Copyright 2021 The Dapr Authors
Licensed under the Apache License, Version 2.0 (the "License");
you may not use this file except in compliance with the License.
You may obtain a copy of the License at
    http://www.apache.org/licenses/LICENSE-2.0
Unless required by applicable law or agreed to in writing, software
distributed under the License is distributed on an "AS IS" BASIS,
WITHOUT WARRANTIES OR CONDITIONS OF ANY KIND, either express or implied.
See the License for the specific language governing permissions and
limitations under the License.
*/

package main

import (
	"context"
	"fmt"
	"strconv"

	"github.com/dapr/dapr/cmd/placement/options"
	"github.com/dapr/dapr/pkg/buildinfo"
	"github.com/dapr/dapr/pkg/concurrency"
	"github.com/dapr/dapr/pkg/health"
	"github.com/dapr/dapr/pkg/metrics"
	"github.com/dapr/dapr/pkg/modes"
	"github.com/dapr/dapr/pkg/placement"
	"github.com/dapr/dapr/pkg/placement/hashing"
	"github.com/dapr/dapr/pkg/placement/monitoring"
	"github.com/dapr/dapr/pkg/placement/raft"
	"github.com/dapr/dapr/pkg/security"
	"github.com/dapr/dapr/pkg/signals"
	"github.com/dapr/kit/logger"
)

var log = logger.NewLogger("dapr.placement")

func main() {
	opts := options.New()

	// Apply options to all loggers.
	if err := logger.ApplyOptionsToLoggers(&opts.Logger); err != nil {
		log.Fatal(err)
	}

	log.Infof("Starting Dapr Placement Service -- version %s -- commit %s", buildinfo.Version(), buildinfo.Commit())
	log.Infof("Log level set to: %s", opts.Logger.OutputLevel)

	metricsExporter := metrics.NewExporterWithOptions(log, metrics.DefaultMetricNamespace, opts.Metrics)

	err := monitoring.InitMetrics()
	if err != nil {
		log.Fatal(err)
	}

	// Start Raft cluster.
	raftServer := raft.New(raft.Options{
		ID:           opts.RaftID,
		InMem:        opts.RaftInMemEnabled,
		Peers:        opts.RaftPeers,
		LogStorePath: opts.RaftLogStorePath,
	})
	if raftServer == nil {
		log.Fatal("Failed to create raft server.")
	}

	ctx := signals.Context()
	secProvider, err := security.New(ctx, security.Options{
		SentryAddress:           opts.SentryAddress,
		ControlPlaneTrustDomain: opts.TrustDomain,
		ControlPlaneNamespace:   security.CurrentNamespace(),
		TrustAnchorsFile:        opts.TrustAnchorsFile,
		AppID:                   "dapr-placement",
		MTLSEnabled:             opts.TLSEnabled,
		Mode:                    modes.DaprMode(opts.Mode),
	})
	if err != nil {
		log.Fatal(err)
	}

	hashing.SetReplicationFactor(opts.ReplicationFactor)
<<<<<<< HEAD
	apiServer := placement.NewPlacementService(placement.PlacementServiceOpts{
		RaftNode:    raftServer,
		MaxAPILevel: opts.MaxAPILevel,
	})
=======
	apiServer := placement.NewPlacementService(raftServer, secProvider)
>>>>>>> 441017b8

	err = concurrency.NewRunnerManager(
		func(ctx context.Context) error {
			sec, serr := secProvider.Handler(ctx)
			if serr != nil {
				return serr
			}
			return raftServer.StartRaft(ctx, sec, nil)
		},
		metricsExporter.Run,
		secProvider.Run,
		apiServer.MonitorLeadership,
		func(ctx context.Context) error {
			var metadataOptions []health.RouterOptions
			if opts.MetadataEnabled {
				metadataOptions = append(metadataOptions, health.NewJSONDataRouterOptions[*placement.PlacementTables]("/placement/state", apiServer.GetPlacementTables))
			}
			healthzServer := health.NewServer(log, metadataOptions...)
			healthzServer.Ready()
			if healthzErr := healthzServer.Run(ctx, opts.HealthzPort); healthzErr != nil {
				return fmt.Errorf("failed to start healthz server: %w", healthzErr)
			}
			return nil
		},
		func(ctx context.Context) error {
			return apiServer.Run(ctx, strconv.Itoa(opts.PlacementPort))
		},
	).Run(ctx)
	if err != nil {
		log.Fatal(err)
	}

	log.Info("Placement service shut down gracefully")
}<|MERGE_RESOLUTION|>--- conflicted
+++ resolved
@@ -79,14 +79,11 @@
 	}
 
 	hashing.SetReplicationFactor(opts.ReplicationFactor)
-<<<<<<< HEAD
 	apiServer := placement.NewPlacementService(placement.PlacementServiceOpts{
 		RaftNode:    raftServer,
 		MaxAPILevel: opts.MaxAPILevel,
+		SecProvider: secProvider,
 	})
-=======
-	apiServer := placement.NewPlacementService(raftServer, secProvider)
->>>>>>> 441017b8
 
 	err = concurrency.NewRunnerManager(
 		func(ctx context.Context) error {
