--- conflicted
+++ resolved
@@ -16,11 +16,8 @@
 import (
 	"context"
 	"fmt"
-<<<<<<< HEAD
+	"math"
 	"os"
-=======
-	"math"
->>>>>>> ec20c834
 	"strconv"
 
 	"github.com/dapr/dapr/cmd/placement/options"
