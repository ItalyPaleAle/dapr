/*
Copyright 2021 The Dapr Authors
Licensed under the Apache License, Version 2.0 (the "License");
you may not use this file except in compliance with the License.
You may obtain a copy of the License at
    http://www.apache.org/licenses/LICENSE-2.0
Unless required by applicable law or agreed to in writing, software
distributed under the License is distributed on an "AS IS" BASIS,
WITHOUT WARRANTIES OR CONDITIONS OF ANY KIND, either express or implied.
See the License for the specific language governing permissions and
limitations under the License.
*/

package options

import (
	"flag"
	"os"
	"strconv"
	"strings"
	"time"

	"github.com/dapr/dapr/pkg/config"
	"github.com/dapr/dapr/pkg/config/protocol"
	"github.com/dapr/dapr/pkg/cors"
	"github.com/dapr/dapr/pkg/metrics"
	"github.com/dapr/dapr/pkg/modes"
	"github.com/dapr/dapr/pkg/runtime"
	"github.com/dapr/dapr/pkg/security/consts"
	"github.com/dapr/kit/logger"
)

type Options struct {
	AppID                        string
	ComponentsPath               string
	ControlPlaneAddress          string
	ControlPlaneTrustDomain      string
	ControlPlaneNamespace        string
	SentryAddress                string
	TrustAnchors                 []byte
	AllowedOrigins               string
	EnableProfiling              bool
	AppMaxConcurrency            int
	EnableMTLS                   bool
	AppSSL                       bool
	DaprHTTPMaxRequestSize       int
	ResourcesPath                stringSliceFlag
	AppProtocol                  string
	EnableAPILogging             *bool
	RuntimeVersion               bool
	BuildInfo                    bool
	WaitCommand                  bool
	DaprHTTPPort                 string
	DaprAPIGRPCPort              string
	ProfilePort                  string
	DaprInternalGRPCPort         string
	DaprPublicPort               string
	AppPort                      string
	DaprGracefulShutdownSeconds  int
<<<<<<< HEAD
	ActorsServiceAddress         string
=======
	DaprBlockShutdownDuration    *time.Duration
>>>>>>> ed341722
	PlacementServiceHostAddr     string
	DaprAPIListenAddresses       string
	AppHealthProbeInterval       int
	AppHealthProbeTimeout        int
	AppHealthThreshold           int
	EnableAppHealthCheck         bool
	Mode                         string
	Config                       stringSliceFlag
	UnixDomainSocket             string
	DaprHTTPReadBufferSize       int
	DisableBuiltinK8sSecretStore bool
	AppHealthCheckPath           string
	AppChannelAddress            string
	Logger                       logger.Options
	Metrics                      *metrics.Options
}

func New(args []string) *Options {
	opts := Options{
		EnableAPILogging: new(bool),
	}

	var blockShutdownDuration time.Duration

	flag.StringVar(&opts.Mode, "mode", string(modes.StandaloneMode), "Runtime mode for Dapr")
	flag.StringVar(&opts.DaprHTTPPort, "dapr-http-port", strconv.Itoa(runtime.DefaultDaprHTTPPort), "HTTP port for Dapr API to listen on")
	flag.StringVar(&opts.DaprAPIListenAddresses, "dapr-listen-addresses", runtime.DefaultAPIListenAddress, "One or more addresses for the Dapr API to listen on, CSV limited")
	flag.StringVar(&opts.DaprPublicPort, "dapr-public-port", "", "Public port for Dapr Health and Metadata to listen on")
	flag.StringVar(&opts.DaprAPIGRPCPort, "dapr-grpc-port", strconv.Itoa(runtime.DefaultDaprAPIGRPCPort), "gRPC port for the Dapr API to listen on")
	flag.StringVar(&opts.DaprInternalGRPCPort, "dapr-internal-grpc-port", "", "gRPC port for the Dapr Internal API to listen on")
	flag.StringVar(&opts.AppPort, "app-port", "", "The port the application is listening on")
	flag.StringVar(&opts.ProfilePort, "profile-port", strconv.Itoa(runtime.DefaultProfilePort), "The port for the profile server")
	flag.StringVar(&opts.AppProtocol, "app-protocol", string(protocol.HTTPProtocol), "Protocol for the application: grpc, grpcs, http, https, h2c")
	flag.StringVar(&opts.ComponentsPath, "components-path", "", "Alias for --resources-path [Deprecated, use --resources-path]")
	flag.Var(&opts.ResourcesPath, "resources-path", "Path for resources directory. If not specified, no resources will be loaded. Can be passed multiple times")
	flag.Var(&opts.Config, "config", "Path to config file, or name of a configuration object. In standalone mode, can be passed multiple times")
	flag.StringVar(&opts.AppID, "app-id", "", "A unique ID for Dapr. Used for Service Discovery and state")
	flag.StringVar(&opts.ControlPlaneAddress, "control-plane-address", "", "Address for a Dapr control plane")
	flag.StringVar(&opts.SentryAddress, "sentry-address", "", "Address for the Sentry CA service")
	flag.StringVar(&opts.ControlPlaneTrustDomain, "control-plane-trust-domain", "localhost", "Trust domain of the Dapr control plane")
	flag.StringVar(&opts.ControlPlaneNamespace, "control-plane-namespace", "default", "Namespace of the Dapr control plane")
	flag.StringVar(&opts.ActorsServiceAddress, "actors-service-address", "", "Address of Dapr Actors service")
	flag.StringVar(&opts.PlacementServiceHostAddr, "placement-host-address", "", "Addresses for Dapr Actor Placement servers")
	flag.StringVar(&opts.AllowedOrigins, "allowed-origins", cors.DefaultAllowedOrigins, "Allowed HTTP origins")
	flag.BoolVar(&opts.EnableProfiling, "enable-profiling", false, "Enable profiling")
	flag.BoolVar(&opts.RuntimeVersion, "version", false, "Prints the runtime version")
	flag.BoolVar(&opts.BuildInfo, "build-info", false, "Prints the build info")
	flag.BoolVar(&opts.WaitCommand, "wait", false, "wait for Dapr outbound ready")
	flag.IntVar(&opts.AppMaxConcurrency, "app-max-concurrency", -1, "Controls the concurrency level when forwarding requests to user code; set to -1 for no limits")
	flag.BoolVar(&opts.EnableMTLS, "enable-mtls", false, "Enables automatic mTLS for daprd to daprd communication channels")
	flag.BoolVar(&opts.AppSSL, "app-ssl", false, "Sets the URI scheme of the app to https and attempts a TLS connection [Deprecated, use '--app-protocol https|grpcs']")
	flag.IntVar(&opts.DaprHTTPMaxRequestSize, "dapr-http-max-request-size", runtime.DefaultMaxRequestBodySize, "Increasing max size of request body in MB to handle uploading of big files")
	flag.StringVar(&opts.UnixDomainSocket, "unix-domain-socket", "", "Path to a unix domain socket dir mount. If specified, Dapr API servers will use Unix Domain Sockets")
	flag.IntVar(&opts.DaprHTTPReadBufferSize, "dapr-http-read-buffer-size", runtime.DefaultReadBufferSize, "Increasing max size of read buffer in KB to handle sending multi-KB headers")
	flag.IntVar(&opts.DaprGracefulShutdownSeconds, "dapr-graceful-shutdown-seconds", int(runtime.DefaultGracefulShutdownDuration/time.Second), "Graceful shutdown time in seconds")
	flag.DurationVar(&blockShutdownDuration, "dapr-block-shutdown-duration", 0, "If enabled, will block graceful shutdown after terminate signal is received until either the given duration has elapsed or the app reports unhealthy. Disabled by default")
	flag.BoolVar(opts.EnableAPILogging, "enable-api-logging", false, "Enable API logging for API calls")
	flag.BoolVar(&opts.DisableBuiltinK8sSecretStore, "disable-builtin-k8s-secret-store", false, "Disable the built-in Kubernetes Secret Store")
	flag.BoolVar(&opts.EnableAppHealthCheck, "enable-app-health-check", false, "Enable health checks for the application using the protocol defined with app-protocol")
	flag.StringVar(&opts.AppHealthCheckPath, "app-health-check-path", runtime.DefaultAppHealthCheckPath, "Path used for health checks; HTTP only")
	flag.IntVar(&opts.AppHealthProbeInterval, "app-health-probe-interval", int(config.AppHealthConfigDefaultProbeInterval/time.Second), "Interval to probe for the health of the app in seconds")
	flag.IntVar(&opts.AppHealthProbeTimeout, "app-health-probe-timeout", int(config.AppHealthConfigDefaultProbeTimeout/time.Millisecond), "Timeout for app health probes in milliseconds")
	flag.IntVar(&opts.AppHealthThreshold, "app-health-threshold", int(config.AppHealthConfigDefaultThreshold), "Number of consecutive failures for the app to be considered unhealthy")
	flag.StringVar(&opts.AppChannelAddress, "app-channel-address", runtime.DefaultChannelAddress, "The network address the application listens on")

	opts.Logger = logger.DefaultOptions()
	opts.Logger.AttachCmdFlags(flag.StringVar, flag.BoolVar)

	opts.Metrics = metrics.DefaultMetricOptions()
	opts.Metrics.AttachCmdFlags(flag.StringVar, flag.BoolVar)

	// Ignore errors; CommandLine is set for ExitOnError.
	flag.CommandLine.Parse(args)

	opts.TrustAnchors = []byte(os.Getenv(consts.TrustAnchorsEnvVar))

	// flag.Parse() will always set a value to "enableAPILogging", and it will be false whether it's explicitly set to false or unset
	// For this flag, we need the third state (unset) so we need to do a bit more work here to check if it's unset, then mark "enableAPILogging" as nil
	// It's not the prettiest approach, but…
	if !isFlagPassed("enable-api-logging") {
		opts.EnableAPILogging = nil
	}

	if !isFlagPassed("control-plane-namespace") {
		ns, ok := os.LookupEnv(consts.ControlPlaneNamespaceEnvVar)
		if ok {
			opts.ControlPlaneNamespace = ns
		}
	}

	if !isFlagPassed("control-plane-trust-domain") {
		td, ok := os.LookupEnv(consts.ControlPlaneTrustDomainEnvVar)
		if ok {
			opts.ControlPlaneTrustDomain = td
		}
	}

	if isFlagPassed("dapr-block-shutdown-duration") {
		opts.DaprBlockShutdownDuration = &blockShutdownDuration
	}

	return &opts
}

func isFlagPassed(name string) bool {
	found := false
	flag.Visit(func(f *flag.Flag) {
		if f.Name == name {
			found = true
		}
	})
	return found
}

// Flag type. Allows passing a flag multiple times to get a slice of strings.
// It implements the flag.Value interface.
type stringSliceFlag []string

// String formats the flag value.
func (f stringSliceFlag) String() string {
	return strings.Join(f, ",")
}

// Set the flag value.
func (f *stringSliceFlag) Set(value string) error {
	if value == "" {
		return nil
	}
	*f = append(*f, value)
	return nil
}<|MERGE_RESOLUTION|>--- conflicted
+++ resolved
@@ -57,11 +57,8 @@
 	DaprPublicPort               string
 	AppPort                      string
 	DaprGracefulShutdownSeconds  int
-<<<<<<< HEAD
 	ActorsServiceAddress         string
-=======
 	DaprBlockShutdownDuration    *time.Duration
->>>>>>> ed341722
 	PlacementServiceHostAddr     string
 	DaprAPIListenAddresses       string
 	AppHealthProbeInterval       int
